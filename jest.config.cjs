/* This Source Code Form is subject to the terms of the Mozilla Public
 * License, v. 2.0. If a copy of the MPL was not distributed with this
 * file, You can obtain one at http://mozilla.org/MPL/2.0/. */

// eslint-disable-next-line @typescript-eslint/no-var-requires
const nextJest = require("next/jest");
const createJestConfig = nextJest({ dir: "./" });

// See https://nextjs.org/docs/architecture/nextjs-compiler#jest

/*
 * For a detailed explanation regarding each configuration property, visit:
 * https://jestjs.io/docs/configuration
 */

/** @type {import("@jest/types").Config.InitialOptions} */
const customJestConfig = {
  // All imported modules in your tests should be mocked automatically
  // automock: false,

  // Stop running tests after `n` failures
  // bail: 0,

  // The directory where Jest should store its cached dependency information
  // cacheDirectory: "/tmp/jest_rs",

  // Automatically clear mock calls, instances, contexts and results before every test
  clearMocks: true,

  // Indicates whether the coverage information should be collected while executing the test
  collectCoverage: true,

  // An array of glob patterns indicating a set of files for which coverage information should be collected
  // collectCoverageFrom: undefined,

  // The directory where Jest should output its coverage files
  coverageDirectory: "coverage",

  // An array of regexp pattern strings used to skip coverage collection
  coveragePathIgnorePatterns: [
    "/node_modules/",
    "<rootDir>/src/db/knexfile.js",
    "<rootDir>/src/apiMocks/mockData.ts",
    // Old, pre-Next.js code assumed to be working:
    "<rootDir>/src/appConstants.js",
    "<rootDir>/src/views/",
    "<rootDir>/src/middleware/",
  ],

  // Indicates which provider should be used to instrument code for coverage
  coverageProvider: "v8",

  // A list of reporter names that Jest uses when writing coverage reports
  // coverageReporters: [
  //   "json",
  //   "text",
  //   "lcov",
  //   "clover"
  // ],

  // An object that configures minimum threshold enforcement for coverage results
  coverageThreshold: {
    global: {
      branches: 100,
      functions: 100,
      lines: 100,
      statements: 100,
    },
<<<<<<< HEAD
    // The following thresholds are set while transitioning to stronger unit
    // test discipline; future code should only increase coverage and, ideally,
    // remove these exceptions by getting the coverage to 100%, or individually
    // skipping code for coverage as appropriate, with a comment describing why.
    // See https://github.com/istanbuljs/v8-to-istanbul/blob/fca5e6a9e6ef38a9cdc3a178d5a6cf9ef82e6cab/README.md#ignoring-uncovered-lines
    "src/apiMocks/mockData.ts": {
      branches: 85,
      functions: 50,
      lines: 50,
      statements: 90,
    },
    "src/app/(nextjs_migration)/components/client/SignInButton.tsx": {
      branches: 100,
      functions: 0,
      lines: 42,
      statements: 42,
    },
    "src/app/(proper_react)/redesign/MobileShell.tsx": {
      branches: 50,
      functions: 50,
      lines: 94,
      statements: 94,
    },
    "src/app/(proper_react)/redesign/PageLink.tsx": {
      branches: 60,
      functions: 100,
      lines: 100,
      statements: 100,
    },
    "src/app/(proper_react)/redesign/(authenticated)/user/dashboard/DashboardTopBanner.tsx":
      {
        branches: 66.66,
        functions: 83,
        lines: 98,
        statements: 98,
      },
    "src/app/(proper_react)/redesign/(authenticated)/user/dashboard/View.tsx": {
      branches: 80,
      functions: 71,
      lines: 87,
      statements: 87,
    },
    "src/app/(proper_react)/redesign/(authenticated)/user/welcome/EnterInfo.tsx":
      {
        branches: 100,
        functions: 40,
        lines: 89,
        statements: 89,
      },
    "src/app/(proper_react)/redesign/(authenticated)/user/welcome/FindExposures.tsx":
      {
        branches: 70,
        functions: 100,
        lines: 74,
        statements: 74,
      },
    "src/app/(proper_react)/redesign/(authenticated)/user/welcome/GetStarted.tsx":
      {
        branches: 100,
        functions: 50,
        lines: 100,
        statements: 100,
      },
    "src/app/(proper_react)/redesign/(authenticated)/user/welcome/View.tsx": {
      branches: 95,
      functions: 50,
      lines: 99,
      statements: 99,
    },
    "src/app/components/client/Chart.tsx": {
      branches: 100,
      functions: 25,
      lines: 100,
      statements: 100,
    },
    "src/app/components/client/ComboBox.tsx": {
      branches: 83,
      functions: 100,
      lines: 100,
      statements: 100,
    },
    "src/app/components/client/ExposureCard.tsx": {
      branches: 72.41,
      functions: 75,
      lines: 79,
      statements: 79,
    },
    "src/app/components/client/ExposuresFilter.tsx": {
      branches: 50,
      functions: 5,
      lines: 71,
      statements: 71,
    },
    "src/app/components/client/ExposuresFilterExplainer.tsx": {
      branches: 100,
      functions: 0,
      lines: 16,
      statements: 16,
    },
    "src/app/components/client/InputField.tsx": {
      branches: 83,
      functions: 100,
      lines: 100,
      statements: 100,
    },
    "src/app/components/client/ListBox.tsx": {
      branches: 100,
      functions: 0,
      lines: 40,
      statements: 40,
    },
    "src/app/components/client/LocationAutocompleteInput.tsx": {
      branches: 62,
      functions: 50,
      lines: 74,
      statements: 74,
    },
    "src/app/components/client/Popover.tsx": {
      branches: 100,
      functions: 0,
      lines: 45,
      statements: 45,
    },
    "src/app/components/client/ProgressCard.tsx": {
      branches: 100,
      functions: 0,
      lines: 18,
      statements: 18,
    },
    "src/app/components/client/dialog/Dialog.tsx": {
      branches: 50,
      functions: 50,
      lines: 79,
      statements: 79,
    },
    "src/app/components/client/toolbar/AppPicker.tsx": {
      branches: 75,
      functions: 37,
      lines: 72,
      statements: 72,
    },
    "src/app/components/client/toolbar/UserMenu.tsx": {
      branches: 66,
      functions: 28,
      lines: 80,
      statements: 80,
    },
    "src/app/components/server/Icons.tsx": {
      branches: 90,
      functions: 66,
      lines: 68,
      statements: 68,
    },
    "src/app/components/server/StatusPill.tsx": {
      branches: 50,
      functions: 100,
      lines: 83,
      statements: 83,
    },
    "src/app/functions/server/mockL10n.ts": {
      branches: 91,
      functions: 71,
      lines: 92,
      statements: 92,
    },
    "src/app/functions/universal/user.ts": {
      branches: 100,
      functions: 25,
      lines: 68,
      statements: 68,
    },
    "src/cloud-functions/index.js": {
      branches: 60,
      functions: 66,
      lines: 60,
      statements: 60,
    },
    "src/utils/*.js": {
      branches: 19,
      functions: 0,
      lines: 0,
      statements: 14,
    },
    "src/db/tables/*.js": {
      branches: 0,
      functions: 0,
      lines: 0,
      statements: 0,
    },
    "src/app/functions/server/featureFlags.ts": {
      branches: 90,
      functions: 0,
      lines: 95.16,
      statements: 95.16,
    },
=======
>>>>>>> 6bf5c29b
  },

  // A path to a custom dependency extractor
  // dependencyExtractor: undefined,

  // Make calling deprecated APIs throw helpful error messages
  // errorOnDeprecated: false,

  // The default configuration for fake timers
  // fakeTimers: {
  //   "enableGlobally": false
  // },

  // Force coverage collection from ignored files using an array of glob patterns
  // forceCoverageMatch: [],

  // A path to a module which exports an async function that is triggered once before all test suites
  // globalSetup: undefined,

  // A path to a module which exports an async function that is triggered once after all test suites
  // globalTeardown: undefined,

  // A set of global variables that need to be available in all test environments
  // globals: {},
  globals: {
    fetch,
  },

  // The maximum amount of workers used to run your tests. Can be specified as % or a number. E.g. maxWorkers: 10% will use 10% of your CPU amount + 1 as the maximum worker number. maxWorkers: 2 will use a maximum of 2 workers.
  // maxWorkers: "50%",

  // An array of directory names to be searched recursively up from the requiring module's location
  // moduleDirectories: [
  //   "node_modules"
  // ],

  // An array of file extensions your modules use
  // moduleFileExtensions: [
  //   "js",
  //   "mjs",
  //   "cjs",
  //   "jsx",
  //   "ts",
  //   "tsx",
  //   "json",
  //   "node"
  // ],

  // A map from regular expressions to module names or to arrays of module names that allow to stub out resources with a single module
  // moduleNameMapper: {},

  // An array of regexp pattern strings, matched against all module paths before considered 'visible' to the module loader
  modulePathIgnorePatterns: [
    "e2e/",
    // These are remnants of our old Express.js app, which we have yet to remove:
    "src/controllers",
  ],

  // Activates notifications for test results
  // notify: false,

  // An enum that specifies notification mode. Requires { notify: true }
  // notifyMode: "failure-change",

  // A preset that is used as a base for Jest's configuration
  // preset: undefined,

  // Run tests from one or more projects
  // projects: undefined,

  // Use this configuration option to add custom reporters to Jest
  // reporters: undefined,

  // Automatically reset mock state before every test
  resetMocks: true,

  // Reset the module registry before running each individual test
  resetModules: true,

  // A path to a custom resolver
  // resolver: undefined,

  // Automatically restore mock state and implementation before every test
  // restoreMocks: false,

  // The root directory that Jest should scan for tests and modules within
  // rootDir: undefined,

  // A list of paths to directories that Jest should use to search for files in
  // roots: [
  //   "<rootDir>"
  // ],

  // Allows you to use a custom runner instead of Jest's default test runner
  // runner: "jest-runner",

  // The paths to modules that run some code to configure or set up the testing environment before each test
  // setupFiles: [],

  // A list of paths to modules that run some code to configure or set up the testing framework before each test
  setupFilesAfterEnv: [
    "<rootDir>/jest.setup.ts",
    // See https://www.benmvp.com/blog/avoiding-react-act-warning-when-accessibility-testing-next-link-jest-axe/
    // Mocks the IntersectionObserver API, which is used by Next.js's <Link>.
    // This prevents warnings about wrapping tests in act() for components that
    // include <Link>s.
    "react-intersection-observer/test-utils",
  ],

  // The number of seconds after which a test is considered as slow and reported as such in the results.
  // slowTestThreshold: 5,

  // A list of paths to snapshot serializer modules Jest should use for snapshot testing
  // snapshotSerializers: [],

  // The test environment that will be used for testing
  testEnvironment: "jsdom",

  // Options that will be passed to the testEnvironment
  // testEnvironmentOptions: {},

  // Adds a location field to test results
  // testLocationInResults: false,

  // The glob patterns Jest uses to detect test files
  // testMatch: [
  //   "**/__tests__/**/*.[jt]s?(x)",
  //   "**/?(*.)+(spec|test).[tj]s?(x)"
  // ],

  // An array of regexp pattern strings that are matched against all test paths, matched tests are skipped
  // testPathIgnorePatterns: [
  //   "/node_modules/"
  // ],

  // The regexp pattern or array of patterns that Jest uses to detect test files
  // testRegex: [],

  // This option allows the use of a custom results processor
  // testResultsProcessor: undefined,

  // This option allows use of a custom test runner
  // testRunner: "jest-circus/runner",

  // A map from regular expressions to paths to transformers
  // transform: undefined,

  // An array of regexp pattern strings that are matched against all source file paths, matched files will skip transformation
  // transformIgnorePatterns: [
  //   "/node_modules/",
  //   "\\.pnp\\.[^\\/]+$"
  // ],

  // An array of regexp pattern strings that are matched against all modules before the module loader will automatically return a mock for them
  // unmockedModulePathPatterns: undefined,

  // Indicates whether each individual test should be reported during the run
  // verbose: undefined,

  // An array of regexp patterns that are matched against all source file paths before re-running tests in watch mode
  // watchPathIgnorePatterns: [],

  // Whether to use watchman for file crawling
  // watchman: true,
};

const jestConfig = createJestConfig(customJestConfig);

module.exports = jestConfig;<|MERGE_RESOLUTION|>--- conflicted
+++ resolved
@@ -66,204 +66,6 @@
       lines: 100,
       statements: 100,
     },
-<<<<<<< HEAD
-    // The following thresholds are set while transitioning to stronger unit
-    // test discipline; future code should only increase coverage and, ideally,
-    // remove these exceptions by getting the coverage to 100%, or individually
-    // skipping code for coverage as appropriate, with a comment describing why.
-    // See https://github.com/istanbuljs/v8-to-istanbul/blob/fca5e6a9e6ef38a9cdc3a178d5a6cf9ef82e6cab/README.md#ignoring-uncovered-lines
-    "src/apiMocks/mockData.ts": {
-      branches: 85,
-      functions: 50,
-      lines: 50,
-      statements: 90,
-    },
-    "src/app/(nextjs_migration)/components/client/SignInButton.tsx": {
-      branches: 100,
-      functions: 0,
-      lines: 42,
-      statements: 42,
-    },
-    "src/app/(proper_react)/redesign/MobileShell.tsx": {
-      branches: 50,
-      functions: 50,
-      lines: 94,
-      statements: 94,
-    },
-    "src/app/(proper_react)/redesign/PageLink.tsx": {
-      branches: 60,
-      functions: 100,
-      lines: 100,
-      statements: 100,
-    },
-    "src/app/(proper_react)/redesign/(authenticated)/user/dashboard/DashboardTopBanner.tsx":
-      {
-        branches: 66.66,
-        functions: 83,
-        lines: 98,
-        statements: 98,
-      },
-    "src/app/(proper_react)/redesign/(authenticated)/user/dashboard/View.tsx": {
-      branches: 80,
-      functions: 71,
-      lines: 87,
-      statements: 87,
-    },
-    "src/app/(proper_react)/redesign/(authenticated)/user/welcome/EnterInfo.tsx":
-      {
-        branches: 100,
-        functions: 40,
-        lines: 89,
-        statements: 89,
-      },
-    "src/app/(proper_react)/redesign/(authenticated)/user/welcome/FindExposures.tsx":
-      {
-        branches: 70,
-        functions: 100,
-        lines: 74,
-        statements: 74,
-      },
-    "src/app/(proper_react)/redesign/(authenticated)/user/welcome/GetStarted.tsx":
-      {
-        branches: 100,
-        functions: 50,
-        lines: 100,
-        statements: 100,
-      },
-    "src/app/(proper_react)/redesign/(authenticated)/user/welcome/View.tsx": {
-      branches: 95,
-      functions: 50,
-      lines: 99,
-      statements: 99,
-    },
-    "src/app/components/client/Chart.tsx": {
-      branches: 100,
-      functions: 25,
-      lines: 100,
-      statements: 100,
-    },
-    "src/app/components/client/ComboBox.tsx": {
-      branches: 83,
-      functions: 100,
-      lines: 100,
-      statements: 100,
-    },
-    "src/app/components/client/ExposureCard.tsx": {
-      branches: 72.41,
-      functions: 75,
-      lines: 79,
-      statements: 79,
-    },
-    "src/app/components/client/ExposuresFilter.tsx": {
-      branches: 50,
-      functions: 5,
-      lines: 71,
-      statements: 71,
-    },
-    "src/app/components/client/ExposuresFilterExplainer.tsx": {
-      branches: 100,
-      functions: 0,
-      lines: 16,
-      statements: 16,
-    },
-    "src/app/components/client/InputField.tsx": {
-      branches: 83,
-      functions: 100,
-      lines: 100,
-      statements: 100,
-    },
-    "src/app/components/client/ListBox.tsx": {
-      branches: 100,
-      functions: 0,
-      lines: 40,
-      statements: 40,
-    },
-    "src/app/components/client/LocationAutocompleteInput.tsx": {
-      branches: 62,
-      functions: 50,
-      lines: 74,
-      statements: 74,
-    },
-    "src/app/components/client/Popover.tsx": {
-      branches: 100,
-      functions: 0,
-      lines: 45,
-      statements: 45,
-    },
-    "src/app/components/client/ProgressCard.tsx": {
-      branches: 100,
-      functions: 0,
-      lines: 18,
-      statements: 18,
-    },
-    "src/app/components/client/dialog/Dialog.tsx": {
-      branches: 50,
-      functions: 50,
-      lines: 79,
-      statements: 79,
-    },
-    "src/app/components/client/toolbar/AppPicker.tsx": {
-      branches: 75,
-      functions: 37,
-      lines: 72,
-      statements: 72,
-    },
-    "src/app/components/client/toolbar/UserMenu.tsx": {
-      branches: 66,
-      functions: 28,
-      lines: 80,
-      statements: 80,
-    },
-    "src/app/components/server/Icons.tsx": {
-      branches: 90,
-      functions: 66,
-      lines: 68,
-      statements: 68,
-    },
-    "src/app/components/server/StatusPill.tsx": {
-      branches: 50,
-      functions: 100,
-      lines: 83,
-      statements: 83,
-    },
-    "src/app/functions/server/mockL10n.ts": {
-      branches: 91,
-      functions: 71,
-      lines: 92,
-      statements: 92,
-    },
-    "src/app/functions/universal/user.ts": {
-      branches: 100,
-      functions: 25,
-      lines: 68,
-      statements: 68,
-    },
-    "src/cloud-functions/index.js": {
-      branches: 60,
-      functions: 66,
-      lines: 60,
-      statements: 60,
-    },
-    "src/utils/*.js": {
-      branches: 19,
-      functions: 0,
-      lines: 0,
-      statements: 14,
-    },
-    "src/db/tables/*.js": {
-      branches: 0,
-      functions: 0,
-      lines: 0,
-      statements: 0,
-    },
-    "src/app/functions/server/featureFlags.ts": {
-      branches: 90,
-      functions: 0,
-      lines: 95.16,
-      statements: 95.16,
-    },
-=======
->>>>>>> 6bf5c29b
   },
 
   // A path to a custom dependency extractor
