"use strict";

const AppConstants = require("../app-constants");

const express = require("express");
const bodyParser = require("body-parser");
const crypto = require("crypto");

const DBUtils = require("../db/utils");
const EmailUtils = require("../email-utils");

const ResponseCodes = Object.freeze({
  InternalError: 999,
  EmailNotProvided: 100,
  EmailNotFound: 101,
  TokenMismatch: 102,
});

const router = express.Router();
const jsonParser = bodyParser.json();
const urlEncodedParser = bodyParser.urlencoded({ extended: false });

const tempUserStore = new Map();

router.post("/add", urlEncodedParser, async (req, res) => {
  const email = req.body.email;
  const verificationToken = crypto.randomBytes(40).toString("hex");
  tempUserStore.set(verificationToken, email);
  const url = `${AppConstants.SERVER_URL}/user/verify?state=${encodeURIComponent(verificationToken)}&email=${encodeURIComponent(email)}`;
  console.log(url); // Temporary for debugging.

  try {
    await EmailUtils.sendEmail(email, "Firefox Breach Alert",
      `Visit this link to subscribe: ${url}`);

    res.render("add", {
      title: "Verify email",
      email: email,
    });
  } catch (e) {
    console.log(e);
    res.status(500).json({
      error_code: ResponseCodes.InternalError,
      info: "SMTP error.",
    });
  }
});

router.get("/verify", jsonParser, async (req, res) => {
<<<<<<< HEAD
  const email = tempUserStore.get(req.query.state);
  if (!email || email !== req.query.email) {
=======
  const email = req.query.email;
  const user = await models.Subscriber.findOne({ where: { email, verificationToken: req.query.state } });

  if (user === null) {
>>>>>>> e33318a6
    res.status(400).json({
      error_code: ResponseCodes.EmailNotFound,
      info: "Email not found or verification token does not match.",
    });
    return;
  }

<<<<<<< HEAD
  await DBUtils.addSubscriber(email);
  res.status(201).json({
    info: `Successfully verified ${email}`,
=======
  // TODO: make a better user "verified" status than implicit presence of
  // SHA1 hash value
  user.saveSha1();

  res.render("confirm", {
    title: "Firefox Breach Alerts: Subscribed",
    email: email,
    user: user,
>>>>>>> e33318a6
  });
});

router.post("/remove", jsonParser, async (req, res) => {
  await DBUtils.removeSubscriber(req.body.email);
  res.status(200).json({
    info: "Deleted user.",
  });
});

module.exports = router;<|MERGE_RESOLUTION|>--- conflicted
+++ resolved
@@ -47,15 +47,8 @@
 });
 
 router.get("/verify", jsonParser, async (req, res) => {
-<<<<<<< HEAD
   const email = tempUserStore.get(req.query.state);
   if (!email || email !== req.query.email) {
-=======
-  const email = req.query.email;
-  const user = await models.Subscriber.findOne({ where: { email, verificationToken: req.query.state } });
-
-  if (user === null) {
->>>>>>> e33318a6
     res.status(400).json({
       error_code: ResponseCodes.EmailNotFound,
       info: "Email not found or verification token does not match.",
@@ -63,20 +56,10 @@
     return;
   }
 
-<<<<<<< HEAD
   await DBUtils.addSubscriber(email);
-  res.status(201).json({
-    info: `Successfully verified ${email}`,
-=======
-  // TODO: make a better user "verified" status than implicit presence of
-  // SHA1 hash value
-  user.saveSha1();
-
   res.render("confirm", {
     title: "Firefox Breach Alerts: Subscribed",
     email: email,
-    user: user,
->>>>>>> e33318a6
   });
 });
 
