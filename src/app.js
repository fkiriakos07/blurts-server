--- conflicted
+++ resolved
@@ -10,10 +10,6 @@
 import indexRouter from './routes/index.js'
 
 const app = express()
-<<<<<<< HEAD
-const port = AppConstants.NODE_ENV === 'dev' ? 6060 : null
-=======
->>>>>>> 1aa39ca8
 
 /**
 * Determine from where to serve client code/assets.
