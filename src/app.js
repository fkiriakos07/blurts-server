/* This Source Code Form is subject to the terms of the Mozilla Public
 * License, v. 2.0. If a copy of the MPL was not distributed with this
 * file, You can obtain one at http://mozilla.org/MPL/2.0/. */

import express from 'express'
import session from 'express-session'
import helmet from 'helmet'
import accepts from 'accepts'
import { createClient } from 'redis'
import RedisStore from 'connect-redis'
import cookieParser from 'cookie-parser'
import rateLimit from 'express-rate-limit'
import Sentry from '@sentry/node'
import '@sentry/tracing'

import AppConstants from './appConstants.js'
import { localStorage } from './utils/localStorage.js'
import { errorHandler } from './middleware/error.js'
import { initFluentBundles, updateLocale, getMessageWithLocale, getMessage } from './utils/fluent.js'
import { loadBreachesIntoApp } from './utils/hibp.js'
import { initEmail } from './utils/email.js'
import indexRouter from './routes/index.js'
import { noSearchEngineIndex } from './middleware/noSearchEngineIndex.js'
import { TooManyRequestsError } from './shared/error.js'

const app = express()
const isDev = AppConstants.NODE_ENV === 'dev'

// init sentry
Sentry.init({
  dsn: AppConstants.SENTRY_DSN,
  environment: AppConstants.NODE_ENV,
  debug: isDev,
  beforeSend (event, hint) {
    if (!hint.originalException.locales || hint.originalException.locales[0] === 'en') return event // return if no localization or localization is in english

    // try to force an english translation for the error message if localized
    if (hint.originalException.fluentID) {
      event.exception.values[0].value = getMessageWithLocale(hint.originalException.fluentID, 'en') || getMessage(hint.originalException.fluentID)
    }

    return event
  }
})

// Determine from where to serve client code/assets:
// Build script is triggered for `npm start` and assets are served from /dist.
// Build script is NOT run for `npm run dev`, assets are served from /src, and nodemon restarts server without build (faster dev).
<<<<<<< HEAD
const isRunningStart = process.env.npm_lifecycle_event === 'start'
const staticPath = isRunningStart ? '../dist' : './client'
const sharedPath = isRunningStart ? '../dist' : './shared'
=======
const staticPath =
  process.env.npm_lifecycle_event === 'start' ? 'dist' : 'src/client'
>>>>>>> 01c1a28f

await initFluentBundles()

async function getRedisStore () {
  if (['', 'redis-mock'].includes(AppConstants.REDIS_URL)) {
    // allow mock redis for setups without local redis server
    const { redisMockClient } = await import('./utils/redisMock.js')
    return new RedisStore({ client: redisMockClient })
  }

  const redisClient = createClient({ url: AppConstants.REDIS_URL })
  // the following event handlers are currently required for Heroku server stability: https://github.com/Shopify/shopify-app-js/issues/129
  redisClient.on('error', err => console.error('Redis client error', err))
  redisClient.on('connect', () => console.log('Redis client is connecting'))
  redisClient.on('reconnecting', () => console.log('Redis client is reconnecting'))
  redisClient.on('ready', () => console.log('Redis client is ready'))
  await redisClient.connect().catch(console.error)
  return new RedisStore({ client: redisClient })
}

// middleware
app.use(
  helmet({
    crossOriginResourcePolicy: { policy: 'cross-origin' },
    crossOriginEmbedderPolicy: false
  })
)

app.use(
  Sentry.Handlers.requestHandler({
    request: ['headers', 'method', 'url'], // omit cookies, data, query_string
    user: ['id'] // omit username, email
  })
)

const imgSrc = [
  "'self'",
  // Support GA4 per https://developers.google.com/tag-platform/tag-manager/web/csp
  'https://*.google-analytics.com',
  'https://*.googletagmanager.com',
  'https://firefoxusercontent.com',
  'https://mozillausercontent.com/',
  'https://monitor.cdn.mozilla.net/'
]

if (AppConstants.FXA_ENABLED) {
  const fxaSrc = new URL(AppConstants.OAUTH_PROFILE_URI).origin
  imgSrc.push(fxaSrc)
}

app.use((_req, res, _next) => {
  helmet.contentSecurityPolicy({
    directives: {
      upgradeInsecureRequests: isDev ? null : [], // disable forced https to allow localhost on Safari
      scriptSrc: [
        "'self'",
        // Support GA4 per https://developers.google.com/tag-platform/tag-manager/web/csp
        'https://*.googletagmanager.com'
      ],
      imgSrc,
      connectSrc: [
        "'self'",
        // Support GA4 per https://developers.google.com/tag-platform/tag-manager/web/csp
        'https://*.google-analytics.com',
        'https://*.analytics.google.com',
        'https://*.googletagmanager.com'
      ]
    }
  })(_req, res, _next)
})

// fallback to default 'no-referrer' only when 'strict-origin-when-cross-origin' not available
app.use(
  helmet.referrerPolicy({
    policy: ['no-referrer', 'strict-origin-when-cross-origin']
  })
)

// For text/html or */* (if Accept has not been set), negotiate and store the requested language.
// This filter avoids running unecessary locale functions for every image/webp request, for example.
// Using AsyncLocalStorage avoids having to pass req context down through every function (e.g. for getMessage())
app.use((req, res, next) => {
  if (!['text/html', '*/*'].includes(accepts(req).types()[0])) return next()

  req.locale = updateLocale(accepts(req).languages())
  localStorage.run(new Map(), () => {
    localStorage.getStore().set('locale', req.locale)
    next() // call next() inside this function to pass asyncLocalStorage context to other middleware.
  })
})

// MNTOR-1009, 1117:
// Because of proxy settings, request / cookies are not persisted between calls
// Setting the trust proxy to high and securing the cookie allowed the cookie to persist
// If cookie.secure is set as true, for nodejs behind proxy, "trust proxy" needs to be set
app.set('trust proxy', 1)

// session
const SESSION_DURATION_HOURS = AppConstants.SESSION_DURATION_HOURS || 48
app.use(
  session({
    cookie: {
      maxAge: SESSION_DURATION_HOURS * 60 * 60 * 1000, // 48 hours
      rolling: true,
      sameSite: 'lax',
      secure: !isDev
    },
    resave: false,
    saveUninitialized: true,
    secret: AppConstants.COOKIE_SECRET,
    store: await getRedisStore()
  })
)

// Load breaches into namespaced cache
try {
  await loadBreachesIntoApp(app)
} catch (error) {
  console.error('Error loading breaches into app.locals', error)
}

app.use(noSearchEngineIndex)
app.use(express.static(staticPath))
app.use('/shared', express.static(sharedPath))
app.use(express.json())
app.use(cookieParser(AppConstants.COOKIE_SECRET))

const apiLimiter = rateLimit({
  windowMs: 15 * 60 * 1000, // 15 minutes
  max: 100, // Limit each IP to 100 requests per `window` (here, per 15 minutes)
  standardHeaders: true, // Return rate limit info in the `RateLimit-*` headers
  legacyHeaders: false // Disable the `X-RateLimit-*` headers
})

app.use('/api', apiLimiter)

// routing
app.use('/', indexRouter)

// sentry error handler
app.use(Sentry.Handlers.errorHandler({
  shouldHandleError (error) {
    if (error instanceof TooManyRequestsError) return true
  }
}))

// app error handler
app.use(errorHandler)

app.listen(AppConstants.PORT, async function () {
  console.info(`MONITOR V2: Server listening at ${this.address().port}`)
  console.info(`Client files served from ${staticPath}`)
  try {
    await initEmail()
    console.info('Email initialized')
  } catch (ex) {
    console.error('try-initialize-email-error', { ex })
  }
})<|MERGE_RESOLUTION|>--- conflicted
+++ resolved
@@ -46,14 +46,9 @@
 // Determine from where to serve client code/assets:
 // Build script is triggered for `npm start` and assets are served from /dist.
 // Build script is NOT run for `npm run dev`, assets are served from /src, and nodemon restarts server without build (faster dev).
-<<<<<<< HEAD
 const isRunningStart = process.env.npm_lifecycle_event === 'start'
 const staticPath = isRunningStart ? '../dist' : './client'
 const sharedPath = isRunningStart ? '../dist' : './shared'
-=======
-const staticPath =
-  process.env.npm_lifecycle_event === 'start' ? 'dist' : 'src/client'
->>>>>>> 01c1a28f
 
 await initFluentBundles()
 
