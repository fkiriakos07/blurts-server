<<<<<<< HEAD
console.log('Hello World from app.js')

const circleCharts = document.querySelectorAll('.chart-test')
circleCharts.forEach(chart => {
  chart.addEventListener('click', () => {
    chart.setAttribute('title', 'Updated')
    chart.setAttribute('data', JSON.stringify([
      {
        key: 'resolved',
        name: 'Resolved',
        count: 5,
        color: '#9059ff'
      },
      {
        key: 'unresolved',
        name: 'Unresolved',
        count: 0,
        color: '#321c64'
      }
    ]))
  })
})
=======
/* This Source Code Form is subject to the terms of the Mozilla Public
 * License, v. 2.0. If a copy of the MPL was not distributed with this
 * file, You can obtain one at http://mozilla.org/MPL/2.0/. */

console.log('Hello World from app.js')
>>>>>>> 8d941c55
<|MERGE_RESOLUTION|>--- conflicted
+++ resolved
@@ -1,4 +1,7 @@
-<<<<<<< HEAD
+/* This Source Code Form is subject to the terms of the Mozilla Public
+ * License, v. 2.0. If a copy of the MPL was not distributed with this
+ * file, You can obtain one at http://mozilla.org/MPL/2.0/. */
+
 console.log('Hello World from app.js')
 
 const circleCharts = document.querySelectorAll('.chart-test')
@@ -20,11 +23,4 @@
       }
     ]))
   })
-})
-=======
-/* This Source Code Form is subject to the terms of the Mozilla Public
- * License, v. 2.0. If a copy of the MPL was not distributed with this
- * file, You can obtain one at http://mozilla.org/MPL/2.0/. */
-
-console.log('Hello World from app.js')
->>>>>>> 8d941c55
+})