/* This Source Code Form is subject to the terms of the Mozilla Public
 * License, v. 2.0. If a copy of the MPL was not distributed with this
 * file, You can obtain one at http://mozilla.org/MPL/2.0/. */

const breachesPartial = document.querySelector("[data-partial='breaches']")
const state = new Proxy({
  selectedEmail: null,
  selectedStatus: 'unresolved'
}, {
  set (target, key, value) {
    if (target[key] !== value) {
      target[key] = value
      render()
    }

    return true
  }
})

let breachesTable, breachRows, emailSelect, statusFilter, resolvedCountOutput, unresolvedCountOutput

function init () {
  breachesTable = breachesPartial.querySelector('.breaches-table')
  breachRows = breachesTable.querySelectorAll('.breach-row')
  emailSelect = breachesPartial.querySelector('.breaches-header custom-select')
  statusFilter = breachesPartial.querySelector('.breaches-filter')
  resolvedCountOutput = statusFilter.querySelector("label[for='breaches-resolved'] output")
  unresolvedCountOutput = statusFilter.querySelector("label[for='breaches-unresolved'] output")

  state.selectedEmail = emailSelect.value // triggers render

  emailSelect.addEventListener('change', handleEvent)
  statusFilter.addEventListener('change', handleEvent)
  breachesTable.addEventListener('change', handleEvent)
}

function handleEvent (e) {
  switch (true) {
    case e.target.matches('custom-select[name="email-account"]'):
      state.selectedEmail = e.target.value
      break
    case e.target.matches('input[name="breaches-status"]'):
      state.selectedStatus = e.target.value
      break
    case e.target.matches('.resolve-list-item [type="checkbox"]'):
      updateBreachStatus(e.target)
      break
  }
}

async function updateBreachStatus (input) {
  const affectedEmail = state.selectedEmail
  const breachId = input.name
  const checkedInputs = Array.from(input.closest('.resolve-list').querySelectorAll('input:checked'))

  try {
    const res = await fetch('/api/v1/user/breaches', {
      method: 'PUT',
      headers: {
        'Content-Type': 'application/json',
        'x-csrf-token': breachesTable.dataset.token
      },
      body: JSON.stringify({
        affectedEmail,
        recencyIndex: breachId,
        resolutionsChecked: checkedInputs.map(input => input.value)
      })
    })

    if (!res.ok) throw new Error('Bad fetch response')

    const data = await res.json()
    input.closest('.breach-row').dataset.status = data[affectedEmail][breachId].isResolved ? 'resolved' : 'unresolved'
    renderResolvedCounts()
  } catch (e) {
    console.error('Could not update user breach resolve status:', e)
  }
}

function renderResolvedCounts () {
  resolvedCountOutput.textContent = breachesPartial.querySelectorAll(`[data-status='resolved'][data-email='${state.selectedEmail}']`).length
  unresolvedCountOutput.textContent = breachesPartial.querySelectorAll(`[data-status='unresolved'][data-email='${state.selectedEmail}']`).length
}

function renderBreachRows () {
  let delay = 0
  let hidden

  breachRows.forEach(breach => {
    hidden = (breach.dataset.email !== state.selectedEmail) || (breach.dataset.status !== state.selectedStatus)
    breach.toggleAttribute('hidden', hidden)
    breach.removeAttribute('open')
    if (!hidden) {
      breach.style.setProperty('--delay', `${delay}ms`)
      delay += 50
    }
  })
}

<<<<<<< HEAD
if (breachesPartial) init()

// TODO: REMOVE -- this is just an example of updating breach resolution
// update button
const b = document.getElementById('update-breaches')
if (b) {
  console.log('breaches update test')
  b.addEventListener('click', async _ => {
    try {
      const resp = await fetch('api/v1/user/breaches', {
        method: 'PUT',
        headers: {
          'Content-Type': 'application/json'
        },
        body: JSON.stringify({
          affectedEmail: 'affected@email.com',
          breachId: '0',
          resolutionsChecked: ['email-addresses', 'ip-addresses', 'names', 'passwords']
        })
      })
=======
function render () {
  // render split into separate functions to allow independent trigger
  // e.g. if user marks all steps resolved – update the count, but leave the breach in place for further user interaction
  renderResolvedCounts()
  renderBreachRows()
}
>>>>>>> 8ef5e0b8

if (breachesPartial) init()<|MERGE_RESOLUTION|>--- conflicted
+++ resolved
@@ -97,34 +97,11 @@
   })
 }
 
-<<<<<<< HEAD
-if (breachesPartial) init()
-
-// TODO: REMOVE -- this is just an example of updating breach resolution
-// update button
-const b = document.getElementById('update-breaches')
-if (b) {
-  console.log('breaches update test')
-  b.addEventListener('click', async _ => {
-    try {
-      const resp = await fetch('api/v1/user/breaches', {
-        method: 'PUT',
-        headers: {
-          'Content-Type': 'application/json'
-        },
-        body: JSON.stringify({
-          affectedEmail: 'affected@email.com',
-          breachId: '0',
-          resolutionsChecked: ['email-addresses', 'ip-addresses', 'names', 'passwords']
-        })
-      })
-=======
 function render () {
   // render split into separate functions to allow independent trigger
   // e.g. if user marks all steps resolved – update the count, but leave the breach in place for further user interaction
   renderResolvedCounts()
   renderBreachRows()
 }
->>>>>>> 8ef5e0b8
 
 if (breachesPartial) init()