/* This Source Code Form is subject to the terms of the Mozilla Public
 * License, v. 2.0. If a copy of the MPL was not distributed with this
 * file, You can obtain one at http://mozilla.org/MPL/2.0/. */

<<<<<<< HEAD
import './scroll-observer.js'
import './resize-observer.js'
import './transition-observer.js'
import './components/circle-chart.js'
import './components/custom-select.js'
import './components/toast-alert.js'
=======
// Import global modules that will be run on every page.
// Partial-specific modules are auto-loaded based on filename and should not be added here.
import './scrollObserver.js'
import './resizeObserver.js'
import './components/circleChart.js'
import './components/customSelect.js'
import './components/toastAlert.js'
>>>>>>> c171875c
import './nav.js'
import './userMenu.js'
import './dialog.js'
import './utils.js'
import './analytics.js'<|MERGE_RESOLUTION|>--- conflicted
+++ resolved
@@ -2,22 +2,14 @@
  * License, v. 2.0. If a copy of the MPL was not distributed with this
  * file, You can obtain one at http://mozilla.org/MPL/2.0/. */
 
-<<<<<<< HEAD
-import './scroll-observer.js'
-import './resize-observer.js'
-import './transition-observer.js'
-import './components/circle-chart.js'
-import './components/custom-select.js'
-import './components/toast-alert.js'
-=======
 // Import global modules that will be run on every page.
 // Partial-specific modules are auto-loaded based on filename and should not be added here.
 import './scrollObserver.js'
 import './resizeObserver.js'
+import './transitionObserver.js'
 import './components/circleChart.js'
 import './components/customSelect.js'
 import './components/toastAlert.js'
->>>>>>> c171875c
 import './nav.js'
 import './userMenu.js'
 import './dialog.js'
