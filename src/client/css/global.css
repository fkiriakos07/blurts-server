/* This Source Code Form is subject to the terms of the Mozilla Public
 * License, v. 2.0. If a copy of the MPL was not distributed with this
 * file, You can obtain one at http://mozilla.org/MPL/2.0/. */

* {
  margin: 0;
  padding: 0;
  box-sizing: border-box;
}

html {
  display: block;
  height: 100%;
  min-width: var(--min-width);
  overflow-x: hidden;
}

body {
  min-height: 100%;
  padding-top: var(--header-h);
  font: normal 1rem/1.5 Inter, Inter-fallback, sans-serif;
}

h1 {
  font: var(--h1-font);
  margin: var(--padding-md) 0;
}

h2 {
  font: var(--h2-font);
  margin: var(--padding-md) 0;
}

h3 {
  font: var(--h3-font);
  margin: var(--padding-md) 0;
}

h4 {
  font: var(--h4-font);
  margin: var(--padding-md) 0;
}

p {
  margin: var(--padding-md) 0;
}

a,
.anchor {
  color: inherit;
  font-size: inherit;
  line-height: inherit;
  text-decoration: underline;
  text-underline-position: under;
}

hr {
  background-color: var(--gray-10);
  border: none;
  color: var(--gray-10);
  height: 1px;
}

img {
  display: block;
  max-width: 100%;
  height: auto;
}

menu {
  list-style-type: none;
}

body > header {
  position: fixed;
  top: 0;
  width: 100%;
  display: flex;
  justify-content: space-between;
  align-items: center;
  background: white;
  box-shadow: 0 6px 6px -8px #0000;
  padding: var(--padding-md) var(--padding-lg);
  transition: box-shadow 0.3s;
  z-index: 2;
}

.scrolled body > header {
  box-shadow: 0 6px 6px -8px #000;
}

body > header .monitor-logo {
  width: calc(213px * var(--multiplier));
  object-fit: contain;
}

body > header .nav-wrapper {
  align-items: center;
  display: flex;
  gap: var(--padding-sm);
}

main {
  --max-width-margin: calc(50% - var(--max-width)/2);

  margin-inline: max(var(--nav-w, 0px), var(--max-width-margin)) max(0px, var(--max-width-margin));
  animation: fade-in 0.2s ease-out;
}

.mobile main {
  margin-inline: auto;
}

section {
  padding: var(--padding-lg);
}

section + section {
  margin-top: var(--padding-xl);
}

footer {
  position: sticky;
  top: 100%;
  width: 100%;
  display: flex;
  flex-wrap: wrap;
  justify-content: space-between;
  gap: var(--gap);
  color: white;
  padding: var(--padding-md) var(--padding-lg);
  background: black;
  box-shadow: 0 -6px 6px -8px #000;
  z-index: 1;
}

footer a {
  text-decoration: none;
}

footer > menu {
  display: flex;
  flex-wrap: wrap;
  align-items: center;
  gap: var(--padding-md);
  font-size: 0.875rem;
}

.mobile footer {
  padding: var(--padding-lg);
}

.mobile footer > menu {
  flex-basis: 100%;
  flex-direction: column;
  align-items: start;
}

button,
.button {
  all: unset;
  display: inline-block;
  font-size: 0.875rem;
  line-height: 0.75;
  text-align: center;
  cursor: pointer;
  white-space: nowrap;
  border-radius: var(--border-radius);
}

button * {
  pointer-events: none;
}

<<<<<<< HEAD
=======
button:active,
.button:active {
  box-shadow: inset 0 0 64px #80808011;
}

button:disabled,
.button:disabled {
  cursor: not-allowed;
  opacity: 0.5;
}

>>>>>>> 213cbb29
button.primary,
.button.primary {
  color: white;
  background: var(--blue-50);
  border: 1px solid var(--blue-50);
  padding: var(--padding-md);
  transition: background 150ms;
}

button.primary:hover:enabled,
.button.primary:hover:enabled {
  background: var(--blue-60);
}

button.secondary,
.button.secondary {
  color: var(--blue-50);
  border: 1px solid;
  padding: var(--padding-md);
}

button.primary:active,
.button.primary:active,
button.secondary:active,
.button.secondary:active {
  box-shadow: inset 0 0 64px #80808011;
}

button.close {
  width: 24px;
  height: 24px;
  padding: var(--padding-md);
  background: url('../images/icon-close.svg') no-repeat 50%;
}

input[type='checkbox'] {
  width: var(--checkbox-w);
  height: var(--checkbox-w);
}

dialog {
  margin: auto;
  border: none;
  border-radius: var(--border-radius);
}

dialog[open] {
  animation: fade-in 0.3s;
}

dialog::backdrop {
  background: rgb(0 0 0 / 0.8);
}

dialog button.close {
  position: absolute;
  top: 0;
  right: 0;
}

@keyframes fade-in {
  from {
    opacity: 0;
  }

  to {
    opacity: 1;
  }
}<|MERGE_RESOLUTION|>--- conflicted
+++ resolved
@@ -172,20 +172,12 @@
   pointer-events: none;
 }
 
-<<<<<<< HEAD
-=======
-button:active,
-.button:active {
-  box-shadow: inset 0 0 64px #80808011;
-}
-
 button:disabled,
 .button:disabled {
   cursor: not-allowed;
   opacity: 0.5;
 }
 
->>>>>>> 213cbb29
 button.primary,
 .button.primary {
   color: white;
@@ -195,11 +187,6 @@
   transition: background 150ms;
 }
 
-button.primary:hover:enabled,
-.button.primary:hover:enabled {
-  background: var(--blue-60);
-}
-
 button.secondary,
 .button.secondary {
   color: var(--blue-50);
@@ -214,6 +201,11 @@
   box-shadow: inset 0 0 64px #80808011;
 }
 
+button.primary:hover:enabled,
+.button.primary:hover:enabled {
+  background: var(--blue-60);
+}
+
 button.close {
   width: 24px;
   height: 24px;
