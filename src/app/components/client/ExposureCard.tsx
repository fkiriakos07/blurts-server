/* This Source Code Form is subject to the terms of the Mozilla Public
 * License, v. 2.0. If a copy of the MPL was not distributed with this
 * file, You can obtain one at http://mozilla.org/MPL/2.0/. */

"use client";

import React, { ReactNode } from "react";
import Link from "next/link";
import { OnerepScanResultRow } from "knex/types/tables";
import styles from "./ExposureCard.module.scss";
import { StatusPill } from "../server/StatusPill";
import Image, { StaticImageData } from "next/image";
import {
  ChevronDown,
  EmailIcon,
  LocationPinIcon,
  MultipleUsersIcon,
  OpenInNew,
  PasswordIcon,
  PhoneIcon,
  QuestionMarkCircle,
} from "../server/Icons";
import { useL10n } from "../../hooks/l10n";
import {
  DataClassEffected,
  SubscriberBreach,
} from "../../../utils/subscriberBreaches";
import { FallbackLogo } from "../server/BreachLogo";
import { BreachDataClass, DataBrokerDataClass } from "./ExposureCardDataClass";
import { DataBrokerImage } from "./DataBrokerImage";

export type Exposure = OnerepScanResultRow | SubscriberBreach;

// Typeguard function
export function isScanResult(obj: Exposure): obj is OnerepScanResultRow {
  return (obj as OnerepScanResultRow).data_broker !== undefined; // only ScanResult has an instance of data_broker
}

export type ExposureCardProps = {
  exposureImg?: StaticImageData;
  exposureData: Exposure;
  locale: string;
  isPremiumBrokerRemovalEnabled: boolean;
  isPremiumUser: boolean;
  resolutionCta: ReactNode;
  isExpanded?: boolean;
  setExpanded: () => void;
};

export const ExposureCard = ({ exposureData, ...props }: ExposureCardProps) => {
  return isScanResult(exposureData) ? (
    <ScanResultCard {...props} scanResult={exposureData} />
  ) : (
    <SubscriberBreachCard {...props} subscriberBreach={exposureData} />
  );
};

export type ScanResultCardProps = {
  scanResult: OnerepScanResultRow;
  locale: string;
  isPremiumBrokerRemovalEnabled: boolean;
  resolutionCta: ReactNode;
  isPremiumUser: boolean;
  isExpanded?: boolean;
  setExpanded: () => void;
};
const ScanResultCard = (props: ScanResultCardProps) => {
  const { scanResult, locale, isPremiumBrokerRemovalEnabled } = props;
  const l10n = useL10n();
<<<<<<< HEAD
=======
  const [exposureCardExpanded, setExposureCardExpanded] = useState(
    props.isExpanded ?? false,
  );
>>>>>>> 85ca4d83
  const dateFormatter = new Intl.DateTimeFormat(locale, {
    // See https://developer.mozilla.org/en-US/docs/Web/JavaScript/Reference/Global_Objects/Intl/DateTimeFormat/DateTimeFormat#datestyle
    dateStyle: "medium",
  });
  const exposureCategoriesArray: React.ReactElement[] = [];

  // Scan Result Categories
  if (scanResult.relatives.length > 0) {
    exposureCategoriesArray.push(
      <DataBrokerDataClass
        scanResultData={scanResult}
        key="relatives"
        icon={<MultipleUsersIcon alt="" width="13" height="13" />}
        exposureCategoryLabel={l10n.getString("exposure-card-family-members")}
        num={scanResult.relatives.length}
        isPremiumUser={props.isPremiumUser}
      />,
    );
  }
  if (scanResult.phones.length > 0) {
    exposureCategoriesArray.push(
      <DataBrokerDataClass
        scanResultData={scanResult}
        key="phones"
        icon={<PhoneIcon alt="" width="13" height="13" />}
        exposureCategoryLabel={l10n.getString("exposure-card-phone-number")}
        num={scanResult.phones.length}
        isPremiumUser={props.isPremiumUser}
      />,
    );
  }
  if (scanResult.emails.length > 0) {
    exposureCategoriesArray.push(
      <DataBrokerDataClass
        scanResultData={scanResult}
        key="emails"
        icon={<EmailIcon alt="" width="13" height="13" />}
        exposureCategoryLabel={l10n.getString("exposure-card-email")}
        num={scanResult.emails.length}
        isPremiumUser={props.isPremiumUser}
      />,
    );
  }
  if (scanResult.addresses.length > 0) {
    exposureCategoriesArray.push(
      <DataBrokerDataClass
        scanResultData={scanResult}
        key="addresses"
        icon={<LocationPinIcon alt="" width="13" height="13" />}
        exposureCategoryLabel={l10n.getString("exposure-card-address")}
        num={scanResult.addresses.length}
        isPremiumUser={props.isPremiumUser}
      />,
    );
    // TODO: Add unit test when changing this code:
    /* c8 ignore next 13 */
  } else {
    // "Other" item when none of the conditions above are met
    exposureCategoriesArray.push(
      <DataBrokerDataClass
        scanResultData={scanResult}
        key="other"
        icon={<QuestionMarkCircle alt="" width="13" height="13" />}
        exposureCategoryLabel={l10n.getString("exposure-card-other")}
        num={0}
        isPremiumUser={props.isPremiumUser}
      />,
    );
  }

  const exposureCard = (
    <div>
      <div className={styles.exposureCard}>
        <div className={styles.exposureHeader}>
          <dl className={styles.exposureHeaderList}>
            <dt className={styles.visuallyHidden}>
              {l10n.getString("exposure-card-label-company-logo")}
            </dt>
            <dd
              className={`${styles.hideOnMobile} ${styles.exposureImageWrapper}`}
            >
              <DataBrokerImage name={scanResult.data_broker} />
            </dd>
            <dt className={styles.visuallyHidden}>
              {l10n.getString("exposure-card-label-company")}
            </dt>
            <dd>
              <span className={styles.exposureCompanyTitle}>
                {scanResult.data_broker}
              </span>
            </dd>
            <dt className={styles.visuallyHidden}>
              {l10n.getString("exposure-card-exposure-type")}
            </dt>
            <dd className={styles.hideOnMobile}>
              {l10n.getString("exposure-card-exposure-type-data-broker")}
            </dd>
            <dt className={styles.visuallyHidden}>
              {l10n.getString("exposure-card-date-found")}
            </dt>
            <dd className={styles.hideOnMobile}>
              {dateFormatter.format(scanResult.created_at)}
            </dd>
            <dt className={styles.visuallyHidden}>
              {l10n.getString("exposure-card-label-status")}
            </dt>
            <dd>
              <StatusPill exposure={scanResult} />
            </dd>
          </dl>
          <button
            className={styles.chevron}
            // TODO: Add unit test when changing this code:
            /* c8 ignore next */
            onClick={props.setExpanded}
          >
            <ChevronDown
              // TODO: Add unit test when changing this code:
              /* c8 ignore next */
              className={props.isExpanded ? styles.isOpen : ""}
              alt={
                // TODO: Add unit test when changing this code:
                /* c8 ignore next 2 */
                props.isExpanded
                  ? l10n.getString("chevron-up-alt")
                  : l10n.getString("chevron-down-alt")
              }
              width="20"
              height="20"
            />
          </button>
        </div>
        <div
          className={`${styles.exposureDetailsSection} ${
            // TODO: Add unit test when changing this code:
            /* c8 ignore next */
            props.isExpanded ? styles.isOpen : ""
          }`}
        >
          <div>
            <p>
              {l10n.getFragment(
                "exposure-card-description-info-for-sale-part-one",
                {
                  elems: {
                    data_broker_link: (
                      <a href={scanResult.link} target="_blank" />
                    ),
                  },
                },
              )}
              <a href={scanResult.link} target="_blank">
                <span className={styles.openInNewTab}>
                  <OpenInNew
                    alt={l10n.getString("open-in-new-tab-alt")}
                    width="13"
                    height="13"
                  />
                </span>
              </a>
              {l10n.getString(
                "exposure-card-description-info-for-sale-part-two",
              )}
            </p>
          </div>
          <div className={styles.exposedInfoContainer}>
            <div className={styles.exposedInfoWrapper}>
              <p className={styles.exposedInfoTitle}>
                {l10n.getString("exposure-card-your-exposed-info")}
              </p>
              <div className={styles.dataClassesList}>
                {exposureCategoriesArray.map((item) => (
                  <React.Fragment key={item.key}>{item}</React.Fragment>
                ))}
              </div>
            </div>
            {isPremiumBrokerRemovalEnabled &&
            props.scanResult.status === "new" ? (
              <span className={styles.fixItBtn}>{props.resolutionCta}</span>
            ) : null}
          </div>
        </div>
      </div>
    </div>
  );

  return exposureCard;
};

export type SubscriberBreachCardProps = {
  exposureImg?: StaticImageData;
  subscriberBreach: SubscriberBreach;
  locale: string;
  resolutionCta: ReactNode;
  isExpanded?: boolean;
  setExpanded: () => void;
};
const SubscriberBreachCard = (props: SubscriberBreachCardProps) => {
  const { exposureImg, subscriberBreach, locale } = props;

  const l10n = useL10n();
<<<<<<< HEAD
=======
  const [exposureCardExpanded, setExposureCardExpanded] = useState(
    props.isExpanded ?? false,
  );

>>>>>>> 85ca4d83
  const dateFormatter = new Intl.DateTimeFormat(locale, {
    // See https://developer.mozilla.org/en-US/docs/Web/JavaScript/Reference/Global_Objects/Intl/DateTimeFormat/DateTimeFormat#datestyle
    dateStyle: "medium",
  });
  const exposureCategoriesArray: React.ReactElement[] = [];

  subscriberBreach.dataClassesEffected.map((item: DataClassEffected) => {
    const dataClass = Object.keys(item)[0];

    if (dataClass === "email-addresses") {
      exposureCategoriesArray.push(
        <BreachDataClass
          subscriberBreachData={subscriberBreach}
          key={dataClass}
          icon={<EmailIcon alt="" width="13" height="13" />}
          exposureCategoryLabel={l10n.getString("exposure-card-email")}
        />,
      );
    } else if (dataClass === "passwords") {
      exposureCategoriesArray.push(
        <BreachDataClass
          subscriberBreachData={subscriberBreach}
          key={dataClass}
          icon={<PasswordIcon alt="" width="13" height="13" />}
          exposureCategoryLabel={l10n.getString("exposure-card-password")}
        />,
      );
    } else if (dataClass === "phone-numbers") {
      exposureCategoriesArray.push(
        <BreachDataClass
          subscriberBreachData={subscriberBreach}
          key={dataClass}
          icon={<PhoneIcon alt="" width="13" height="13" />}
          exposureCategoryLabel={l10n.getString("exposure-card-phone-number")}
        />,
      );
    } else if (dataClass === "ip-addresses") {
      exposureCategoriesArray.push(
        <BreachDataClass
          subscriberBreachData={subscriberBreach}
          key={dataClass}
          icon={<QuestionMarkCircle alt="" width="13" height="13" />}
          exposureCategoryLabel={l10n.getString("exposure-card-ip-address")}
        />,
      );
      // TODO: Add unit test when changing this code:
      /* c8 ignore next 12 */
    }
    // Handle all other breach categories
    else {
      exposureCategoriesArray.push(
        <BreachDataClass
          subscriberBreachData={subscriberBreach}
          key={dataClass}
          icon={<QuestionMarkCircle alt="" width="13" height="13" />} // default icon for categories without a unique one
          exposureCategoryLabel={l10n.getString(dataClass)} // categories are localized in data-classes.ftl
        />,
      );
    }
  });

  const exposureCard = (
    <div>
      <div className={styles.exposureCard}>
        <div className={styles.exposureHeader}>
          <dl className={styles.exposureHeaderList}>
            <dt className={styles.visuallyHidden}>
              {l10n.getString("exposure-card-label-company-logo")}
            </dt>
            <dd
              className={`${styles.hideOnMobile} ${styles.exposureImageWrapper}`}
            >
              {/* While logo is not yet set, the fallback image is the first character of the exposure name */}
              {
                // TODO: Add unit test when changing this code:
                /* c8 ignore next 7 */
                exposureImg ? (
                  <Image
                    className={styles.exposureImage}
                    alt=""
                    src={exposureImg}
                  />
                ) : (
                  <FallbackLogo name={subscriberBreach.title} />
                )
              }
            </dd>
            <dt className={styles.visuallyHidden}>
              {l10n.getString("exposure-card-label-company")}
            </dt>
            <dd>
              <span className={styles.exposureCompanyTitle}>
                {subscriberBreach.title}
              </span>
            </dd>
            <dt className={styles.visuallyHidden}>
              {l10n.getString("exposure-card-exposure-type")}
            </dt>
            <dd className={styles.hideOnMobile}>
              {l10n.getString("exposure-card-exposure-type-data-breach")}
            </dd>
            <dt className={styles.visuallyHidden}>
              {l10n.getString("exposure-card-date-found")}
            </dt>
            <dd className={styles.hideOnMobile}>
              {dateFormatter.format(subscriberBreach.addedDate)}
            </dd>
            <dt className={styles.visuallyHidden}>
              {l10n.getString("exposure-card-label-status")}
            </dt>
            <dd>
              <StatusPill exposure={subscriberBreach} />
            </dd>
          </dl>
          <button
            className={styles.chevron}
            // TODO: Add unit test when changing this code:
            /* c8 ignore next */
            onClick={props.setExpanded}
          >
            <ChevronDown
              // TODO: Add unit test when changing this code:
              /* c8 ignore next */
              className={props.isExpanded ? styles.isOpen : ""}
              alt={
                // TODO: Add unit test when changing this code:
                /* c8 ignore next 2 */
                props.isExpanded
                  ? l10n.getString("chevron-up-alt")
                  : l10n.getString("chevron-down-alt")
              }
              width="20"
              height="20"
            />
          </button>
        </div>
        <div
          className={`${styles.exposureDetailsSection} ${
            // TODO: Add unit test when changing this code:
            /* c8 ignore next */
            props.isExpanded ? styles.isOpen : ""
          }`}
        >
          <div>
            <p>
              {l10n.getFragment(
                "exposure-card-description-data-breach-part-one",
                {
                  vars: {
                    data_breach_company: subscriberBreach.title,
                    data_breach_date: subscriberBreach.breachDate,
                  },
                  elems: {
                    data_breach_link: (
                      <Link href={`/breach-details/${subscriberBreach.name}`} />
                    ),
                  },
                },
              )}
              <a
                href={`/breach-details/${subscriberBreach.name}`}
                target="_blank"
              >
                <span className={styles.openInNewTab}>
                  <OpenInNew
                    alt={l10n.getString("open-in-new-tab-alt")}
                    width="13"
                    height="13"
                  />
                </span>
              </a>
              {l10n.getString("exposure-card-description-data-breach-part-two")}
            </p>
          </div>

          <div className={styles.exposedInfoContainer}>
            <div className={styles.exposedInfoWrapper}>
              <p className={styles.exposedInfoTitle}>
                {l10n.getString("exposure-card-your-exposed-info")}
              </p>
              <div className={styles.dataClassesList}>
                {exposureCategoriesArray.map((item) => (
                  <React.Fragment key={item.key}>{item}</React.Fragment>
                ))}
              </div>
            </div>
            {
              // TODO: Add unit test when changing this code:
              /* c8 ignore next */
              !props.subscriberBreach.isResolved ? (
                <span className={styles.fixItBtn}>{props.resolutionCta}</span>
              ) : null
            }
          </div>
        </div>
      </div>
    </div>
  );

  return exposureCard;
};<|MERGE_RESOLUTION|>--- conflicted
+++ resolved
@@ -67,12 +67,6 @@
 const ScanResultCard = (props: ScanResultCardProps) => {
   const { scanResult, locale, isPremiumBrokerRemovalEnabled } = props;
   const l10n = useL10n();
-<<<<<<< HEAD
-=======
-  const [exposureCardExpanded, setExposureCardExpanded] = useState(
-    props.isExpanded ?? false,
-  );
->>>>>>> 85ca4d83
   const dateFormatter = new Intl.DateTimeFormat(locale, {
     // See https://developer.mozilla.org/en-US/docs/Web/JavaScript/Reference/Global_Objects/Intl/DateTimeFormat/DateTimeFormat#datestyle
     dateStyle: "medium",
@@ -89,7 +83,7 @@
         exposureCategoryLabel={l10n.getString("exposure-card-family-members")}
         num={scanResult.relatives.length}
         isPremiumUser={props.isPremiumUser}
-      />,
+      />
     );
   }
   if (scanResult.phones.length > 0) {
@@ -101,7 +95,7 @@
         exposureCategoryLabel={l10n.getString("exposure-card-phone-number")}
         num={scanResult.phones.length}
         isPremiumUser={props.isPremiumUser}
-      />,
+      />
     );
   }
   if (scanResult.emails.length > 0) {
@@ -113,7 +107,7 @@
         exposureCategoryLabel={l10n.getString("exposure-card-email")}
         num={scanResult.emails.length}
         isPremiumUser={props.isPremiumUser}
-      />,
+      />
     );
   }
   if (scanResult.addresses.length > 0) {
@@ -125,7 +119,7 @@
         exposureCategoryLabel={l10n.getString("exposure-card-address")}
         num={scanResult.addresses.length}
         isPremiumUser={props.isPremiumUser}
-      />,
+      />
     );
     // TODO: Add unit test when changing this code:
     /* c8 ignore next 13 */
@@ -139,7 +133,7 @@
         exposureCategoryLabel={l10n.getString("exposure-card-other")}
         num={0}
         isPremiumUser={props.isPremiumUser}
-      />,
+      />
     );
   }
 
@@ -222,7 +216,7 @@
                       <a href={scanResult.link} target="_blank" />
                     ),
                   },
-                },
+                }
               )}
               <a href={scanResult.link} target="_blank">
                 <span className={styles.openInNewTab}>
@@ -234,7 +228,7 @@
                 </span>
               </a>
               {l10n.getString(
-                "exposure-card-description-info-for-sale-part-two",
+                "exposure-card-description-info-for-sale-part-two"
               )}
             </p>
           </div>
@@ -274,13 +268,6 @@
   const { exposureImg, subscriberBreach, locale } = props;
 
   const l10n = useL10n();
-<<<<<<< HEAD
-=======
-  const [exposureCardExpanded, setExposureCardExpanded] = useState(
-    props.isExpanded ?? false,
-  );
-
->>>>>>> 85ca4d83
   const dateFormatter = new Intl.DateTimeFormat(locale, {
     // See https://developer.mozilla.org/en-US/docs/Web/JavaScript/Reference/Global_Objects/Intl/DateTimeFormat/DateTimeFormat#datestyle
     dateStyle: "medium",
@@ -297,7 +284,7 @@
           key={dataClass}
           icon={<EmailIcon alt="" width="13" height="13" />}
           exposureCategoryLabel={l10n.getString("exposure-card-email")}
-        />,
+        />
       );
     } else if (dataClass === "passwords") {
       exposureCategoriesArray.push(
@@ -306,7 +293,7 @@
           key={dataClass}
           icon={<PasswordIcon alt="" width="13" height="13" />}
           exposureCategoryLabel={l10n.getString("exposure-card-password")}
-        />,
+        />
       );
     } else if (dataClass === "phone-numbers") {
       exposureCategoriesArray.push(
@@ -315,7 +302,7 @@
           key={dataClass}
           icon={<PhoneIcon alt="" width="13" height="13" />}
           exposureCategoryLabel={l10n.getString("exposure-card-phone-number")}
-        />,
+        />
       );
     } else if (dataClass === "ip-addresses") {
       exposureCategoriesArray.push(
@@ -324,7 +311,7 @@
           key={dataClass}
           icon={<QuestionMarkCircle alt="" width="13" height="13" />}
           exposureCategoryLabel={l10n.getString("exposure-card-ip-address")}
-        />,
+        />
       );
       // TODO: Add unit test when changing this code:
       /* c8 ignore next 12 */
@@ -337,7 +324,7 @@
           key={dataClass}
           icon={<QuestionMarkCircle alt="" width="13" height="13" />} // default icon for categories without a unique one
           exposureCategoryLabel={l10n.getString(dataClass)} // categories are localized in data-classes.ftl
-        />,
+        />
       );
     }
   });
@@ -438,7 +425,7 @@
                       <Link href={`/breach-details/${subscriberBreach.name}`} />
                     ),
                   },
-                },
+                }
               )}
               <a
                 href={`/breach-details/${subscriberBreach.name}`}
