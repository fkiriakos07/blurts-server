--- conflicted
+++ resolved
@@ -18,11 +18,8 @@
   state: OverlayTriggerState;
 }
 
-<<<<<<< HEAD
-=======
 // TODO: Add unit test when changing this code:
 /* c8 ignore start */
->>>>>>> 6bf5c29b
 function Popover({ children, offset, state, ...props }: PopoverProps) {
   const { popoverProps } = usePopover({ ...props, offset }, state);
 
@@ -33,11 +30,7 @@
       <div
         {...popoverProps}
         ref={props.popoverRef as React.RefObject<HTMLDivElement>}
-<<<<<<< HEAD
         className={`${styles.popover} ${state.isOpen ? styles.isVisible : ""}`}
-=======
-        className={`${styles.popover} ${state.isOpen ? styles.isOpen : ""}`}
->>>>>>> 6bf5c29b
         style={{
           ...popoverProps.style,
         }}
