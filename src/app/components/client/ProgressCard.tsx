/* This Source Code Form is subject to the terms of the Mozilla Public
 * License, v. 2.0. If a copy of the MPL was not distributed with this
 * file, You can obtain one at http://mozilla.org/MPL/2.0/. */

"use client";

import { useRef } from "react";
import Image from "next/image";
import { useOverlayTriggerState } from "react-stately";
import { useButton, useOverlayTrigger } from "react-aria";
import styles from "./ProgressCard.module.scss";
import { ModalOverlay } from "./dialog/ModalOverlay";
import { Dialog } from "./dialog/Dialog";
import { Button } from "../server/Button";
import { useL10n } from "../../hooks/l10n";
import ExploringLaptopPlus from "./assets/exploring-laptop-check.svg";
import ExploringLaptopMinus from "./assets/exploring-laptop-minus.svg";
<<<<<<< HEAD
=======
import ExploringLaptopInProgress from "./assets/exploring-laptop-in-progress.svg";
>>>>>>> edf4a68c
import { QuestionMarkCircle } from "../server/Icons";
import ModalImage from "../client/assets/modal-default-img.svg";

export type Props = {
  resolvedByYou: number;
  autoRemoved: number;
  inProgress: number;
  isPremiumUser: boolean;
};

export const ProgressCard = (props: Props) => {
  const l10n = useL10n();
  const explainerDialogState = useOverlayTriggerState({});
  const explainerDialogTrigger = useOverlayTrigger(
    { type: "dialog" },
    explainerDialogState,
  );

  const modalContent = (
    <div className={styles.modalBodyContent}>
      <p>
        {l10n.getFragment("modal-heres-what-we-fixed-description-part-one", {
          elems: { b: <strong /> },
        })}
      </p>
      <p>
        {l10n.getFragment("modal-heres-what-we-fixed-description-part-two", {
          elems: { b: <strong /> },
        })}
      </p>
      <p>
        {l10n.getFragment("modal-heres-what-we-fixed-description-part-three", {
          elems: { b: <strong /> },
        })}
      </p>
      <div className={styles.confirmButtonWrapper}>
        <Button
          variant="primary"
          onPress={() => explainerDialogState.close()}
          autoFocus={true}
          className={styles.startButton}
        >
          {l10n.getString("modal-cta-ok")}
        </Button>
      </div>
    </div>
  );

  const explainerDialogTriggerRef = useRef<HTMLButtonElement>(null);
  const explainerDialogTriggerProps = useButton(
    explainerDialogTrigger.triggerProps,
    explainerDialogTriggerRef,
  ).buttonProps;

  return (
    <div className={styles.progressCard}>
      <div className={styles.header}>
        {l10n.getString("progress-card-heres-what-we-fixed-headline")}
        <button
          aria-label={l10n.getString("modal-open-alt")}
          ref={explainerDialogTriggerRef}
          {...explainerDialogTriggerProps}
          onClick={() => explainerDialogState.open()}
        >
          <QuestionMarkCircle alt="" width="15" height="15" />
        </button>
      </div>
      <div className={styles.progressStatsWrapper}>
        <div className={styles.progressItem}>
          <div className={styles.progressStat}>
            <Image src={ExploringLaptopPlus} alt="" width="50" height="50" />
            <span>{props.resolvedByYou}</span>
          </div>
          <p>{l10n.getString("progress-card-resolved-by-you-headline")}</p>
        </div>
        <div className={styles.progressItem}>
          <div className={styles.progressStat}>
            <Image src={ExploringLaptopMinus} alt="" width="50" height="50" />
            <span>{props.autoRemoved}</span>
          </div>
          <p>{l10n.getString("progress-card-auto-removed-headline")}</p>
        </div>
        {props.isPremiumUser && (
          <div className={styles.progressItem}>
            <div className={styles.progressStat}>
<<<<<<< HEAD
              <Image src={ExploringLaptopMinus} alt="" width="50" height="50" />
=======
              <Image
                src={ExploringLaptopInProgress}
                alt=""
                width="50"
                height="50"
              />
>>>>>>> edf4a68c
              <span>{props.inProgress}</span>
            </div>
            <p>{l10n.getString("progress-card-in-progress-headline")}</p>
          </div>
        )}
      </div>
      {explainerDialogState.isOpen && (
        <ModalOverlay
          state={explainerDialogState}
          {...explainerDialogTrigger.overlayProps}
          isDismissable={true}
        >
          <Dialog
            title={l10n.getString("modal-heres-what-we-fixed-title")}
            illustration={<Image src={ModalImage} alt="" />}
            // TODO: Add unit test when changing this code:
            /* c8 ignore next */
            onDismiss={() => explainerDialogState.close()}
          >
            {modalContent}
          </Dialog>
        </ModalOverlay>
      )}
    </div>
  );
};<|MERGE_RESOLUTION|>--- conflicted
+++ resolved
@@ -15,10 +15,7 @@
 import { useL10n } from "../../hooks/l10n";
 import ExploringLaptopPlus from "./assets/exploring-laptop-check.svg";
 import ExploringLaptopMinus from "./assets/exploring-laptop-minus.svg";
-<<<<<<< HEAD
-=======
 import ExploringLaptopInProgress from "./assets/exploring-laptop-in-progress.svg";
->>>>>>> edf4a68c
 import { QuestionMarkCircle } from "../server/Icons";
 import ModalImage from "../client/assets/modal-default-img.svg";
 
@@ -104,16 +101,12 @@
         {props.isPremiumUser && (
           <div className={styles.progressItem}>
             <div className={styles.progressStat}>
-<<<<<<< HEAD
-              <Image src={ExploringLaptopMinus} alt="" width="50" height="50" />
-=======
               <Image
                 src={ExploringLaptopInProgress}
                 alt=""
                 width="50"
                 height="50"
               />
->>>>>>> edf4a68c
               <span>{props.inProgress}</span>
             </div>
             <p>{l10n.getString("progress-card-in-progress-headline")}</p>
