@use "../../tokens";

.button {
<<<<<<< HEAD
  align-items: center;
  font: $text-body-md;
  font-weight: 600;
=======
  font: tokens.$text-body-md;
  font-weight: 500;
>>>>>>> 8b97f7c6
  border: 0;
  padding: tokens.$spacing-md tokens.$spacing-lg;
  border-radius: tokens.$border-radius-md;
  cursor: pointer;
  display: inline-flex;
  gap: $spacing-sm;
  line-height: 1;
  justify-content: center;
  text-align: center;
  text-decoration: none;

  // Loading animation
  .ldsRing {
    margin: 0 auto;
    height: 18px;
    width: 18px;
  }
  .ldsRing div {
    box-sizing: border-box;
    display: block;
    position: absolute;
    width: 18px;
    height: 18px;
    border-radius: 50%;
    animation: lds-ring 1.2s cubic-bezier(0.5, 0, 0.5, 1) infinite;

    &.primary {
      border: 4px solid tokens.$color-white;
      border-color: tokens.$color-white transparent transparent transparent;
    }

    &.secondary {
      border: 4px solid tokens.$color-purple-70;
      border-color: tokens.$color-purple-70 transparent transparent transparent;
    }
  }
  .ldsRing div:nth-child(1) {
    animation-delay: -0.45s;
  }
  .ldsRing div:nth-child(2) {
    animation-delay: -0.3s;
  }
  .ldsRing div:nth-child(3) {
    animation-delay: -0.15s;
  }
  @keyframes lds-ring {
    0% {
      transform: rotate(0deg);
    }
    100% {
      transform: rotate(360deg);
    }
  }

  &.primary {
    color: tokens.$color-white;
    background-color: tokens.$color-purple-70;

    &:hover {
      background-color: tokens.$color-purple-80;
    }

    &:focus {
      outline: tokens.$border-focus-width solid tokens.$color-purple-30;
    }

    &.destructive {
      color: tokens.$color-white;
      background-color: tokens.$color-red-60;

      &:hover {
        background-color: tokens.$color-red-70;
      }

      &:focus {
        outline: tokens.$border-focus-width solid tokens.$color-red-30;
      }
    }

    &.disabled {
      background: tokens.$color-grey-20;
      pointer-events: none;
    }
  }

  &.secondary {
<<<<<<< HEAD
    color: $color-purple-70;
    box-shadow: inset 0 0 0 2px $color-purple-70;
=======
    font-weight: 400;
    color: tokens.$color-purple-70;
    box-shadow: inset 0 0 0 2px tokens.$color-purple-70;
>>>>>>> 8b97f7c6
    background-color: transparent;

    &:hover {
      background-color: tokens.$color-purple-70;
      color: tokens.$color-white;

      .ldsRing div {
        &.secondary {
          border: 4px solid tokens.$color-white;
          border-color: tokens.$color-white transparent transparent transparent;
        }
      }
    }

    &.destructive {
      color: tokens.$color-red-70;
      box-shadow: inset 0 0 0 2px tokens.$color-red-70;

      &:hover {
        background-color: tokens.$color-red-70;
        color: tokens.$color-white;
      }
    }

    &.disabled {
      color: tokens.$color-grey-20;
      background: transparent;
      box-shadow: inset 0 0 0 2px tokens.$color-grey-20;
      pointer-events: none;
    }
  }

  &.tertiary {
    background: none;
    color: tokens.$color-purple-70;

    &:hover {
      background-color: rgba(tokens.$color-purple-70, 0.2);
    }
  }

  &.link {
    background: none;
    color: tokens.$color-purple-50;
    font: inherit;
    padding: 0;
    text-decoration: underline;
  }

  &.icon {
    background: none;
    color: tokens.$color-grey-50;
    padding: tokens.$spacing-md;

    &:hover {
      background-color: tokens.$color-grey-05;
    }
  }

  &.isLoading {
    cursor: progress;
    opacity: 0.4;
  }

  &.small {
    line-height: 1.5;
    padding: tokens.$spacing-sm tokens.$spacing-md;

    &.icon {
      padding: tokens.$spacing-sm;
    }
  }

  &.wide {
    padding: tokens.$spacing-md tokens.$spacing-2xl;
  }
}<|MERGE_RESOLUTION|>--- conflicted
+++ resolved
@@ -1,20 +1,15 @@
 @use "../../tokens";
 
 .button {
-<<<<<<< HEAD
   align-items: center;
-  font: $text-body-md;
+  font: tokens.$text-body-md;
   font-weight: 600;
-=======
-  font: tokens.$text-body-md;
-  font-weight: 500;
->>>>>>> 8b97f7c6
   border: 0;
   padding: tokens.$spacing-md tokens.$spacing-lg;
   border-radius: tokens.$border-radius-md;
   cursor: pointer;
   display: inline-flex;
-  gap: $spacing-sm;
+  gap: tokens.$spacing-sm;
   line-height: 1;
   justify-content: center;
   text-align: center;
@@ -95,14 +90,8 @@
   }
 
   &.secondary {
-<<<<<<< HEAD
-    color: $color-purple-70;
-    box-shadow: inset 0 0 0 2px $color-purple-70;
-=======
-    font-weight: 400;
     color: tokens.$color-purple-70;
     box-shadow: inset 0 0 0 2px tokens.$color-purple-70;
->>>>>>> 8b97f7c6
     background-color: transparent;
 
     &:hover {
