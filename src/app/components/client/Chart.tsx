/* This Source Code Form is subject to the terms of the Mozilla Public
 * License, v. 2.0. If a copy of the MPL was not distributed with this
 * file, You can obtain one at http://mozilla.org/MPL/2.0/. */

"use client";

import { CSSProperties } from "react";
import Image from "next/image";
import Link from "next/link";
import { useL10n } from "../../hooks/l10n";
import styles from "./Chart.module.scss";
import { QuestionMarkCircle } from "../server/Icons";
import { useOverlayTrigger } from "react-aria";
import { useOverlayTriggerState } from "react-stately";
import { Button } from "../client/Button";
import { ModalOverlay } from "./dialog/ModalOverlay";
import { Dialog } from "./dialog/Dialog";
import ModalImage from "../client/assets/modal-default-img.svg";
import { DashboardSummary } from "../../functions/server/dashboard";
import { SubscriberWaitlistDialog } from "./SubscriberWaitlistDialog";
import { useTelemetry } from "../../hooks/useTelemetry";

export type Props = {
  data: Array<[string, number]>;
  isEligibleForFreeScan: boolean;
  isEligibleForPremium: boolean;
  scanInProgress: boolean;
  isShowFixed: boolean;
  summary: DashboardSummary;
  totalNumberOfPerformedScans: number;
};

export const DoughnutChart = (props: Props) => {
  const l10n = useL10n();
  const recordTelemetry = useTelemetry();

  const explainerDialogState = useOverlayTriggerState({
    onOpenChange: (isOpen) => {
      recordTelemetry("popup", isOpen ? "view" : "exit", {
        popup_id: `number_of_exposures_info`,
      });
    },
  });
  const explainerDialogTrigger = useOverlayTrigger(
    { type: "dialog" },
    explainerDialogState,
  );
  const sumOfFixedExposures = props.data.reduce(
    (total, [_label, num]) => total + num,
    0,
  );

  const percentages = props.data.map(([label, num]) => {
    return [label, num / sumOfFixedExposures] as const;
  });

  const diameter = 100;
  const ringWidth = 15;
  const radius = (diameter - ringWidth) / 2;
  const circumference = 2 * Math.PI * radius;
  const sliceBorderWidth = 0;
  const headingNumberSize = diameter / 8;
  const headingLabelSize = headingNumberSize / 2;
  const headingGap = 4;

  const slices = percentages.map(([label, percent], index) => {
    const percentOffset = percentages
      .slice(0, index)
      .reduce((offset, [_label, num]) => offset + num, 0);

    return (
      <circle
        key={label}
        cx={diameter / 2}
        cy={diameter / 2}
        r={radius}
        className={styles.slice}
        fill="none"
        strokeWidth={ringWidth}
        strokeDasharray={`${circumference} ${circumference}`}
        style={
          {
            "--sliceLength": circumference * (1 - percent) + sliceBorderWidth,
          } as CSSProperties
        }
        // Rotate it to not overlap the other slices
        transform={`rotate(${-90 + 360 * percentOffset} ${diameter / 2} ${
          diameter / 2
        })`}
      />
    );
  });
  const modalContent = (
    <div className={styles.modalBodyContent}>
      <p>
        {l10n.getString(
          props.isEligibleForPremium
            ? "modal-active-number-of-exposures-part-one-premium"
            : "modal-active-number-of-exposures-part-one-all",
          {
            limit: process.env.NEXT_PUBLIC_MAX_NUM_ADDRESSES!,
          },
        )}
      </p>
      <p>{l10n.getString("modal-active-number-of-exposures-part-two")}</p>
      <p>
        {l10n.getString(
          props.isEligibleForPremium
            ? "modal-active-number-of-exposures-part-three-premium"
            : "modal-active-number-of-exposures-part-three-all",
        )}
      </p>
      <div className={styles.confirmButtonWrapper}>
        <Button
          variant="primary"
          // TODO: Add unit test when changing this code:
          /* c8 ignore next */
          onPress={() => explainerDialogState.close()}
          autoFocus={true}
          className={styles.startButton}
        >
          {l10n.getString("modal-cta-ok")}
        </Button>
      </div>
    </div>
  );

  const getPromptContent = () => {
    if (!props.scanInProgress && props.isEligibleForFreeScan) {
      return (
        <>
          <p>
            {l10n.getString("exposure-chart-returning-user-upgrade-prompt")}
          </p>
<<<<<<< HEAD
          <Link
            href="/redesign/user/welcome/free-scan?referrer=dashboard"
            onClick={() => {
              recordTelemetry("link", "click", {
                link_id: "exposures_chart_free_scan",
              });
            }}
          >
            {l10n.getString("exposure-chart-returning-user-upgrade-prompt-cta")}
          </Link>
=======
          {props.totalNumberOfPerformedScans <
          parseInt(
            process.env.NEXT_PUBLIC_ONEREP_MAX_SCANS_THRESHOLD as string,
            10,
          ) ? (
            <Link href="/redesign/user/welcome/free-scan?referrer=dashboard">
              {l10n.getString(
                "exposure-chart-returning-user-upgrade-prompt-cta",
              )}
            </Link>
          ) : (
            <SubscriberWaitlistDialog>
              <Button variant="tertiary">
                {l10n.getString(
                  "exposure-chart-returning-user-upgrade-prompt-cta",
                )}
              </Button>
            </SubscriberWaitlistDialog>
          )}
>>>>>>> 3b2dfbfe
        </>
      );
    }

    if (props.scanInProgress) {
      return (
        <p>
          {l10n.getFragment("exposure-chart-scan-in-progress-prompt", {
            elems: { b: <strong /> },
          })}
        </p>
      );
    }
  };

  const promptContent = getPromptContent();

  return (
    <>
      <figure className={styles.chartContainer}>
        <div className={styles.chartAndLegendWrapper}>
          <svg
            // https://developer.mozilla.org/en-US/docs/Web/Accessibility/ARIA/Roles/img_role#svg_and_roleimg
            role="img"
            aria-label={l10n
              .getString("exposure-chart-heading", {
                nr: sumOfFixedExposures,
              })
              .replace("<nr>", "")
              .replace("</nr>", "")
              .replace("<label>", "")
              .replace("</label>", "")}
            viewBox={`0 0 ${diameter} ${diameter}`}
            className={styles.chart}
          >
            <circle
              cx={diameter / 2}
              cy={diameter / 2}
              r={radius}
              fill="none"
              strokeWidth={ringWidth}
              className={styles.gutter}
            />
            {slices}
            {props.isShowFixed
              ? l10n.getFragment("exposure-chart-heading-fixed", {
                  elems: {
                    nr: (
                      <text
                        className={styles.headingNr}
                        fontSize={headingNumberSize}
                        x={diameter / 2}
                        y={diameter / 2 - headingGap / 2}
                        textAnchor="middle"
                      />
                    ),
                    label: (
                      <text
                        className={styles.headingLabel}
                        fontSize={headingLabelSize}
                        x={diameter / 2}
                        y={diameter / 2 + headingLabelSize + headingGap / 2}
                        textAnchor="middle"
                      />
                    ),
                  },
                  vars: { nr: sumOfFixedExposures },
                })
              : l10n.getFragment("exposure-chart-heading", {
                  elems: {
                    nr: (
                      <text
                        className={styles.headingNr}
                        fontSize={headingNumberSize}
                        x={diameter / 2}
                        y={diameter / 2 - headingGap / 2}
                        textAnchor="middle"
                      />
                    ),
                    label: (
                      <text
                        className={styles.headingLabel}
                        fontSize={headingLabelSize}
                        x={diameter / 2}
                        y={diameter / 2 + headingLabelSize + headingGap / 2}
                        textAnchor="middle"
                      />
                    ),
                  },
                  vars: { nr: sumOfFixedExposures },
                })}
          </svg>
          <div className={styles.legend}>
            <table>
              <thead>
                <tr>
                  {/* The first column contains the chart colour,
                      which is irrelevant to screen readers. */}
                  <td aria-hidden={true} />
                  <th>
                    {l10n.getString("exposure-chart-legend-heading-type")}
                  </th>
                  <th>{l10n.getString("exposure-chart-legend-heading-nr")}</th>
                </tr>
              </thead>
              <tbody>
                {props.data.map(([label, num]) => (
                  <tr key={label}>
                    <td aria-hidden={true}>
                      <svg viewBox="0 0 10 10">
                        <rect rx={2} width="10" height="10" />
                      </svg>
                    </td>
                    <td>{label}</td>
                    <td>
                      {l10n.getString("exposure-chart-legend-value-nr", {
                        nr: num,
                      })}
                    </td>
                  </tr>
                ))}
              </tbody>
            </table>
            {promptContent && (
              <div className={styles.prompt}>{promptContent}</div>
            )}
          </div>
        </div>
        <figcaption>
          {props.isShowFixed
            ? l10n.getFragment("exposure-chart-caption-fixed", {
                vars: {
                  total_fixed_exposures_num:
                    props.summary.dataBreachFixedDataPointsNum +
                    props.summary.dataBrokerAutoFixedDataPointsNum +
                    props.summary.dataBrokerManuallyResolvedDataPointsNum,
                  total_exposures_num: props.summary.totalDataPointsNum,
                },
              })
            : l10n.getString("exposure-chart-caption")}
          <button
            aria-label={l10n.getString("modal-open-alt")}
            // TODO: Add unit test when changing this code:
            /* c8 ignore next */
            onClick={() => explainerDialogState.open()}
          >
            <QuestionMarkCircle
              width="15"
              height="15"
              alt={l10n.getString("modal-open-alt")}
            />
          </button>
        </figcaption>
      </figure>
      {explainerDialogState.isOpen && (
        <ModalOverlay
          state={explainerDialogState}
          {...explainerDialogTrigger.overlayProps}
          isDismissable={true}
        >
          <Dialog
            title={l10n.getString("modal-active-number-of-exposures-title")}
            illustration={<Image src={ModalImage} alt="" />}
            // TODO: Add unit test when changing this code:
            /* c8 ignore next */
            onDismiss={() => explainerDialogState.close()}
          >
            {modalContent}
          </Dialog>
        </ModalOverlay>
      )}
    </>
  );
};<|MERGE_RESOLUTION|>--- conflicted
+++ resolved
@@ -132,24 +132,17 @@
           <p>
             {l10n.getString("exposure-chart-returning-user-upgrade-prompt")}
           </p>
-<<<<<<< HEAD
-          <Link
-            href="/redesign/user/welcome/free-scan?referrer=dashboard"
-            onClick={() => {
-              recordTelemetry("link", "click", {
-                link_id: "exposures_chart_free_scan",
-              });
-            }}
-          >
-            {l10n.getString("exposure-chart-returning-user-upgrade-prompt-cta")}
-          </Link>
-=======
           {props.totalNumberOfPerformedScans <
           parseInt(
             process.env.NEXT_PUBLIC_ONEREP_MAX_SCANS_THRESHOLD as string,
             10,
           ) ? (
-            <Link href="/redesign/user/welcome/free-scan?referrer=dashboard">
+            <Link href="/redesign/user/welcome/free-scan?referrer=dashboard"
+              onClick={() => {
+              recordTelemetry("link", "click", {
+                link_id: "exposures_chart_free_scan",
+              });
+            }}>
               {l10n.getString(
                 "exposure-chart-returning-user-upgrade-prompt-cta",
               )}
@@ -163,7 +156,6 @@
               </Button>
             </SubscriberWaitlistDialog>
           )}
->>>>>>> 3b2dfbfe
         </>
       );
     }
