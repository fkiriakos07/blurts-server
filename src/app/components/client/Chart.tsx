--- conflicted
+++ resolved
@@ -17,11 +17,8 @@
 import { Dialog } from "./dialog/Dialog";
 import ModalImage from "../client/assets/modal-default-img.svg";
 import { DashboardSummary } from "../../functions/server/dashboard";
-<<<<<<< HEAD
 import { SubscriberWaitlistDialog } from "./SubscriberWaitlistDialog";
-=======
 import { useTelemetry } from "../../hooks/useTelemetry";
->>>>>>> 6f9ec400
 
 export type Props = {
   data: Array<[string, number]>;
