@use "../../tokens";

.toggleContainer {
<<<<<<< HEAD
  background-color: $color-grey-05;
  border-radius: $border-radius-xl;
  border: 2px solid $color-purple-70;
  padding: $spacing-xs;
  display: flex;
  align-items: center;
  gap: $spacing-xs;

  &:focus-within {
    outline: $border-focus-width solid $color-purple-10;
  }

  .option {
    border-radius: $border-radius-xl;
    padding: $spacing-sm calc($spacing-md * 1.5);
    line-height: 1.25em;
=======
  background-color: tokens.$color-grey-10;
  border-radius: tokens.$border-radius-xl;
  border: 1px solid tokens.$color-grey-30;
  padding: tokens.$spacing-sm;
  display: flex;
  align-items: center;
  gap: tokens.$spacing-sm;

  .option {
    border-radius: tokens.$border-radius-xl;
    padding: tokens.$spacing-xs tokens.$spacing-md;
>>>>>>> 8b97f7c6
    font-weight: 500;
    color: tokens.$color-grey-50;
    cursor: pointer;

    &.isFocused {
<<<<<<< HEAD
      background-color: $color-purple-10;
=======
      outline: 4px solid tokens.$color-purple-70;
      background-color: tokens.$color-purple-10;
>>>>>>> 8b97f7c6
    }

    &:hover {
      background-color: tokens.$color-purple-20;
    }

    &.isSelected {
<<<<<<< HEAD
      background-color: $color-purple-40;
      color: $color-white;
      font-weight: 600;
=======
      background-color: tokens.$color-white;
      color: tokens.$color-blue-50;
>>>>>>> 8b97f7c6
    }
  }
}<|MERGE_RESOLUTION|>--- conflicted
+++ resolved
@@ -1,47 +1,28 @@
 @use "../../tokens";
 
 .toggleContainer {
-<<<<<<< HEAD
-  background-color: $color-grey-05;
-  border-radius: $border-radius-xl;
-  border: 2px solid $color-purple-70;
-  padding: $spacing-xs;
+  background-color: tokens.$color-grey-05;
+  border-radius: tokens.$border-radius-xl;
+  border: 2px solid tokens.$color-purple-70;
+  padding: tokens.$spacing-xs;
   display: flex;
   align-items: center;
-  gap: $spacing-xs;
+  gap: tokens.$spacing-xs;
 
   &:focus-within {
-    outline: $border-focus-width solid $color-purple-10;
+    outline: tokens.$border-focus-width solid tokens.$color-purple-10;
   }
 
   .option {
-    border-radius: $border-radius-xl;
-    padding: $spacing-sm calc($spacing-md * 1.5);
+    border-radius: tokens.$border-radius-xl;
+    padding: tokens.$spacing-sm calc($spacing-md * 1.5);
     line-height: 1.25em;
-=======
-  background-color: tokens.$color-grey-10;
-  border-radius: tokens.$border-radius-xl;
-  border: 1px solid tokens.$color-grey-30;
-  padding: tokens.$spacing-sm;
-  display: flex;
-  align-items: center;
-  gap: tokens.$spacing-sm;
-
-  .option {
-    border-radius: tokens.$border-radius-xl;
-    padding: tokens.$spacing-xs tokens.$spacing-md;
->>>>>>> 8b97f7c6
     font-weight: 500;
     color: tokens.$color-grey-50;
     cursor: pointer;
 
     &.isFocused {
-<<<<<<< HEAD
-      background-color: $color-purple-10;
-=======
-      outline: 4px solid tokens.$color-purple-70;
       background-color: tokens.$color-purple-10;
->>>>>>> 8b97f7c6
     }
 
     &:hover {
@@ -49,14 +30,9 @@
     }
 
     &.isSelected {
-<<<<<<< HEAD
-      background-color: $color-purple-40;
-      color: $color-white;
+      background-color: tokens.$color-purple-40;
+      color: tokens.$color-white;
       font-weight: 600;
-=======
-      background-color: tokens.$color-white;
-      color: tokens.$color-blue-50;
->>>>>>> 8b97f7c6
     }
   }
 }