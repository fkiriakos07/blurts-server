--- conflicted
+++ resolved
@@ -56,7 +56,6 @@
     dialogState
   );
 
-<<<<<<< HEAD
   if (hasPremium(user)) {
     return (
       <div className={styles.badge}>
@@ -72,30 +71,15 @@
         <Button {...triggerProps} variant="primary" small>
           {l10n.getString("premium-cta-label")}
         </Button>
-        <PremiumUpsellDialog {...overlayProps} state={dialogState} />
+        <PremiumUpsellDialog
+          {...overlayProps}
+          state={dialogState}
+          monthlySubscriptionUrl={monthlySubscriptionUrl}
+          yearlySubscriptionUrl={yearlySubscriptionUrl}
+        />
       </>
     );
   }
 
   return <></>;
-=======
-  return user && hasPremium(user) ? (
-    <div className={styles.badge}>
-      <Image src={ShieldIcon} alt="" width="24" height="24" />
-      {l10n.getString("premium-badge-label")}
-    </div>
-  ) : (
-    <>
-      <Button {...triggerProps} variant="primary" small>
-        {l10n.getString("premium-cta-label")}
-      </Button>
-      <PremiumUpsellDialog
-        {...overlayProps}
-        state={dialogState}
-        monthlySubscriptionUrl={monthlySubscriptionUrl}
-        yearlySubscriptionUrl={yearlySubscriptionUrl}
-      />
-    </>
-  );
->>>>>>> 748efad7
 }