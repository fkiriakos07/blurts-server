/* This Source Code Form is subject to the terms of the Mozilla Public
 * License, v. 2.0. If a copy of the MPL was not distributed with this
 * file, You can obtain one at http://mozilla.org/MPL/2.0/. */

"use client";

import { Key, useState } from "react";
import Image from "next/image";
import type { OverlayTriggerProps, OverlayTriggerState } from "react-stately";
import { Dialog } from "./dialog/Dialog";
import { ModalOverlay } from "./dialog/ModalOverlay";
import { TabList } from "./TabList";
import { Button } from "../server/Button";
import { useL10n } from "../../hooks/l10n";
import ModalImage from "../client/assets/premium-upsell-dialog-icon.svg";
import styles from "./PremiumUpsellDialog.module.scss";
import getPremiumSubscriptionUrl from "../../functions/universal/getPremiumSubscriptionUrl";

export interface PremiumUpsellDialogProps {
  state: OverlayTriggerState;
}

function PremiumPricingLabel({ isMonthly }: { isMonthly?: boolean }) {
  const l10n = useL10n();

  return (
    <>
      <small className={styles.pricingInfo}>
        {l10n.getString(
          "fix-flow-data-broker-profiles-automatic-remove-save-percent",
          { percent: 10 }
        )}
      </small>
      <div className={styles.pricingPill}>
        <div className={styles.pricingLabel}>
          <b>
            {l10n.getString(
              "fix-flow-data-broker-profiles-automatic-remove-features-select-plan-headline"
            )}
          </b>
          <small>
            {isMonthly
              ? l10n.getString(
                  "fix-flow-data-broker-profiles-automatic-remove-features-select-plan-monthly-frequency"
                )
              : l10n.getString(
                  "fix-flow-data-broker-profiles-automatic-remove-features-select-plan-yearly-frequency"
                )}
          </small>
        </div>
        <b>
          {l10n.getString(
            "fix-flow-data-broker-profiles-automatic-remove-features-price",
            { price: isMonthly ? "X.XX" : "Y.YY" }
          )}
        </b>
      </div>
    </>
  );
}

function PremiumUpsellDialogContent() {
  const l10n = useL10n();
  const [selectedTab, setSelectedTab] = useState<Key>("yearly");

  const isMonthly = selectedTab === "monthly";
  const tabsData = [
    {
      name: l10n.getString(
        "fix-flow-data-broker-profiles-automatic-remove-features-select-plan-toggle-yearly"
      ),
      key: "yearly",
      content: <PremiumPricingLabel />,
    },
    {
      name: l10n.getString(
        "fix-flow-data-broker-profiles-automatic-remove-features-select-plan-toggle-monthly"
      ),
      key: "monthly",
      content: <PremiumPricingLabel isMonthly />,
    },
  ];

<<<<<<< HEAD
  const premiumSubscriptionUrl = getPremiumSubscriptionUrl({
    type: isMonthly ? "monthly" : "yearly",
  });
=======
  const premiumSubscriptionUrl = `${
    process.env.FXA_SUBSCRIPTIONS_URL as string
  }/products/${process.env.PREMIUM_PRODUCT_ID as string}?plan=${
    process.env.PREMIUM_PLAN_ID_US as string
  }`;
>>>>>>> 460252f9

  return (
    <div className={styles.modalContent}>
      <div className={styles.productPlans}>
        <TabList
          tabs={tabsData}
          onSelectionChange={(selectedKey) => setSelectedTab(selectedKey)}
        />
      </div>
      <dl className={styles.list}>
        <dt>
          {l10n.getString(
            "fix-flow-data-broker-profiles-automatic-remove-features-headline"
          )}
        </dt>
        <dd>
          {l10n.getString(
            "fix-flow-data-broker-profiles-automatic-remove-features-monthly-scan",
            {
              data_broker_count: parseInt(
                process.env.NEXT_PUBLIC_ONEREP_DATA_BROKER_COUNT as string,
                10
              ),
            }
          )}
        </dd>
        <dd>
          {l10n.getString(
            "fix-flow-data-broker-profiles-automatic-remove-features-remove-personal-info"
          )}
        </dd>
        <dd>
          {l10n.getString(
            "fix-flow-data-broker-profiles-automatic-remove-features-guided-experience"
          )}
        </dd>
        <dd>
          {l10n.getString(
            "fix-flow-data-broker-profiles-automatic-remove-features-continuous-monitoring"
          )}
        </dd>
        <dd>
          {l10n.getString(
            "fix-flow-data-broker-profiles-automatic-remove-features-breach-alerts"
          )}
        </dd>
      </dl>
      <Button
        className={styles.productCta}
        href={premiumSubscriptionUrl}
        variant="primary"
      >
        {isMonthly
          ? l10n.getString(
              "fix-flow-data-broker-profiles-automatic-remove-features-select-plan-monthly-button"
            )
          : l10n.getString(
              "fix-flow-data-broker-profiles-automatic-remove-features-select-plan-yearly-button"
            )}
      </Button>
    </div>
  );
}

function PremiumUpsellDialog({
  state,
  ...otherProps
}: PremiumUpsellDialogProps & OverlayTriggerProps) {
  const l10n = useL10n();

  return (
    <div className={styles.modal}>
      {state.isOpen && (
        <ModalOverlay state={state} {...otherProps} isDismissable={true}>
          <Dialog
            title={l10n.getString("premium-upsell-dialog-title")}
            illustration={<Image src={ModalImage} alt="" />}
            onDismiss={() => void state.close()}
            variant="horizontal"
          >
            <PremiumUpsellDialogContent />
          </Dialog>
        </ModalOverlay>
      )}
    </div>
  );
}

export { PremiumUpsellDialog };<|MERGE_RESOLUTION|>--- conflicted
+++ resolved
@@ -81,17 +81,11 @@
     },
   ];
 
-<<<<<<< HEAD
-  const premiumSubscriptionUrl = getPremiumSubscriptionUrl({
-    type: isMonthly ? "monthly" : "yearly",
-  });
-=======
   const premiumSubscriptionUrl = `${
     process.env.FXA_SUBSCRIPTIONS_URL as string
   }/products/${process.env.PREMIUM_PRODUCT_ID as string}?plan=${
     process.env.PREMIUM_PLAN_ID_US as string
   }`;
->>>>>>> 460252f9
 
   return (
     <div className={styles.modalContent}>
