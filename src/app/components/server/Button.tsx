/* This Source Code Form is subject to the terms of the Mozilla Public
 * License, v. 2.0. If a copy of the MPL was not distributed with this
 * file, You can obtain one at http://mozilla.org/MPL/2.0/. */

<<<<<<< HEAD
"use client";

import { ComponentProps, ReactNode, useRef } from "react";
=======
import { ReactNode, useRef } from "react";
>>>>>>> 21b60851
import Link from "next/link";
import styles from "./button.module.scss";
import { useButton } from "react-aria";

export interface Props {
  children: ReactNode;
  variant: "primary" | "secondary";
  className?: string;
  destructive?: boolean;
  disabled?: boolean;
  href?: string;
  isLoading?: boolean;
  small?: boolean;
  wide?: boolean;
}

export const Button = (
  props: Props & Parameters<typeof useButton>[0] // AriaButtonOptions
) => {
  const {
    children,
    variant,
    className,
    destructive,
    disabled,
    href,
    isLoading,
    small,
    wide,
    ...otherProps
  } = props;

  const buttonRef = useRef<HTMLButtonElement>(null);
  const { buttonProps } = useButton(otherProps, buttonRef);

  const classes = [
    styles.button,
    styles[variant],
    // Ignored for test coverage; not used in tested pages yet:
    /* c8 ignore next */
    destructive && styles.destructive,
    small && styles.small,
    // Ignored for test coverage; not used in tested pages yet:
    /* c8 ignore next */
    isLoading && styles.isLoading,
    // Ignored for test coverage; not used in tested pages yet:
    /* c8 ignore next */
    disabled && styles.disabled,
    wide && styles.wide,
    className,
  ]
    .filter(Boolean)
    .join(" ");

  return typeof href === "string" ? (
    <Link href={href} className={classes}>
      {children}
    </Link>
  ) : (
    <button {...buttonProps} ref={buttonRef} className={classes}>
      {children}
    </button>
  );
};<|MERGE_RESOLUTION|>--- conflicted
+++ resolved
@@ -2,13 +2,7 @@
  * License, v. 2.0. If a copy of the MPL was not distributed with this
  * file, You can obtain one at http://mozilla.org/MPL/2.0/. */
 
-<<<<<<< HEAD
-"use client";
-
-import { ComponentProps, ReactNode, useRef } from "react";
-=======
 import { ReactNode, useRef } from "react";
->>>>>>> 21b60851
 import Link from "next/link";
 import styles from "./button.module.scss";
 import { useButton } from "react-aria";
