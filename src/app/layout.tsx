--- conflicted
+++ resolved
@@ -14,10 +14,7 @@
 import { authOptions } from "./api/utils/auth";
 import { metropolis } from "./fonts/Metropolis/metropolis";
 
-<<<<<<< HEAD
-=======
 // DO NOT ADD SECRETS: Env variables added here become public.
->>>>>>> 1285ab83
 const PUBLIC_ENVS = {
   PUBLIC_APP_ENV: process.env.APP_ENV || "",
 } as const;
