--- conflicted
+++ resolved
@@ -2,213 +2,8 @@
  * License, v. 2.0. If a copy of the MPL was not distributed with this
  * file, You can obtain one at http://mozilla.org/MPL/2.0/. */
 
-<<<<<<< HEAD
 import NextAuth from "next-auth";
-import { authOptions } from '../../utils/authOptions'
-=======
-import NextAuth, { AuthOptions } from "next-auth";
-import mozlog from "../../../../utils/log.js";
-import AppConstants from "../../../../appConstants.js";
-import {
-  getSubscriberByEmail,
-  updateFxAData,
-} from "../../../../db/tables/subscribers.js";
-import { addSubscriber } from "../../../../db/tables/emailAddresses.js";
-import {
-  getBreaches,
-  getBreachIcons,
-} from "../../../functions/server/getBreaches";
-import { getBreachesForEmail } from "../../../../utils/hibp.js";
-import { getSha1 } from "../../../../utils/fxa.js";
-import {
-  getEmailCtaHref,
-  initEmail,
-  sendEmail,
-} from "../../../../utils/email.js";
-import { getTemplate } from "../../../../views/emails/email2022.js";
-import { signupReportEmailPartial } from "../../../../views/emails/emailSignupReport.js";
-import { getL10n } from "../../../functions/server/l10n";
-
-const log = mozlog("controllers.auth");
-
-interface FxaProfile {
-  email: string;
-  /** The value of the Accept-Language header when the user signed up for their Firefox Account */
-  locale: string;
-  amrValues: ["pwd", "email"];
-  twoFactorAuthentication: boolean;
-  metricsEnabled: boolean;
-  uid: string;
-  /** URL to an avatar image for the current user */
-  avatar: string;
-  avatarDefault: boolean;
-  subscriptions?: Array<string>;
-}
-
-export const authOptions: AuthOptions = {
-  debug: true,
-  secret: process.env.NEXTAUTH_SECRET,
-  session: {
-    strategy: "jwt",
-  },
-  providers: [
-    {
-      // As per https://mozilla.slack.com/archives/C4D36CAJW/p1683642497940629?thread_ts=1683642325.465929&cid=C4D36CAJW,
-      // we should file a ticket against SVCSE with the `fxa` component to add
-      // a redirect URL of /api/auth/callback/fxa for Firefox Monitor,
-      // for every environment we deploy to:
-      id: "fxa",
-      name: "Firefox Accounts",
-      type: "oauth",
-      authorization: {
-        url: AppConstants.OAUTH_AUTHORIZATION_URI,
-        params: {
-          scope: "profile https://identity.mozilla.com/account/subscriptions",
-          access_type: "offline",
-          action: "email",
-          prompt: "login",
-          max_age: 0,
-        },
-      },
-      token: AppConstants.OAUTH_TOKEN_URI,
-      userinfo: {
-        request: async (context) => {
-          const response = await fetch(AppConstants.OAUTH_PROFILE_URI, {
-            headers: { Authorization: `Bearer ${context.tokens.access_token}` },
-          });
-          const userInfo = await response.json();
-          return userInfo;
-        },
-      },
-      clientId: AppConstants.OAUTH_CLIENT_ID,
-      clientSecret: AppConstants.OAUTH_CLIENT_SECRET,
-      // Parse data returned by FxA's /userinfo/
-      profile: async (profile: FxaProfile) => {
-        log.debug("fxa-confirmed-profile-data", profile);
-        return {
-          id: profile.uid,
-          email: profile.email,
-          avatar: profile.avatar,
-          avatarDefault: profile.avatarDefault,
-          twoFactorAuthentication: profile.twoFactorAuthentication,
-          metricsEnabled: profile.metricsEnabled,
-          locale: profile.locale,
-        };
-      },
-    },
-  ],
-  callbacks: {
-    // Unused arguments also listed to show what's available:
-    // eslint-disable-next-line @typescript-eslint/no-unused-vars
-    async jwt({ token, account, profile, trigger }) {
-      if (profile) {
-        token.fxa = {
-          locale: profile.locale,
-          twoFactorAuthentication: profile.twoFactorAuthentication,
-          metricsEnabled: profile.metricsEnabled,
-          avatar: profile.avatar,
-          avatarDefault: profile.avatarDefault,
-          subscriptions: profile.subscriptions,
-        };
-      }
-      if (account && typeof profile?.email === "string") {
-        // We're signing in with FxA; store user in database if not present yet.
-        log.debug("fxa-confirmed-fxaUser", account);
-
-        // Note: we could create an [Adapter](https://next-auth.js.org/tutorials/creating-a-database-adapter)
-        //       to store the user in the database, but by doing it in the callback,
-        //       we can also store FxA account data. We also don't have to worry
-        //       about model mismatches (i.e. Next-Auth expecting one User to have
-        //       multiple Accounts at multiple providers).
-        const email = profile.email;
-        const existingUser = await getSubscriberByEmail(email);
-
-        if (existingUser) {
-          token.subscriber = existingUser;
-          if (account.access_token && account.refresh_token) {
-            const updatedUser = await updateFxAData(
-              existingUser,
-              account.access_token,
-              account.refresh_token,
-              JSON.stringify(profile)
-            );
-            token.subscriber = updatedUser;
-          }
-        }
-        if (!existingUser && email) {
-          const verifiedSubscriber = await addSubscriber(
-            email,
-            profile.locale,
-            account.access_token,
-            account.refresh_token,
-            JSON.stringify(profile)
-          );
-          token.subscriber = verifiedSubscriber;
-
-          const allBreaches = await getBreaches();
-          const unsafeBreachesForEmail = await getBreachesForEmail(
-            getSha1(email),
-            allBreaches,
-            true
-          );
-
-          // Send report email
-          const utmCampaignId = "report";
-          const l10n = getL10n();
-          const subject = unsafeBreachesForEmail?.length
-            ? l10n.getString("email-subject-found-breaches")
-            : l10n.getString("email-subject-no-breaches");
-
-          const breachLogos = await getBreachIcons(allBreaches);
-          const data = {
-            breachedEmail: email,
-            breachLogos: breachLogos,
-            ctaHref: getEmailCtaHref(utmCampaignId, "dashboard-cta"),
-            heading: "email-breach-summary",
-            recipientEmail: email,
-            subscriberId: verifiedSubscriber,
-            unsafeBreachesForEmail,
-            utmCampaign: utmCampaignId,
-          };
-          const emailTemplate = getTemplate(
-            data,
-            signupReportEmailPartial,
-            l10n
-          );
-
-          await initEmail(process.env.SMTP_URL);
-          await sendEmail(data.recipientEmail, subject, emailTemplate);
-        }
-      }
-      return token;
-    },
-    async session({ session, token }) {
-      if (token.fxa) {
-        session.user.fxa = {
-          locale: token.fxa.locale,
-          twoFactorAuthentication: token.fxa.twoFactorAuthentication,
-          metricsEnabled: token.fxa.metricsEnabled,
-          avatar: token.fxa.avatar,
-          avatarDefault: token.fxa.avatarDefault,
-          subscriptions: token.fxa.subscriptions,
-        };
-      }
-      if (token.subscriber) {
-        session.user.subscriber = token.subscriber;
-      }
-      return session;
-    },
-  },
-  events: {
-    signIn(message) {
-      log.debug("fxa-confirmed-profile-data", message.user);
-    },
-    signOut(message) {
-      log.debug("logout", message.token.email ?? undefined);
-    },
-  },
-};
->>>>>>> 5dec4c02
+import { authOptions } from "../../utils/auth"
 
 const handler = NextAuth(authOptions);
 
