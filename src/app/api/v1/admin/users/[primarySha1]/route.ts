--- conflicted
+++ resolved
@@ -119,12 +119,7 @@
         switch (action) {
           case "subscribe": {
             // activate and opt out profiles
-<<<<<<< HEAD
-            await activateAndOptoutProfile(oneRepProfileId);
-=======
-            await activateProfile(onerepProfileId);
-            await optoutProfile(onerepProfileId);
->>>>>>> 97110720
+            await activateAndOptoutProfile(onerepProfileId);
             logger.info("force_user_subscribe", {
               onerepProfileId,
               primarySha1,
