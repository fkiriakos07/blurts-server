/* This Source Code Form is subject to the terms of the Mozilla Public
 * License, v. 2.0. If a copy of the MPL was not distributed with this
 * file, You can obtain one at http://mozilla.org/MPL/2.0/. */

import { NextRequest, NextResponse } from "next/server";
import { getToken } from "next-auth/jwt";

import { logger } from "../../../../functions/server/logging";
import { BreachResolutionRequest } from "../../../../deprecated/(authenticated)/user/breaches/breaches.js";
import { getBreaches } from "../../../../functions/server/getBreaches";
import { getAllEmailsAndBreaches } from "../../../../../utils/breaches";
import {
  getSubscriberByFxaUid,
  setBreachResolution,
} from "../../../../../db/tables/subscribers";
import appConstants from "../../../../../appConstants";

// Get breaches data
export async function GET(req: NextRequest) {
  const token = await getToken({ req });
  if (typeof token?.subscriber?.fxa_uid === "string") {
    // Signed in
    try {
      const subscriber = await getSubscriberByFxaUid(token.subscriber?.fxa_uid);
      const allBreaches = await getBreaches();
      const breaches = await getAllEmailsAndBreaches(subscriber, allBreaches);
      const successResponse = {
        success: true,
        breaches,
      };
      return NextResponse.json(successResponse);
    } catch (e) {
      logger.error(e);
      return NextResponse.json({ success: false }, { status: 500 });
    }
  } else {
    // Not Signed in, redirect to home
    return NextResponse.redirect(appConstants.SERVER_URL, 301);
  }
}

export async function PUT(req: NextRequest) {
  const token = await getToken({ req });
  if (typeof token?.subscriber?.fxa_uid === "string") {
    try {
      const subscriber = await getSubscriberByFxaUid(token.subscriber?.fxa_uid);
      if (!subscriber) {
        throw new Error("No subscriber found for current session.");
      }
      const allBreaches = await getBreaches();
      const j = await req.json();
      const {
        affectedEmail,
        breachId,
        resolutionsChecked,
      }: BreachResolutionRequest = j;
      const breachIdNumber = Number(breachId);
      const affectedEmailAsSubscriber =
        subscriber.primary_email === affectedEmail
          ? subscriber.primary_email
          : false;
      const affectedEmailInEmailAddresses =
        subscriber.email_addresses.find((ea) => ea.email === affectedEmail)
          ?.email || false;

      // check if current user's emails array contain affectedEmail
      if (!affectedEmailAsSubscriber && !affectedEmailInEmailAddresses) {
        return NextResponse.json({
          success: false,
          message: "Error: affectedEmail is not valid for this subscriber",
        });
      }

      // check if breach id is a part of affectEmail's breaches
      const { verifiedEmails } = await getAllEmailsAndBreaches(
        subscriber,
        allBreaches,
      );
      let currentEmail;
      if (affectedEmailAsSubscriber) {
        currentEmail = verifiedEmails.find(
          (ve) => ve.email === affectedEmailAsSubscriber,
        );
      } else {
        currentEmail = verifiedEmails.find(
          (ve) => ve.email === affectedEmailInEmailAddresses,
        );
      }
      const currentBreaches = currentEmail?.breaches?.filter(
        (b) => b.Id === breachIdNumber,
      );
      if (!currentBreaches) {
        return NextResponse.json({
          success: false,
          message: "Error: breachId provided does not exist",
        });
      }

      // check if resolutionsChecked array is a subset of the breaches' datatypes
      const isSubset = resolutionsChecked.every((val) =>
        currentBreaches[0].DataClasses.includes(val),
      );
      if (!isSubset) {
        return NextResponse.json({
          success: false,
          message: `Error: the resolutionChecked param contains more than allowed data types: [${resolutionsChecked.join(
            ", ",
          )}]`,
        });
      }

      // /* new JsonB:
      // {
      //   email_id: {
      //     recency_index: {
      //       resolutions: ['email', ...],
      //     }
      //   }
      // }
      // */

<<<<<<< HEAD
      const currentBreachResolution = subscriber.breach_resolution || {}; // get this from existing breach resolution if available
=======
      const currentBreachDataTypes = currentBreaches[0].DataClasses; // get this from existing breaches
      // Typed as `any` because `subscriber` used to be typed as `any`, and
      // making that type more specific was enough work just by itself:
      // eslint-disable-next-line @typescript-eslint/no-explicit-any
      const currentBreachResolution: any = subscriber.breach_resolution || {}; // get this from existing breach resolution if available
      const isResolved =
        resolutionsChecked.length === currentBreachDataTypes.length;
>>>>>>> 02aeb3af
      currentBreachResolution[affectedEmail] = {
        ...(currentBreachResolution[affectedEmail] || {}),
        ...{
          [breachIdNumber]: {
            resolutionsChecked,
          },
        },
      };

      // set useBreachId to mark latest version of breach resolution
      // without this line, the get call might assume recency index
      currentBreachResolution.useBreachId = true;

      const updatedSubscriber = await setBreachResolution(
        subscriber,
        currentBreachResolution,
      );
      if (!updatedSubscriber) {
        throw new Error("Could not retrieve updated subscriber data.");
      }

      return NextResponse.json({
        success: true,
        breachResolutions: updatedSubscriber.breach_resolution,
      });
    } catch (e) {
      logger.error(e);
      return NextResponse.json({ success: false }, { status: 500 });
    }
  } else {
    // Not Signed in, redirect to home
    return NextResponse.redirect(appConstants.SERVER_URL);
  }
}<|MERGE_RESOLUTION|>--- conflicted
+++ resolved
@@ -119,17 +119,10 @@
       // }
       // */
 
-<<<<<<< HEAD
-      const currentBreachResolution = subscriber.breach_resolution || {}; // get this from existing breach resolution if available
-=======
-      const currentBreachDataTypes = currentBreaches[0].DataClasses; // get this from existing breaches
       // Typed as `any` because `subscriber` used to be typed as `any`, and
       // making that type more specific was enough work just by itself:
       // eslint-disable-next-line @typescript-eslint/no-explicit-any
       const currentBreachResolution: any = subscriber.breach_resolution || {}; // get this from existing breach resolution if available
-      const isResolved =
-        resolutionsChecked.length === currentBreachDataTypes.length;
->>>>>>> 02aeb3af
       currentBreachResolution[affectedEmail] = {
         ...(currentBreachResolution[affectedEmail] || {}),
         ...{
