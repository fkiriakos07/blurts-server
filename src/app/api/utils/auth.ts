/* This Source Code Form is subject to the terms of the Mozilla Public
 * License, v. 2.0. If a copy of the MPL was not distributed with this
 * file, You can obtain one at http://mozilla.org/MPL/2.0/. */

import { NextRequest } from "next/server";
<<<<<<< HEAD
import appConstants from "../../../appConstants";
=======
import { AuthOptions } from "next-auth";
import mozlog from "../../../utils/log.js";

import AppConstants from "../../../appConstants.js";
import {
  getSubscriberByEmail,
  updateFxAData,
} from "../../../db/tables/subscribers.js";
import { addSubscriber } from "../../../db/tables/emailAddresses.js";
import {
  getBreaches,
  getBreachIcons,
} from "../../functions/server/getBreaches";
import { getBreachesForEmail } from "../../../utils/hibp.js";
import { getSha1 } from "../../../utils/fxa.js";
import { getEmailCtaHref, initEmail, sendEmail } from "../../../utils/email.js";
import { getTemplate } from "../../../views/emails/email2022.js";
import { signupReportEmailPartial } from "../../../views/emails/emailSignupReport.js";
import { getL10n } from "../../functions/server/l10n";

const log = mozlog("controllers.auth");

interface FxaProfile {
  email: string;
  /** The value of the Accept-Language header when the user signed up for their Firefox Account */
  locale: string;
  amrValues: ["pwd", "email"];
  twoFactorAuthentication: boolean;
  metricsEnabled: boolean;
  uid: string;
  /** URL to an avatar image for the current user */
  avatar: string;
  avatarDefault: boolean;
  subscriptions?: Array<string>;
}

export const authOptions: AuthOptions = {
  debug: true,
  secret: process.env.NEXTAUTH_SECRET,
  session: {
    strategy: "jwt",
  },
  providers: [
    {
      // As per https://mozilla.slack.com/archives/C4D36CAJW/p1683642497940629?thread_ts=1683642325.465929&cid=C4D36CAJW,
      // we should file a ticket against SVCSE with the `fxa` component to add
      // a redirect URL of /api/auth/callback/fxa for Firefox Monitor,
      // for every environment we deploy to:
      id: "fxa",
      name: "Firefox Accounts",
      type: "oauth",
      authorization: {
        url: AppConstants.OAUTH_AUTHORIZATION_URI,
        params: {
          scope: "profile",
          access_type: "offline",
          action: "email",
          prompt: "login",
          max_age: 0,
        },
      },
      token: AppConstants.OAUTH_TOKEN_URI,
      userinfo: {
        request: async (context) => {
          const response = await fetch(AppConstants.OAUTH_PROFILE_URI, {
            headers: { Authorization: `Bearer ${context.tokens.access_token}` },
          });
          const userInfo = await response.json();
          return userInfo;
        },
      },
      clientId: AppConstants.OAUTH_CLIENT_ID,
      clientSecret: AppConstants.OAUTH_CLIENT_SECRET,
      // Parse data returned by FxA's /userinfo/
      profile: async (profile: FxaProfile) => {
        log.debug("fxa-confirmed-profile-data", profile);
        return {
          id: profile.uid,
          email: profile.email,
          avatar: profile.avatar,
          avatarDefault: profile.avatarDefault,
          twoFactorAuthentication: profile.twoFactorAuthentication,
          metricsEnabled: profile.metricsEnabled,
          locale: profile.locale,
        };
      },
    },
  ],
  callbacks: {
    // Unused arguments also listed to show what's available:
    // eslint-disable-next-line @typescript-eslint/no-unused-vars
    async jwt({ token, account, profile, trigger }) {
      if (profile) {
        token.fxa = {
          locale: profile.locale,
          twoFactorAuthentication: profile.twoFactorAuthentication,
          metricsEnabled: profile.metricsEnabled,
          avatar: profile.avatar,
          avatarDefault: profile.avatarDefault,
          subscriptions: profile.subscriptions,
        };
      }
      if (account && typeof profile?.email === "string") {
        // We're signing in with FxA; store user in database if not present yet.
        log.debug("fxa-confirmed-fxaUser", account);

        // Note: we could create an [Adapter](https://next-auth.js.org/tutorials/creating-a-database-adapter)
        //       to store the user in the database, but by doing it in the callback,
        //       we can also store FxA account data. We also don't have to worry
        //       about model mismatches (i.e. Next-Auth expecting one User to have
        //       multiple Accounts at multiple providers).
        const email = profile.email;
        const existingUser = await getSubscriberByEmail(email);

        if (existingUser) {
          token.subscriber = existingUser;
          if (account.access_token && account.refresh_token) {
            const updatedUser = await updateFxAData(
              existingUser,
              account.access_token,
              account.refresh_token,
              JSON.stringify(profile)
            );
            token.subscriber = updatedUser;
          }
        }
        if (!existingUser && email) {
          const verifiedSubscriber = await addSubscriber(
            email,
            profile.locale,
            account.access_token,
            account.refresh_token,
            JSON.stringify(profile)
          );
          token.subscriber = verifiedSubscriber;

          const allBreaches = await getBreaches();
          const unsafeBreachesForEmail = await getBreachesForEmail(
            getSha1(email),
            allBreaches,
            true
          );

          // Send report email
          const utmCampaignId = "report";
          const l10n = getL10n();
          const subject = unsafeBreachesForEmail?.length
            ? l10n.getString("email-subject-found-breaches")
            : l10n.getString("email-subject-no-breaches");

          const breachLogos = await getBreachIcons(allBreaches);
          const data = {
            breachedEmail: email,
            breachLogos: breachLogos,
            ctaHref: getEmailCtaHref(utmCampaignId, "dashboard-cta"),
            heading: "email-breach-summary",
            recipientEmail: email,
            subscriberId: verifiedSubscriber,
            unsafeBreachesForEmail,
            utmCampaign: utmCampaignId,
          };
          const emailTemplate = getTemplate(
            data,
            signupReportEmailPartial,
            l10n
          );

          await initEmail(process.env.SMTP_URL);
          await sendEmail(data.recipientEmail, subject, emailTemplate);
        }
      }
      return token;
    },
    async session({ session, token }) {
      if (token.fxa) {
        session.user.fxa = {
          locale: token.fxa.locale,
          twoFactorAuthentication: token.fxa.twoFactorAuthentication,
          metricsEnabled: token.fxa.metricsEnabled,
          avatar: token.fxa.avatar,
          avatarDefault: token.fxa.avatarDefault,
          subscriptions: token.fxa.subscriptions,
        };
      }
      if (token.subscriber) {
        session.user.subscriber = token.subscriber;
      }
      return session;
    },
  },
  events: {
    signIn(message) {
      log.debug("fxa-confirmed-profile-data", message.user);
    },
    signOut(message) {
      log.debug("logout", message.token.email ?? undefined);
    },
  },
};
>>>>>>> 27f4c847

export function bearerToken(req: NextRequest) {
  const requestHeaders = new Headers(req.headers);
  requestHeaders.get("authorization");
  const authHeader = requestHeaders.get("authorization");

  // Require an auth header
  if (!authHeader) {
    throw new Error("No auth header found");
  }

  // Extract the first portion which should be 'Bearer'
  const headerType = authHeader.substring(0, authHeader.indexOf(" "));
  if (headerType !== "Bearer") {
    throw new Error("Invalid auth type");
  }

  // The remaining portion, which should be the token
<<<<<<< HEAD
  return authHeader.substring(authHeader.indexOf(' ') + 1)
}

export function isAdmin(email: string) {
  const admins = appConstants.ADMINS?.split(",") ?? [];
  return admins.includes(email);
=======
  return authHeader.substring(authHeader.indexOf(" ") + 1);
>>>>>>> 27f4c847
}<|MERGE_RESOLUTION|>--- conflicted
+++ resolved
@@ -3,9 +3,6 @@
  * file, You can obtain one at http://mozilla.org/MPL/2.0/. */
 
 import { NextRequest } from "next/server";
-<<<<<<< HEAD
-import appConstants from "../../../appConstants";
-=======
 import { AuthOptions } from "next-auth";
 import mozlog from "../../../utils/log.js";
 
@@ -205,7 +202,6 @@
     },
   },
 };
->>>>>>> 27f4c847
 
 export function bearerToken(req: NextRequest) {
   const requestHeaders = new Headers(req.headers);
@@ -224,14 +220,10 @@
   }
 
   // The remaining portion, which should be the token
-<<<<<<< HEAD
-  return authHeader.substring(authHeader.indexOf(' ') + 1)
+  return authHeader.substring(authHeader.indexOf(" ") + 1);
 }
 
 export function isAdmin(email: string) {
-  const admins = appConstants.ADMINS?.split(",") ?? [];
+  const admins = AppConstants.ADMINS?.split(",") ?? [];
   return admins.includes(email);
-=======
-  return authHeader.substring(authHeader.indexOf(" ") + 1);
->>>>>>> 27f4c847
 }