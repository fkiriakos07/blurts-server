--- conflicted
+++ resolved
@@ -3,11 +3,7 @@
  * file, You can obtain one at http://mozilla.org/MPL/2.0/. */
 
 import { NextRequest, NextResponse } from "next/server";
-<<<<<<< HEAD
-import { MOCK_ONEREP_TIME, MOCK_ONEREP_SCAN_ID } from "../../../config/config";
-=======
 import { MOCK_ONEREP_SCAN_ID, MOCK_ONEREP_TIME } from "../../../config/config";
->>>>>>> 0a4e15ba
 import { errorIfProduction } from "../../../../utils/errorThrower";
 
 export function POST(
