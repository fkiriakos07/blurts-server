@use "../../../tokens";

.wrapper {
  display: flex;
  flex-direction: column;
  height: 100%;

  // See https://fkhadra.github.io/react-toastify/how-to-style#override-css-variabless
  --toastify-color-light: #{tokens.$color-white};
  --toastify-color-dark: #{tokens.$color-grey-50};
  --toastify-color-info: #{tokens.$color-blue-50};
  --toastify-color-success: #{tokens.$color-green-50};
  --toastify-color-warning: #{tokens.$color-yellow-50};
  --toastify-color-error: #{tokens.$color-red-60};

  --toastify-text-color-info: #{tokens.$color-white};
  --toastify-text-color-success: #{tokens.$color-grey-50};
  --toastify-text-color-warning: #{tokens.$color-grey-50};
  --toastify-text-color-error: #{tokens.$color-white};

  --toastify-toast-min-height: $layout-md;
  --toastify-toast-max-height: $layout-md;
}

.nav {
  display: flex;
  align-items: center;
  justify-content: space-between;
<<<<<<< HEAD
  padding: $spacing-lg $layout-xl;
  background-color: $color-white;
  gap: $spacing-lg;
=======
  padding: tokens.$spacing-md;
  background-color: tokens.$color-white;
  gap: tokens.$spacing-lg;
>>>>>>> 324715d5

  h1 {
    font: tokens.$text-title-3xs;
  }

  .logo {
    max-width: 250px;
    width: 100%;
    height: auto;
  }

  button {
    flex-shrink: 0;
  }

<<<<<<< HEAD
  &.navDesktop {
    ul {
      display: flex;

      a {
        color: $color-black;
        text-decoration: none;
        font-weight: 600;
        padding: $spacing-sm $spacing-md;

        &:hover {
          background-color: $color-purple-70;
          text-decoration: underline;
        }
      }
    }

    @media screen and (max-width: $screen-xl) {
      display: none;
    }
=======
  @media screen and (min-width: tokens.$screen-md) {
    padding: tokens.$spacing-lg tokens.$layout-xl;
>>>>>>> 324715d5
  }
}

.content {
  flex: 1 0 auto;
}<|MERGE_RESOLUTION|>--- conflicted
+++ resolved
@@ -26,15 +26,9 @@
   display: flex;
   align-items: center;
   justify-content: space-between;
-<<<<<<< HEAD
-  padding: $spacing-lg $layout-xl;
-  background-color: $color-white;
-  gap: $spacing-lg;
-=======
-  padding: tokens.$spacing-md;
+  padding: tokens.$spacing-lg $token.layout-xl;
   background-color: tokens.$color-white;
   gap: tokens.$spacing-lg;
->>>>>>> 324715d5
 
   h1 {
     font: tokens.$text-title-3xs;
@@ -50,31 +44,26 @@
     flex-shrink: 0;
   }
 
-<<<<<<< HEAD
   &.navDesktop {
     ul {
       display: flex;
 
       a {
-        color: $color-black;
+        color: token.$color-black;
         text-decoration: none;
         font-weight: 600;
-        padding: $spacing-sm $spacing-md;
+        padding: token.$spacing-sm $spacing-md;
 
         &:hover {
-          background-color: $color-purple-70;
+          background-color: token.$color-purple-70;
           text-decoration: underline;
         }
       }
     }
 
-    @media screen and (max-width: $screen-xl) {
+    @media screen and (max-width: token.$screen-xl) {
       display: none;
     }
-=======
-  @media screen and (min-width: tokens.$screen-md) {
-    padding: tokens.$spacing-lg tokens.$layout-xl;
->>>>>>> 324715d5
   }
 }
 
