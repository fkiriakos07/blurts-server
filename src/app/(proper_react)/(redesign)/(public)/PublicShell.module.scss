@use "../../../tokens";

.wrapper {
  display: flex;
  flex-direction: column;
  height: 100%;

  // See https://fkhadra.github.io/react-toastify/how-to-style#override-css-variabless
  --toastify-color-light: #{tokens.$color-white};
  --toastify-color-dark: #{tokens.$color-grey-50};
  --toastify-color-info: #{tokens.$color-blue-50};
  --toastify-color-success: #{tokens.$color-green-50};
  --toastify-color-warning: #{tokens.$color-yellow-50};
  --toastify-color-error: #{tokens.$color-red-60};

  --toastify-text-color-info: #{tokens.$color-white};
  --toastify-text-color-success: #{tokens.$color-grey-50};
  --toastify-text-color-warning: #{tokens.$color-grey-50};
  --toastify-text-color-error: #{tokens.$color-white};

  --toastify-toast-min-height: $layout-md;
  --toastify-toast-max-height: $layout-md;
}

.nav {
  display: flex;
  align-items: center;
  justify-content: space-between;
<<<<<<< HEAD
  padding: $spacing-lg $layout-xl;
  background-color: $color-white;
  gap: $spacing-lg;
=======
  padding: tokens.$spacing-lg tokens.$layout-xl;
  background-color: tokens.$color-white;
  gap: tokens.$spacing-lg;
>>>>>>> 8b97f7c6

  h1 {
    font: tokens.$text-title-3xs;
  }

  .logo {
    max-width: 250px;
    width: 100%;
    height: auto;
  }

  button {
    flex-shrink: 0;
  }

  &.navDesktop {
    ul {
      display: flex;

      a {
<<<<<<< HEAD
        color: $color-black;
        text-decoration: none;
        font-weight: 600;
        padding: $spacing-sm $spacing-md;

        &:hover {
          background-color: $color-purple-70;
=======
        color: tokens.$color-black;
        text-decoration: none;
        font-weight: 600;
        padding: tokens.$spacing-sm tokens.$spacing-md;

        &:hover {
          background-color: tokens.$color-purple-70;
>>>>>>> 8b97f7c6
          text-decoration: underline;
        }
      }
    }

<<<<<<< HEAD
    @media screen and (max-width: $screen-xl) {
=======
    @media screen and (max-width: tokens.$screen-xl) {
>>>>>>> 8b97f7c6
      display: none;
    }
  }
}

.content {
  flex: 1 0 auto;
}<|MERGE_RESOLUTION|>--- conflicted
+++ resolved
@@ -26,15 +26,9 @@
   display: flex;
   align-items: center;
   justify-content: space-between;
-<<<<<<< HEAD
-  padding: $spacing-lg $layout-xl;
-  background-color: $color-white;
-  gap: $spacing-lg;
-=======
   padding: tokens.$spacing-lg tokens.$layout-xl;
   background-color: tokens.$color-white;
   gap: tokens.$spacing-lg;
->>>>>>> 8b97f7c6
 
   h1 {
     font: tokens.$text-title-3xs;
@@ -55,15 +49,6 @@
       display: flex;
 
       a {
-<<<<<<< HEAD
-        color: $color-black;
-        text-decoration: none;
-        font-weight: 600;
-        padding: $spacing-sm $spacing-md;
-
-        &:hover {
-          background-color: $color-purple-70;
-=======
         color: tokens.$color-black;
         text-decoration: none;
         font-weight: 600;
@@ -71,17 +56,12 @@
 
         &:hover {
           background-color: tokens.$color-purple-70;
->>>>>>> 8b97f7c6
           text-decoration: underline;
         }
       }
     }
 
-<<<<<<< HEAD
-    @media screen and (max-width: $screen-xl) {
-=======
     @media screen and (max-width: tokens.$screen-xl) {
->>>>>>> 8b97f7c6
       display: none;
     }
   }
