/* This Source Code Form is subject to the terms of the Mozilla Public
 * License, v. 2.0. If a copy of the MPL was not distributed with this
 * file, You can obtain one at http://mozilla.org/MPL/2.0/. */

import { it, expect } from "@jest/globals";
import { composeStory } from "@storybook/react";
import {
  act,
  getAllByRole,
  getByRole,
  getByText,
  queryByRole,
  queryByText,
  render,
  screen,
  waitFor,
  within,
} from "@testing-library/react";
import { userEvent } from "@testing-library/user-event";
import { axe } from "jest-axe";
import { signIn, useSession } from "next-auth/react";
import { useTelemetry } from "../../../hooks/useTelemetry";
import Meta, {
  LandingNonUs,
  LandingNonUsDe,
  LandingNonUsFr,
  LandingUs,
  LandingUsScanLimit,
} from "./LandingView.stories";
import { deleteAllCookies } from "../../../functions/client/deleteAllCookies";
import { defaultExperimentData } from "../../../../telemetry/generated/nimbus/experiments";
<<<<<<< HEAD
import { Cookies } from "react-cookie";
=======
import { mockIsIntersecting } from "react-intersection-observer/test-utils";
>>>>>>> 1e73f07e

jest.mock("next-auth/react", () => {
  return {
    signIn: jest.fn(),
    useSession: jest.fn(() => {
      return {};
    }),
  };
});
jest.mock("next/navigation", () => ({
  useSearchParams: () => ({
    toString: jest.fn(),
  }),
}));

jest.mock("../../../hooks/useTelemetry");

beforeEach(() => {
  // For reasons that are unclear to me, the mock implementation defind in the
  // call to `jest.mock` above forgets the implementation. I've spent way too
  // long debugging that already, so I'm settling for this :(
  const mockedUseSession = useSession as jest.Mock;
  mockedUseSession.mockReturnValue({});

  // Make the rebrand announcement banner show up by default
  deleteAllCookies();
});

describe("When Premium is not available", () => {
  it("passes the axe accessibility test suite", async () => {
    const ComposedDashboard = composeStory(LandingNonUs, Meta);
    const { container } = render(<ComposedDashboard />);
    expect(await axe(container)).toHaveNoViolations();
  });

  it("passes the user's email address to the identity provider", async () => {
    const user = userEvent.setup();

    const ComposedDashboard = composeStory(LandingNonUs, Meta);
    render(<ComposedDashboard />);

    const inputField = screen.getAllByLabelText(
      "Enter your email address to check for data breach exposures.",
    );
    await user.type(inputField[0], "mail@example.com");

    const submitButton = screen.getAllByRole("button", {
      name: "Get free scan",
    });
    await user.click(submitButton[0]);

    expect(signIn).toHaveBeenCalledTimes(1);
    expect(signIn).toHaveBeenCalledWith(
      "fxa",
      expect.any(Object),
      expect.stringContaining(`email=mail%40example.com`),
    );
  });

  it("does not show a 'Sign In' button in the header if the user is signed in", () => {
    const mockedUseSession = useSession as jest.Mock<
      ReturnType<typeof useSession>,
      Parameters<typeof useSession>
    >;
    mockedUseSession.mockReturnValue({
      data: {
        user: {
          email: "arbitrary@example.com",
        },
        expires: "2023-06-18T14:48:00.000Z",
      },
      status: "authenticated",
      update: () => Promise.resolve(null),
    });

    const ComposedDashboard = composeStory(LandingNonUs, Meta);
    render(<ComposedDashboard />);

    const signInButton = screen.queryByRole("button", {
      name: "Sign In",
    });

    expect(signInButton).not.toBeInTheDocument();
  });

  it("shows a 'Sign In' button in the header if the user is not signed in", async () => {
    const ComposedDashboard = composeStory(LandingNonUs, Meta);
    render(<ComposedDashboard />);

    const user = userEvent.setup();

    const signInButton = screen.getByRole("button", {
      name: "Sign In",
    });
    await user.click(signInButton);

    expect(signInButton).toBeInTheDocument();
    expect(signIn).toHaveBeenCalledTimes(1);
  });

  it("counts the number of clicks on the sign-in button at the top", async () => {
    const mockedRecord = useTelemetry();
    const ComposedDashboard = composeStory(LandingNonUs, Meta);
    render(<ComposedDashboard />);

    const user = userEvent.setup();

    const signInButton = screen.getByRole("button", {
      name: "Sign In",
    });
    await user.click(signInButton);

    expect(mockedRecord).toHaveBeenCalledWith(
      "ctaButton",
      "click",
      expect.objectContaining({
        button_id: "sign_in",
      }),
    );
  });

  it("shows the data breaches quote", () => {
    const ComposedDashboard = composeStory(LandingNonUs, Meta);
    render(<ComposedDashboard />);
    const quote = screen.getByText(
      "Data breaches happen every 11 minutes, exposing your private information — but don’t worry, we can help.",
    );
    expect(quote).toBeInTheDocument();
  });

  it("shows the scanning for exposures illustration in the fix your exposures section", () => {
    const ComposedDashboard = composeStory(LandingNonUs, Meta);
    render(<ComposedDashboard />);

    const scanningForExposuresIllustration = screen.getByTestId(
      "scanning-for-exposures-image",
    );
    expect(scanningForExposuresIllustration).toBeInTheDocument();
  });

  it("can initiate sign in from the Here's How We Help section", async () => {
    const ComposedDashboard = composeStory(LandingNonUs, Meta);
    render(<ComposedDashboard />);

    const user = userEvent.setup();

    const signInButton = screen.getByRole("button", {
      name: "Sign up for breach alerts",
    });
    await user.click(signInButton);

    expect(signIn).toHaveBeenCalledTimes(1);
  });

  it("shows the german scanning for exposures illustration", () => {
    const ComposedDashboard = composeStory(LandingNonUsDe, Meta);
    render(<ComposedDashboard />);
    const scanningForExposuresIllustration = screen.getByTestId(
      "scanning-for-exposures-image",
    );
    expect(scanningForExposuresIllustration).toHaveAttribute(
      "data-country-code",
      "de",
    );
  });

  it("shows the french scanning for exposures illustration", () => {
    const ComposedDashboard = composeStory(LandingNonUsFr, Meta);
    render(<ComposedDashboard />);
    const scanningForExposuresIllustration = screen.getByTestId(
      "scanning-for-exposures-image",
    );
    expect(scanningForExposuresIllustration).toHaveAttribute(
      "data-country-code",
      "fr",
    );
  });
});

describe("When Premium is available", () => {
  it("passes the axe accessibility test suite", async () => {
    const ComposedDashboard = composeStory(LandingUs, Meta);
    const { container } = render(<ComposedDashboard />);
    expect(await axe(container)).toHaveNoViolations();
  });

  it("can open and close the tooltip with the keyboard", async () => {
    const user = userEvent.setup();

    const ComposedDashboard = composeStory(LandingUs, Meta);
    render(<ComposedDashboard />);
    // We limit our queries to the pricing table, so as not to match similar
    // elements that are also present in the pricing _cards_, i.e. the elements
    // shown on small screens:
    const pricingTable = screen.getByRole("grid");

    expect(queryByRole(pricingTable, "dialog")).not.toBeInTheDocument();

    const moreInfoButton = getAllByRole(pricingTable, "button", {
      name: "Open tooltip",
    })[0];
    await user.click(moreInfoButton);

    expect(screen.getByRole("dialog")).toBeInTheDocument();

    await user.keyboard("[Escape]");
    expect(screen.queryByRole("dialog")).not.toBeInTheDocument();
  });

  it("can switch from the yearly to the monthly plan with the keyboard", async () => {
    const user = userEvent.setup();

    const ComposedDashboard = composeStory(LandingUs, Meta);
    render(<ComposedDashboard />);
    // We limit our queries to the pricing table, so as not to match similar
    // elements that are also present in the pricing _cards_, i.e. the elements
    // shown on small screens:
    const pricingTable = screen.getByRole("grid");

    // Regular expression:
    //
    //   Save   Starts with the characters `Save `,
    //
    //   (.+?)  followed by one or more (`+`) arbitrary characters (`.`), until
    //          the next part of the regular expression matches…
    //
    //   %      …which is a single `%` character.
    //
    // All that combines to a string like "Save 13.37%".
    expect(getByText(pricingTable, /Save (.+?)%/)).toBeInTheDocument();

    const yearlyToggle = getByRole(pricingTable, "radio", { name: "Yearly" });
    await user.click(yearlyToggle);
    await user.keyboard("[ArrowRight][Space]");

    // Regular expression:
    //
    //   Save   Starts with the characters `Save `,
    //
    //   (.+?)  followed by one or more (`+`) arbitrary characters (`.`), until
    //          the next part of the regular expression matches…
    //
    //   %      …which is a single `%` character.
    //
    // All that combines to a string like "Save 13.37%".
    expect(queryByText(pricingTable, /Save (.+?)%/)).not.toBeInTheDocument();
  });

  it("can switch from the yearly to the monthly plan with the mouse", async () => {
    const user = userEvent.setup();

    const ComposedDashboard = composeStory(LandingUs, Meta);
    render(<ComposedDashboard />);
    // We limit our queries to the pricing table, so as not to match similar
    // elements that are also present in the pricing _cards_, i.e. the elements
    // shown on small screens:
    const pricingTable = screen.getByRole("grid");

    // Regular expression:
    //
    //   Save   Starts with the characters `Save `,
    //
    //   (.+?)  followed by one or more (`+`) arbitrary characters (`.`), until
    //          the next part of the regular expression matches…
    //
    //   %      …which is a single `%` character.
    //
    // All that combines to a string like "Save 13.37%".
    expect(getByText(pricingTable, /Save (.+?)%/)).toBeInTheDocument();

    const monthlyToggle = getByRole(pricingTable, "radio", { name: "Monthly" });
    await user.click(monthlyToggle);

    // Regular expression:
    //
    //   Save   Starts with the characters `Save `,
    //
    //   (.+?)  followed by one or more (`+`) arbitrary characters (`.`), until
    //          the next part of the regular expression matches…
    //
    //   %      …which is a single `%` character.
    //
    // All that combines to a string like "Save 13.37%".
    expect(queryByText(pricingTable, /Save (.+?)%/)).not.toBeInTheDocument();
  });

  it("switching to the monthly plan in portrait mode is preserved when changing to landscape mode", async () => {
    const user = userEvent.setup();

    const ComposedDashboard = composeStory(LandingUs, Meta);
    render(<ComposedDashboard />);
    const pricingTable = screen.getByRole("grid");
    const cards = screen.getAllByRole("group");
    const plusCard = cards[0];

    // Regular expression:
    //
    //   Save   Starts with the characters `Save `,
    //
    //   (.+?)  followed by one or more (`+`) arbitrary characters (`.`), until
    //          the next part of the regular expression matches…
    //
    //   %      …which is a single `%` character.
    //
    // All that combines to a string like "Save 13.37%".
    expect(getByText(plusCard, /Save (.+?)%/)).toBeInTheDocument();
    expect(getByText(pricingTable, /Save (.+?)%/)).toBeInTheDocument();

    const monthlyToggle = getByRole(plusCard, "radio", { name: "Monthly" });
    await user.click(monthlyToggle);

    // Regular expression:
    //
    //   Save   Starts with the characters `Save `,
    //
    //   (.+?)  followed by one or more (`+`) arbitrary characters (`.`), until
    //          the next part of the regular expression matches…
    //
    //   %      …which is a single `%` character.
    //
    // All that combines to a string like "Save 13.37%".
    expect(queryByText(plusCard, /Save (.+?)%/)).not.toBeInTheDocument();
    expect(queryByText(pricingTable, /Save (.+?)%/)).not.toBeInTheDocument();
  });

  it("rounds the percentage savings of the yearly plan down (i.e. under- rather than overpromise) to whole numbers", async () => {
    const user = userEvent.setup();

    const ComposedDashboard = composeStory(LandingUs, Meta);
    render(<ComposedDashboard />);
    // We limit our queries to the pricing table, so as not to match similar
    // elements that are also present in the pricing _cards_, i.e. the elements
    // shown on small screens:
    const pricingTable = screen.getByRole("grid");

    // Regular expression:
    //
    //   Save   Starts with the characters `Save `,
    //
    //   (.+?)  followed by one or more (`+`) arbitrary characters (`.`), until
    //          the next part of the regular expression matches…
    //
    //   %      …which is a single `%` character.
    //
    // All that combines to a string like "Save 13.37%".
    const savingsEl = getByText(pricingTable, /Save (.+?)%/);
    // Regular expressions:
    //
    //   \$     Starts with the character `$`,
    //
    //   (.+?)  followed by one or more (`+`) arbitrary characters (`.`), until
    //          the next part of the regular expression matches…
    //
    //   \/mo.  …which consists of the characters `/mo.`.
    //
    // All that combines to a string like "$13.37/mo.".
    const priceRegex = /\$(.+?)\/mo./;
    const yearlyPriceEl = getByText(pricingTable, priceRegex);
    const yearlyPrice = Number.parseFloat(
      yearlyPriceEl.textContent!.split("$")[1].split("/")[0],
    );
    const monthlyToggle = getByRole(pricingTable, "radio", { name: "Monthly" });
    await user.click(monthlyToggle);
    const monthlyPriceEl = getByText(pricingTable, priceRegex);
    const monthlyPrice = Number.parseFloat(
      monthlyPriceEl.textContent!.split("$")[1].split("/")[0],
    );

    expect(savingsEl.textContent).not.toMatch(".");
    expect(
      Number.parseInt(
        savingsEl
          .textContent!.split("%")[0]
          .split("Save ")[1]
          // Replace the special characters Fluent inserts around variables:
          .replace("⁨", "")
          .replace("⁩", ""),
        10,
      ),
    ).toBeLessThanOrEqual(((monthlyPrice - yearlyPrice) * 100) / monthlyPrice);
  });

  it("can move to the subscribe button with the keyboard", async () => {
    const user = userEvent.setup();

    const ComposedDashboard = composeStory(LandingUs, Meta);
    render(<ComposedDashboard />);
    // We limit our queries to the pricing table, so as not to match similar
    // elements that are also present in the pricing _cards_, i.e. the elements
    // shown on small screens:
    const pricingTable = screen.getByRole("grid");

    const plusSubscribeButton = getByRole(pricingTable, "link", {
      name: "Get data removal",
    });
    expect(plusSubscribeButton).not.toHaveFocus();

    const yearlyToggle = getByRole(pricingTable, "radio", { name: "Yearly" });
    await user.click(yearlyToggle);
    await user.keyboard("[ArrowRight][ArrowRight]");

    expect(plusSubscribeButton).toHaveFocus();
  });

  it("can initiate sign in from the pricing table", async () => {
    const user = userEvent.setup();

    const ComposedDashboard = composeStory(LandingUs, Meta);
    render(<ComposedDashboard />);
    const pricingTable = screen.getByRole("grid");

    expect(signIn).not.toHaveBeenCalled();

    const yearlyToggle = getByRole(pricingTable, "radio", { name: "Yearly" });
    await user.click(yearlyToggle);
    await user.keyboard("[ArrowLeft][Space]");

    expect(signIn).toHaveBeenCalledTimes(1);
  });

  it("can initiate sign in from the pricing cards", async () => {
    const user = userEvent.setup();

    const ComposedDashboard = composeStory(LandingUs, Meta);
    render(<ComposedDashboard />);
    const cards = screen.getAllByRole("group");
    const freeCard = cards[1];

    expect(signIn).not.toHaveBeenCalled();

    const signInButton = getByRole(freeCard, "button", {
      name: "Start free monitoring",
    });
    await user.click(signInButton);

    expect(signIn).toHaveBeenCalledTimes(1);
  });

  it("counts the number of clicks on the pricing table billing period toggle", async () => {
    const mockedRecord = useTelemetry();
    const ComposedDashboard = composeStory(LandingUs, Meta);
    render(<ComposedDashboard />);

    const user = userEvent.setup();
    const pricingTable = screen.getByRole("grid");
    const monthlyToggle = getByRole(pricingTable, "radio", { name: "Monthly" });
    const yearlyToggle = getByRole(pricingTable, "radio", { name: "Yearly" });

    await user.click(monthlyToggle);
    expect(mockedRecord).toHaveBeenCalledWith(
      "button",
      "click",
      expect.objectContaining({
        button_id: "selected_monthly_plan",
      }),
    );

    await user.click(yearlyToggle);
    expect(mockedRecord).toHaveBeenCalledWith(
      "button",
      "click",
      expect.objectContaining({
        button_id: "selected_yearly_plan",
      }),
    );
  });

  it("counts the number of clicks on the pricing table free tier button", async () => {
    const mockedRecord = useTelemetry();
    const ComposedDashboard = composeStory(LandingUs, Meta);
    render(<ComposedDashboard />);

    const user = userEvent.setup();
    const pricingTable = screen.getByRole("grid");
    const freeButton = getByRole(pricingTable, "button", {
      name: "Start free monitoring",
    });

    await user.click(freeButton);
    expect(mockedRecord).toHaveBeenCalledWith(
      "ctaButton",
      "click",
      expect.objectContaining({
        button_id: "clicked_free_pricing_grid",
      }),
    );
  });

  it("counts the number of clicks on the pricing table upsell button", async () => {
    const mockedRecord = useTelemetry();
    const ComposedDashboard = composeStory(LandingUs, Meta);
    render(<ComposedDashboard />);

    const user = userEvent.setup();
    const pricingTable = screen.getByRole("grid");
    const monthlyToggle = getByRole(pricingTable, "radio", { name: "Monthly" });
    const upsellButton = getByRole(pricingTable, "link", {
      name: "Get data removal",
    });
    // jsdom will complain about not being able to navigate to a different page
    // after clicking the link; suppress that error, as it's not relevant to the
    // test:
    jest
      .spyOn(console, "error")
      .mockImplementationOnce(() => undefined)
      .mockImplementationOnce(() => undefined);

    await user.click(upsellButton);
    expect(mockedRecord).toHaveBeenCalledWith(
      "upgradeIntent",
      "click",
      expect.objectContaining({
        button_id: "purchase_yearly_landing_page",
      }),
    );

    await user.click(monthlyToggle);
    await user.click(upsellButton);
    expect(mockedRecord).toHaveBeenCalledWith(
      "upgradeIntent",
      "click",
      expect.objectContaining({
        button_id: "purchase_monthly_landing_page",
      }),
    );
  });

  it("counts the number of clicks on the pricing card billing period toggle", async () => {
    const mockedRecord = useTelemetry();
    const ComposedDashboard = composeStory(LandingUs, Meta);
    render(<ComposedDashboard />);

    const user = userEvent.setup();
    const cards = screen.getAllByRole("group");
    const premiumCard = cards[0];
    const monthlyToggle = getByRole(premiumCard, "radio", { name: "Monthly" });
    const yearlyToggle = getByRole(premiumCard, "radio", { name: "Yearly" });

    await user.click(monthlyToggle);
    expect(mockedRecord).toHaveBeenCalledWith(
      "button",
      "click",
      expect.objectContaining({
        button_id: "selected_monthly_plan",
      }),
    );

    await user.click(yearlyToggle);
    expect(mockedRecord).toHaveBeenCalledWith(
      "button",
      "click",
      expect.objectContaining({
        button_id: "selected_yearly_plan",
      }),
    );
  });

  it("counts the number of clicks on the pricing card upsell button", async () => {
    const mockedRecord = useTelemetry();
    const ComposedDashboard = composeStory(LandingUs, Meta);
    render(<ComposedDashboard />);

    const user = userEvent.setup();
    const cards = screen.getAllByRole("group");
    const premiumCard = cards[0];
    const upsellButton = getByRole(premiumCard, "link", {
      name: "Get data removal",
    });
    const monthlyToggle = getByRole(premiumCard, "radio", { name: "Monthly" });
    // jsdom will complain about not being able to navigate to a different page
    // after clicking the link; suppress that error, as it's not relevant to the
    // test:
    jest
      .spyOn(console, "error")
      .mockImplementationOnce(() => undefined)
      .mockImplementationOnce(() => undefined);

    await user.click(upsellButton);
    expect(mockedRecord).toHaveBeenCalledWith(
      "upgradeIntent",
      "click",
      expect.objectContaining({
        button_id: "purchase_yearly_landing_page",
      }),
    );

    await user.click(monthlyToggle);
    await user.click(upsellButton);
    expect(mockedRecord).toHaveBeenCalledWith(
      "upgradeIntent",
      "click",
      expect.objectContaining({
        button_id: "purchase_monthly_landing_page",
      }),
    );
  });

  it("counts the number of clicks on the pricing card free button", async () => {
    const mockedRecord = useTelemetry();
    const ComposedDashboard = composeStory(LandingUs, Meta);
    render(<ComposedDashboard />);

    const user = userEvent.setup();
    const cards = screen.getAllByRole("group");
    const freeCard = cards[1];
    const freeButton = getByRole(freeCard, "button", {
      name: "Start free monitoring",
    });

    await user.click(freeButton);
    expect(mockedRecord).toHaveBeenCalledWith(
      "ctaButton",
      "click",
      expect.objectContaining({
        button_id: "clicked_free_pricing_grid",
      }),
    );
  });

  it("shows the data brokers quote", () => {
    const ComposedDashboard = composeStory(LandingUs, Meta);
    render(<ComposedDashboard />);
    const quote = screen.getByText(
      "There’s a $240 billion industry of data brokers selling your private information for profit. It’s time to take back your privacy.",
    );
    expect(quote).toBeInTheDocument();
  });

  it("shows the progress card illustration in the fix your exposures section", () => {
    const ComposedDashboard = composeStory(LandingUs, Meta);
    render(<ComposedDashboard />);

    const progressCardIllustration = screen.getByTestId("progress-card-image");
    expect(progressCardIllustration).toBeInTheDocument();
  });

  it("shows the scan limit and waitlist cta when it hits the threshold", () => {
    const ComposedDashboard = composeStory(LandingUsScanLimit, Meta);
    render(<ComposedDashboard />);

    const limitDescription = screen.getByText(
      "We’ve reached the maximum scans for the month. Enter your email to get on our waitlist.",
    );
    expect(limitDescription).toBeInTheDocument();
  });

  it("opens the waitlist page when the join waitlist cta is selected", async () => {
    const user = userEvent.setup();
    const ComposedDashboard = composeStory(LandingUsScanLimit, Meta);
    render(<ComposedDashboard />);
    const waitlistCta = screen.getAllByRole("link", {
      name: "Join waitlist",
    });
    // jsdom will complain about not being able to navigate to a different page
    // after clicking the link; suppress that error, as it's not relevant to the
    // test:
    jest.spyOn(console, "error").mockImplementationOnce(() => undefined);

    await user.click(waitlistCta[0]);

    expect(waitlistCta[0]).toHaveAttribute(
      "href",
      "https://www.mozilla.org/products/monitor/waitlist-scan/",
    );
  });

  it("opens and closes an FAQ accordion item", async () => {
    const user = userEvent.setup();
    const ComposedDashboard = composeStory(LandingUs, Meta);
    render(<ComposedDashboard />);
    const faqQuestion = screen.getByRole("button", {
      name: new RegExp("What kinds of websites sell my personal information?"),
    });
    await user.click(faqQuestion);
    const faqAnswer = screen.getByText(
      "Certain websites are in the business of collecting and selling people’s personal information without their consent, which is unfortunately legal in the US.",
      { exact: false },
    );
    expect(faqAnswer).toHaveAttribute("aria-hidden", "false");
    await user.click(faqQuestion);
    expect(faqAnswer).toHaveAttribute("aria-hidden", "true");
  });

  it("only opens one FAQ at a time", async () => {
    const user = userEvent.setup();
    const ComposedDashboard = composeStory(LandingUs, Meta);
    render(<ComposedDashboard />);
    const faqQuestion1 = screen.getByRole("button", {
      // Partial match to avoid the CloseIcon svg
      name: new RegExp("What kinds of websites sell my personal information?"),
    });
    await user.click(faqQuestion1);
    const faqAnswer1 = screen.getByText(
      "Certain websites are in the business of collecting and selling people’s personal information without their consent, which is unfortunately legal in the US.",
      { exact: false },
    );
    expect(faqAnswer1).toHaveAttribute("aria-hidden", "false");
    const faqQuestion2 = screen.getByRole("button", {
      // Partial match to avoid the CloseIcon svg
      name: new RegExp("How does continuous data removal work?"),
    });
    await user.click(faqQuestion2);
    expect(faqAnswer1).toHaveAttribute("aria-hidden", "true");
  });

  it("opens the see all FAQ link into a new page", async () => {
    const user = userEvent.setup();
    const ComposedDashboard = composeStory(LandingUs, Meta);
    render(<ComposedDashboard />);

    const seeAllFaqBtn = screen.getByRole("link", { name: "See all FAQs" });
    await user.click(seeAllFaqBtn);
    expect(seeAllFaqBtn).toHaveAttribute("target", "_blank");

    // jsdom will complain about not being able to navigate to a different page
    // after clicking the link; suppress that error, as it's not relevant to the
    // test:
    jest.spyOn(console, "error").mockImplementationOnce(() => undefined);
  });

  it("counts the number of clicks How it Works link in top navbar", async () => {
    const mockedRecord = useTelemetry();
    const ComposedDashboard = composeStory(LandingUs, Meta);
    render(<ComposedDashboard />);

    const user = userEvent.setup();

    const navbarLink = screen.getByRole("link", { name: "How it works" });
    // jsdom will complain about not being able to navigate to a different page
    // after clicking the link; suppress that error, as it's not relevant to the
    // test:
    jest.spyOn(console, "error").mockImplementationOnce(() => undefined);
    await user.click(navbarLink);

    expect(mockedRecord).toHaveBeenCalledWith(
      "link",
      "click",
      expect.objectContaining({
        link_id: "navbar_how_it_works",
      }),
    );
  });

  it("counts the number of clicks Pricing link in top navbar", async () => {
    const mockedRecord = useTelemetry();
    const ComposedDashboard = composeStory(LandingUs, Meta);
    render(<ComposedDashboard />);

    const user = userEvent.setup();

    const navbarLink = screen.getByRole("link", { name: "Pricing" });
    // jsdom will complain about not being able to navigate to a different page
    // after clicking the link; suppress that error, as it's not relevant to the
    // test:
    jest.spyOn(console, "error").mockImplementationOnce(() => undefined);
    await user.click(navbarLink);

    expect(mockedRecord).toHaveBeenCalledWith(
      "link",
      "click",
      expect.objectContaining({
        link_id: "navbar_pricing",
      }),
    );
  });

  it("counts the number of clicks FAQs link in top navbar", async () => {
    const mockedRecord = useTelemetry();
    const ComposedDashboard = composeStory(LandingUs, Meta);
    render(<ComposedDashboard />);

    const user = userEvent.setup();

    const navbarLink = screen.getByTestId("navbar_faqs");
    // jsdom will complain about not being able to navigate to a different page
    // after clicking the link; suppress that error, as it's not relevant to the
    // test:
    jest.spyOn(console, "error").mockImplementationOnce(() => undefined);
    await user.click(navbarLink);

    expect(mockedRecord).toHaveBeenCalledWith(
      "link",
      "click",
      expect.objectContaining({
        link_id: "navbar_faqs",
      }),
    );
  });

  it("counts the number of clicks All breaches link in top navbar", async () => {
    const mockedRecord = useTelemetry();
    const ComposedDashboard = composeStory(LandingUs, Meta);
    render(<ComposedDashboard />);

    const user = userEvent.setup();

    const navbarLink = screen.getByRole("link", { name: "All breaches" });
    // jsdom will complain about not being able to navigate to a different page
    // after clicking the link; suppress that error, as it's not relevant to the
    // test:
    jest.spyOn(console, "error").mockImplementationOnce(() => undefined);
    await user.click(navbarLink);

    expect(mockedRecord).toHaveBeenCalledWith(
      "link",
      "click",
      expect.objectContaining({
        link_id: "navbar_breaches",
      }),
    );
  });
});

describe("Free scan CTA experiment", () => {
  it("shows the CTA button with email input if the experiment disabled", () => {
    global.fetch = jest.fn().mockImplementation(() =>
      Promise.resolve({
        success: true,
        json: jest.fn(() => ({
          flowData: null,
        })),
      }),
    );
    const ComposedDashboard = composeStory(LandingUs, Meta);
    render(
      <ComposedDashboard
        experimentData={{
          ...defaultExperimentData,
          "landing-page-free-scan-cta": {
            ...defaultExperimentData["landing-page-free-scan-cta"],
            enabled: false,
          },
        }}
      />,
    );

    const inputField = screen.getAllByLabelText(
      "Enter your email address to check for data breach exposures and sites selling your info.",
    );
    expect(inputField[0]).toBeInTheDocument();

    const submitButton = screen.getAllByRole("button", {
      name: "Get free scan",
    });
    expect(submitButton[0]).toBeInTheDocument();
  });

  it("shows the CTA button with email input for the variant `ctaWithEmail` if the experiment is enabled", async () => {
    global.fetch = jest.fn().mockImplementation(() =>
      Promise.resolve({
        success: true,
        json: jest.fn(() => ({
          flowData: null,
        })),
      }),
    );
    const ComposedDashboard = composeStory(LandingUs, Meta);
    render(
      <ComposedDashboard
        experimentData={{
          ...defaultExperimentData,
          "landing-page-free-scan-cta": {
            enabled: true,
            variant: "ctaWithEmail",
          },
        }}
      />,
    );

    await waitFor(() => {
      const inputField = screen.getAllByLabelText(
        "Enter your email address to check for data breach exposures and sites selling your info.",
      );
      expect(inputField[0]).toBeInTheDocument();

      const submitButton = screen.getAllByRole("button", {
        name: "Get free scan",
      });
      expect(submitButton[0]).toBeInTheDocument();
    });
  });

  it("shows the CTA button only for the variant `ctaOnly` if the experiment is enabled", async () => {
    global.fetch = jest.fn().mockImplementation(() =>
      Promise.resolve({
        success: true,
        json: jest.fn(() => ({
          flowData: null,
        })),
      }),
    );
    const ComposedDashboard = composeStory(LandingUs, Meta);
    render(
      <ComposedDashboard
        experimentData={{
          ...defaultExperimentData,
          "landing-page-free-scan-cta": {
            enabled: true,
            variant: "ctaOnly",
          },
        }}
      />,
    );

    await waitFor(() => {
      const inputField = screen.queryAllByTestId("signup-form-input");
      expect(inputField.length).toBe(0);

      const submitButton = screen.getAllByRole("button", {
        name: "Get free scan",
      });
      expect(submitButton[0]).toBeInTheDocument();
    });
  });

  it("shows the CTA button only with an alternative label for the variant `ctaOnlyAlternativeLabel` if the experiment is enabled", async () => {
    global.fetch = jest.fn().mockImplementation(() =>
      Promise.resolve({
        success: true,
        json: jest.fn(() => ({
          flowData: null,
        })),
      }),
    );
    const ComposedDashboard = composeStory(LandingUs, Meta);
    render(
      <ComposedDashboard
        experimentData={{
          ...defaultExperimentData,
          "landing-page-free-scan-cta": {
            enabled: true,
            variant: "ctaOnlyAlternativeLabel",
          },
        }}
      />,
    );

    await waitFor(() => {
      const inputField = screen.queryAllByTestId("signup-form-input");
      expect(inputField.length).toBe(0);

<<<<<<< HEAD
      const submitButton = screen.getAllByRole("button", {
        name: "Sign in to get free scan",
      });
      expect(submitButton[0]).toBeInTheDocument();
=======
    const submitButton = screen.getAllByRole("button", {
      name: "Sign up to get free scan",
>>>>>>> 1e73f07e
    });
  });

  it("shows the waitlist CTA when the scan limit is reached", async () => {
    global.fetch = jest.fn().mockImplementation(() =>
      Promise.resolve({
        success: true,
        json: jest.fn(() => ({
          flowData: null,
        })),
      }),
    );
    const ComposedDashboard = composeStory(LandingUsScanLimit, Meta);
    render(
      <ComposedDashboard
        experimentData={{
          ...defaultExperimentData,
          "landing-page-free-scan-cta": {
            enabled: true,
            variant: "ctaOnly",
          },
        }}
      />,
    );

    await waitFor(() => {
      const waitlistCta = screen.getAllByRole("link", {
        name: "Join waitlist",
      });
      expect(waitlistCta[0]).toBeInTheDocument();
    });
  });

<<<<<<< HEAD
  it("sends telemetry for the different experiment variants", async () => {
    global.fetch = jest.fn().mockImplementation(() =>
      Promise.resolve({
        success: true,
        json: jest.fn(() => ({
          flowData: null,
        })),
      }),
    );
=======
  it("sends telemetry when clicking on one of the experiment variants", async () => {
>>>>>>> 1e73f07e
    const mockedRecord = useTelemetry();
    const user = userEvent.setup();
    const ComposedDashboard = composeStory(LandingUs, Meta);
    render(
      <ComposedDashboard
        experimentData={{
          ...defaultExperimentData,
          "landing-page-free-scan-cta": {
            enabled: true,
            variant: "ctaOnly",
          },
        }}
      />,
    );

    // jsdom will complain about not being able to navigate to a different page
    // after clicking the link; suppress that error, as it's not relevant to the
    // test:
    jest.spyOn(console, "error").mockImplementation(() => undefined);

    const submitButton = screen.getAllByRole("button", {
      name: "Get free scan",
    });
    await user.click(submitButton[0]);

    expect(mockedRecord).toHaveBeenCalledWith(
      "ctaButton",
      "click",
      expect.objectContaining({ button_id: "clicked_get_scan_header-ctaOnly" }),
    );
  });

<<<<<<< HEAD
  it("passes the expected URL to the identity provider without metrics flow data", async () => {
    global.fetch = jest.fn().mockImplementation(() =>
      Promise.resolve({
        success: true,
        json: jest.fn(() => ({
          flowData: null,
        })),
      }),
    );
=======
  it("sends telemetry when a free scan CTA is shown in the viewport", () => {
    const mockedRecord = useTelemetry();
    const ComposedDashboard = composeStory(LandingUs, Meta);
    render(
      <ComposedDashboard
        experimentData={{
          ...defaultExperimentData,
          "landing-page-free-scan-cta": {
            enabled: true,
            variant: "ctaOnly",
          },
        }}
      />,
    );

    // jsdom will complain about not being able to navigate to a different page
    // after clicking the link; suppress that error, as it's not relevant to the
    // test:
    jest.spyOn(console, "error").mockImplementation(() => undefined);

    const submitButton = screen.getAllByRole("button", {
      name: "Get free scan",
    });
    act(() => {
      mockIsIntersecting(submitButton[0], true);
    });
    expect(mockedRecord).toHaveBeenCalledWith(
      "ctaButton",
      "view",
      expect.objectContaining({ button_id: "clicked_get_scan_header-ctaOnly" }),
    );
  });

  it("passes the expected URL to the identity provider", async () => {
>>>>>>> 1e73f07e
    const user = userEvent.setup();
    const ComposedDashboard = composeStory(LandingUs, Meta);
    render(
      <ComposedDashboard
        experimentData={{
          ...defaultExperimentData,
          "landing-page-free-scan-cta": {
            enabled: true,
            variant: "ctaWithEmail",
          },
        }}
      />,
    );

    const inputField = screen.getAllByLabelText(
      "Enter your email address to check for data breach exposures and sites selling your info.",
    );
    await user.type(inputField[0], "mail@example.com");

    const submitButton = screen.getAllByRole("button", {
      name: "Get free scan",
    });
    await user.click(submitButton[0]);

    expect(signIn).toHaveBeenCalledWith(
      "fxa",
      expect.any(Object),
      expect.stringContaining(
        [
          "utm_source=product",
          "utm_medium=monitor",
          "utm_campaign=get_free_scan",
          "entrypoint=monitor.mozilla.org-monitor-product-page",
          "form_type=email",
          "email=mail%40example.com",
          "entrypoint_experiment=landing-page-free-scan-cta",
          "entrypoint_variation=ctaWithEmail",
        ].join("&"),
      ),
    );
  });

  it("passes the expected URL to the identity provider with metrics flow data", async () => {
    global.fetch = jest.fn().mockImplementation(() =>
      Promise.resolve({
        success: true,
        json: jest.fn(() => ({
          flowData: {
            deviceId: "device_123",
            flowId: "flow_123",
            flowBeginTime: 42,
          },
        })),
      }),
    );
    const user = userEvent.setup();
    const ComposedDashboard = composeStory(LandingUs, Meta);
    render(
      <ComposedDashboard
        experimentData={{
          ...defaultExperimentData,
          "landing-page-free-scan-cta": {
            enabled: true,
            variant: "ctaWithEmail",
          },
        }}
      />,
    );

    const inputField = screen.getAllByLabelText(
      "Enter your email address to check for data breach exposures and sites selling your info.",
    );
    await user.type(inputField[0], "mail@example.com");

    const submitButton = screen.getAllByRole("button", {
      name: "Get free scan",
    });
    await user.click(submitButton[0]);

    expect(signIn).toHaveBeenCalledWith(
      "fxa",
      expect.any(Object),
      expect.stringContaining(
        [
          "utm_source=product",
          "utm_medium=monitor",
          "utm_campaign=get_free_scan",
          "entrypoint=monitor.mozilla.org-monitor-product-page",
          "form_type=email",
          "email=mail%40example.com",
          "device_id=device_123",
          "flow_id=flow_123",
          "flow_begin_time=42",
          "entrypoint_experiment=landing-page-free-scan-cta",
          "entrypoint_variation=ctaWithEmail",
        ].join("&"),
      ),
    );
  });

  it("passes the expected URL to the identity provider with metrics flow data and “first touch” UTM parameters", async () => {
    global.fetch = jest.fn().mockImplementation(() =>
      Promise.resolve({
        success: true,
        json: jest.fn(() => ({
          flowData: {
            deviceId: "device_123",
            flowId: "flow_123",
            flowBeginTime: 42,
          },
        })),
      }),
    );
    const cookies = new Cookies(null, { path: "/" });
    cookies.set("attributionsFirstTouch", {
      utm_source: "source_first_touch",
      utm_medium: "medium_first_touch",
      utm_campaign: "campaign_first_touch",
    });

    const user = userEvent.setup();
    const ComposedDashboard = composeStory(LandingUs, Meta);
    render(
      <ComposedDashboard
        experimentData={{
          ...defaultExperimentData,
          "landing-page-free-scan-cta": {
            enabled: true,
            variant: "ctaWithEmail",
          },
        }}
      />,
    );

    const inputField = screen.getAllByLabelText(
      "Enter your email address to check for data breach exposures and sites selling your info.",
    );
    await user.type(inputField[0], "mail@example.com");

    const submitButton = screen.getAllByRole("button", {
      name: "Get free scan",
    });
    await user.click(submitButton[0]);

    expect(signIn).toHaveBeenCalledWith(
      "fxa",
      expect.any(Object),
      expect.stringContaining(
        [
          "utm_source=source_first_touch",
          "utm_medium=medium_first_touch",
          "utm_campaign=campaign_first_touch",
          "entrypoint=monitor.mozilla.org-monitor-product-page",
          "form_type=email",
          "email=mail%40example.com",
          "device_id=device_123",
          "flow_id=flow_123",
          "flow_begin_time=42",
          "entrypoint_experiment=landing-page-free-scan-cta",
          "entrypoint_variation=ctaWithEmail",
        ].join("&"),
      ),
    );
  });
});

it("does not show a confirmaton message if the user has just deleted their account", () => {
  global.fetch = jest.fn().mockImplementation(() =>
    Promise.resolve({
      success: true,
      json: jest.fn(() => ({
        flowData: null,
      })),
    }),
  );
  document.cookie = "justDeletedAccount=justDeletedAccount; max-age=0";

  const ComposedDashboard = composeStory(LandingNonUs, Meta);
  render(<ComposedDashboard />);

  const alert = screen.queryByRole("alert");

  expect(alert).not.toBeInTheDocument();
});

it("shows a confirmaton message if the user has just deleted their account", () => {
  global.fetch = jest.fn().mockImplementation(() =>
    Promise.resolve({
      success: true,
      json: jest.fn(() => ({
        flowData: null,
      })),
    }),
  );
  document.cookie = "justDeletedAccount=justDeletedAccount";

  const ComposedDashboard = composeStory(LandingNonUs, Meta);
  render(<ComposedDashboard />);

  const alert = screen.getByRole("alert");
  const confirmationMessage = within(alert).getByText(
    "Your ⁨Monitor⁩ account is now deleted.",
  );

  expect(alert).toBeInTheDocument();
  expect(confirmationMessage).toBeInTheDocument();
});

it("hides the 'account deletion' confirmation message when the user dismisses it", async () => {
  global.fetch = jest.fn().mockImplementation(() =>
    Promise.resolve({
      success: true,
      json: jest.fn(() => ({
        flowData: null,
      })),
    }),
  );
  const user = userEvent.setup();
  document.cookie = "justDeletedAccount=justDeletedAccount";

  const ComposedDashboard = composeStory(LandingNonUs, Meta);
  render(<ComposedDashboard />);

  const alert = screen.getByRole("alert");
  const dismissButton = within(alert).getByRole("button", { name: "Dismiss" });
  await user.click(dismissButton);

  expect(alert).not.toBeInTheDocument();
});<|MERGE_RESOLUTION|>--- conflicted
+++ resolved
@@ -29,11 +29,8 @@
 } from "./LandingView.stories";
 import { deleteAllCookies } from "../../../functions/client/deleteAllCookies";
 import { defaultExperimentData } from "../../../../telemetry/generated/nimbus/experiments";
-<<<<<<< HEAD
 import { Cookies } from "react-cookie";
-=======
 import { mockIsIntersecting } from "react-intersection-observer/test-utils";
->>>>>>> 1e73f07e
 
 jest.mock("next-auth/react", () => {
   return {
@@ -975,15 +972,10 @@
       const inputField = screen.queryAllByTestId("signup-form-input");
       expect(inputField.length).toBe(0);
 
-<<<<<<< HEAD
       const submitButton = screen.getAllByRole("button", {
-        name: "Sign in to get free scan",
+        name: "Sign up to get free scan",
       });
       expect(submitButton[0]).toBeInTheDocument();
-=======
-    const submitButton = screen.getAllByRole("button", {
-      name: "Sign up to get free scan",
->>>>>>> 1e73f07e
     });
   });
 
@@ -1017,8 +1009,7 @@
     });
   });
 
-<<<<<<< HEAD
-  it("sends telemetry for the different experiment variants", async () => {
+  it("sends telemetry when clicking on one of the experiment variants", async () => {
     global.fetch = jest.fn().mockImplementation(() =>
       Promise.resolve({
         success: true,
@@ -1027,9 +1018,7 @@
         })),
       }),
     );
-=======
-  it("sends telemetry when clicking on one of the experiment variants", async () => {
->>>>>>> 1e73f07e
+
     const mockedRecord = useTelemetry();
     const user = userEvent.setup();
     const ComposedDashboard = composeStory(LandingUs, Meta);
@@ -1062,8 +1051,7 @@
     );
   });
 
-<<<<<<< HEAD
-  it("passes the expected URL to the identity provider without metrics flow data", async () => {
+  it("sends telemetry when a free scan CTA is shown in the viewport", () => {
     global.fetch = jest.fn().mockImplementation(() =>
       Promise.resolve({
         success: true,
@@ -1072,8 +1060,6 @@
         })),
       }),
     );
-=======
-  it("sends telemetry when a free scan CTA is shown in the viewport", () => {
     const mockedRecord = useTelemetry();
     const ComposedDashboard = composeStory(LandingUs, Meta);
     render(
@@ -1107,7 +1093,6 @@
   });
 
   it("passes the expected URL to the identity provider", async () => {
->>>>>>> 1e73f07e
     const user = userEvent.setup();
     const ComposedDashboard = composeStory(LandingUs, Meta);
     render(
