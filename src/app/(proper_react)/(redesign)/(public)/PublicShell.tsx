/* This Source Code Form is subject to the terms of the Mozilla Public
 * License, v. 2.0. If a copy of the MPL was not distributed with this
 * file, You can obtain one at http://mozilla.org/MPL/2.0/. */

import { ReactNode } from "react";
import Image from "next/image";
import Link from "next/link";
import styles from "./PublicShell.module.scss";
import MonitorLogo from "../../images/monitor-logo.svg";
import { ExtendedReactLocalization } from "../../../functions/l10n";
import { SignInButton } from "../../../components/client/SignInButton";
import { Footer } from "../Footer";
import { ToastContainer } from "react-toastify";
import "react-toastify/dist/ReactToastify.css";
import { MobileShell } from "../MobileShell";
import {
  getPremiumSubscriptionUrl,
  getSubscriptionBillingAmount,
} from "../../../functions/server/getPremiumSubscriptionInfo";
import { FeatureFlagName } from "../../../../db/tables/featureFlags";
import { TopNavBar } from "./TopNavBar";
import { ExperimentData } from "../../../../telemetry/generated/nimbus/experiments";

export type Props = {
  children: ReactNode;
  l10n: ExtendedReactLocalization;
  countryCode: string;
  enabledFeatureFlags: FeatureFlagName[];
  experimentData: ExperimentData["Features"];
};

const PublicMobileShell = (
  props: Props & {
    hasLandingPageRedesign: boolean;
  },
) => {
  if (props.hasLandingPageRedesign) {
    return (
      <MobileShell
        countryCode={props.countryCode}
        enabledFeatureFlags={props.enabledFeatureFlags}
        fxaSettingsUrl={process.env.FXA_SETTINGS_URL!}
        monthlySubscriptionUrl={getPremiumSubscriptionUrl({ type: "monthly" })}
        session={null}
        subscriptionBillingAmount={getSubscriptionBillingAmount()}
        yearlySubscriptionUrl={getPremiumSubscriptionUrl({ type: "yearly" })}
      >
        {props.children}
      </MobileShell>
    );
  }

  return props.children;
};

export const PublicShell = (props: Props) => {
  const hasLandingPageRedesign =
    props.enabledFeatureFlags.includes("LandingPageRedesign") &&
<<<<<<< HEAD
    props.experimentData["landing-page-redesign"].enabled &&
    props.experimentData["landing-page-redesign"].variant === "redesign";
=======
    props.experimentData["landing-page-redesign-plus-eligible-experiment"]
      .enabled &&
    props.experimentData["landing-page-redesign-plus-eligible-experiment"]
      .variant === "redesign";
>>>>>>> 8b97f7c6
  return (
    <PublicMobileShell
      {...props}
      hasLandingPageRedesign={hasLandingPageRedesign}
    >
      <div className={styles.wrapper}>
        <ToastContainer
          toastClassName={styles.toastBody}
          position="top-center"
          theme="colored"
          autoClose={false}
        />
        <nav
          className={`${styles.nav} ${hasLandingPageRedesign ? styles.navDesktop : ""}`}
        >
          <h1>
            <Link href="/">
              <Image
                className={styles.logo}
                src={MonitorLogo}
                alt={props.l10n.getString("public-nav-name")}
              />
            </Link>
          </h1>
          {hasLandingPageRedesign && <TopNavBar />}
          <SignInButton variant="secondary" />
        </nav>
        <div className={styles.content}>{props.children}</div>
        <Footer l10n={props.l10n} countryCode={props.countryCode} />
      </div>
    </PublicMobileShell>
  );
};<|MERGE_RESOLUTION|>--- conflicted
+++ resolved
@@ -56,15 +56,10 @@
 export const PublicShell = (props: Props) => {
   const hasLandingPageRedesign =
     props.enabledFeatureFlags.includes("LandingPageRedesign") &&
-<<<<<<< HEAD
-    props.experimentData["landing-page-redesign"].enabled &&
-    props.experimentData["landing-page-redesign"].variant === "redesign";
-=======
     props.experimentData["landing-page-redesign-plus-eligible-experiment"]
       .enabled &&
     props.experimentData["landing-page-redesign-plus-eligible-experiment"]
       .variant === "redesign";
->>>>>>> 8b97f7c6
   return (
     <PublicMobileShell
       {...props}
