/* This Source Code Form is subject to the terms of the Mozilla Public
 * License, v. 2.0. If a copy of the MPL was not distributed with this
 * file, You can obtain one at http://mozilla.org/MPL/2.0/. */

import { headers } from "next/headers";
import { redirect } from "next/navigation";
import { getServerSession } from "../../../functions/server/getServerSession";
import { getCountryCode } from "../../../functions/server/getCountryCode";
import {
  getProfilesStats,
  monthlySubscribersQuota,
} from "../../../functions/server/onerep";
import { isEligibleForPremium } from "../../../functions/universal/premium";
import { getL10n } from "../../../functions/l10n/serverComponents";
import { View as LandingView } from "./LandingView";
import { View as LandingViewRedesign } from "./LandingViewRedesign";
import {
  CONST_DAY_MILLISECONDS,
  CONST_URL_MONITOR_LANDING_PAGE_ID,
} from "../../../../constants";
import { getExperimentationId } from "../../../functions/server/getExperimentationId";
import { getExperiments } from "../../../functions/server/getExperiments";
import { getLocale } from "../../../functions/universal/getLocale";
import { AccountsMetricsFlowProvider } from "../../../../contextProviders/accounts-metrics-flow";
import { getEnabledFeatureFlags } from "../../../../db/tables/featureFlags";

type Props = {
  searchParams: {
    nimbus_preview?: string;
  };
};

export default async function Page({ searchParams }: Props) {
  const session = await getServerSession();
  if (typeof session?.user.subscriber?.fxa_uid === "string") {
    return redirect("/user/dashboard");
  }
  const countryCode = getCountryCode(headers());
  const eligibleForPremium = isEligibleForPremium(countryCode);

  const enabledFeatureFlags = await getEnabledFeatureFlags({
    isSignedOut: true,
  });
  const experimentationId = getExperimentationId(session?.user ?? null);
  const experimentData = await getExperiments({
    experimentationId,
    countryCode,
    locale: getLocale(getL10n()),
    previewMode: searchParams.nimbus_preview === "true",
  });

  // request the profile stats for the last 30 days
  const profileStats = await getProfilesStats(
    new Date(Date.now() - 30 * CONST_DAY_MILLISECONDS),
  );
  const oneRepActivations = profileStats?.total_active;
  const scanLimitReached =
    typeof oneRepActivations === "undefined" ||
    oneRepActivations > monthlySubscribersQuota;
  return (
    <AccountsMetricsFlowProvider
      enabled={experimentData["Features"]["landing-page-free-scan-cta"].enabled}
      metricsFlowParams={{
        entrypoint: CONST_URL_MONITOR_LANDING_PAGE_ID,
        entrypoint_experiment: "landing-page-free-scan-cta",
        entrypoint_variation:
          experimentData["Features"]["landing-page-free-scan-cta"].variant,
        form_type:
          experimentData["Features"]["landing-page-free-scan-cta"].variant ===
          "ctaWithEmail"
            ? "email"
            : "button",
        service: process.env.OAUTH_CLIENT_ID as string,
      }}
    >
      {enabledFeatureFlags.includes("LandingPageRedesign") &&
<<<<<<< HEAD
      experimentData["Features"]["landing-page-redesign"].enabled &&
      experimentData["Features"]["landing-page-redesign"].variant ===
        "redesign" ? (
=======
      experimentData["Features"][
        "landing-page-redesign-plus-eligible-experiment"
      ].enabled &&
      experimentData["Features"][
        "landing-page-redesign-plus-eligible-experiment"
      ].variant === "redesign" ? (
>>>>>>> 8b97f7c6
        <LandingViewRedesign
          eligibleForPremium={eligibleForPremium}
          l10n={getL10n()}
          countryCode={countryCode}
          scanLimitReached={scanLimitReached}
          experimentData={experimentData["Features"]}
        />
      ) : (
        <LandingView
          eligibleForPremium={eligibleForPremium}
          l10n={getL10n()}
          countryCode={countryCode}
          scanLimitReached={scanLimitReached}
          experimentData={experimentData["Features"]}
        />
      )}
    </AccountsMetricsFlowProvider>
  );
}<|MERGE_RESOLUTION|>--- conflicted
+++ resolved
@@ -74,18 +74,12 @@
       }}
     >
       {enabledFeatureFlags.includes("LandingPageRedesign") &&
-<<<<<<< HEAD
-      experimentData["Features"]["landing-page-redesign"].enabled &&
-      experimentData["Features"]["landing-page-redesign"].variant ===
-        "redesign" ? (
-=======
       experimentData["Features"][
         "landing-page-redesign-plus-eligible-experiment"
       ].enabled &&
       experimentData["Features"][
         "landing-page-redesign-plus-eligible-experiment"
       ].variant === "redesign" ? (
->>>>>>> 8b97f7c6
         <LandingViewRedesign
           eligibleForPremium={eligibleForPremium}
           l10n={getL10n()}
