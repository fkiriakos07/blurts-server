/* This Source Code Form is subject to the terms of the Mozilla Public
 * License, v. 2.0. If a copy of the MPL was not distributed with this
 * file, You can obtain one at http://mozilla.org/MPL/2.0/. */

"use client";

import { signIn } from "next-auth/react";
import { useCookies } from "react-cookie";
import { Props, SignUpForm } from "./SignUpForm";
import { TelemetryButton } from "../../../components/client/TelemetryButton";
import { ExperimentData } from "../../../../telemetry/generated/nimbus/experiments";
import { useL10n } from "../../../hooks/l10n";
import { WaitlistCta } from "./ScanLimit";
<<<<<<< HEAD
import { useContext } from "react";
import { AccountsMetricsFlowContext } from "../../../../contextProviders/accounts-metrics-flow";
import { getFreeScanSearchParams } from "../../../functions/universal/getFreeScanSearchParams";
import { CONST_URL_MONITOR_LANDING_PAGE_ID } from "../../../../constants";

export type Props = {
  eligibleForPremium: boolean;
  signUpCallbackUrl: string;
  isHero?: boolean;
  eventId: {
    cta: string;
    field?: string;
  };
  scanLimitReached: boolean;
  placeholder?: string;
};
=======
import { useViewTelemetry } from "../../../hooks/useViewTelemetry";
import { RefObject } from "react";
>>>>>>> 1e73f07e

export const FreeScanCta = (
  props: Props & {
    experimentData: ExperimentData;
  },
) => {
  const l10n = useL10n();
  const [cookies] = useCookies(["attributionsFirstTouch"]);
<<<<<<< HEAD
  const metricsFlowContext = useContext(AccountsMetricsFlowContext);

=======
  const telemetryButtonId = `${props.eventId.cta}-${props.experimentData["landing-page-free-scan-cta"].variant}`;
  const refViewTelemetry = useViewTelemetry("ctaButton", {
    button_id: telemetryButtonId,
  });
>>>>>>> 1e73f07e
  if (
    !props.experimentData["landing-page-free-scan-cta"].enabled ||
    props.experimentData["landing-page-free-scan-cta"].variant ===
      "ctaWithEmail"
  ) {
    return (
      <SignUpForm
        scanLimitReached={props.scanLimitReached}
        isHero={props.isHero}
        eligibleForPremium={props.eligibleForPremium}
        signUpCallbackUrl={props.signUpCallbackUrl}
        eventId={props.eventId}
        experimentData={props.experimentData}
      />
    );
  }

  return props.scanLimitReached ? (
    <WaitlistCta />
  ) : (
    <div>
      <TelemetryButton
        buttonRef={refViewTelemetry as RefObject<HTMLButtonElement>}
        variant="primary"
        event={{
          module: "ctaButton",
          name: "click",
          data: {
            button_id: telemetryButtonId,
          },
        }}
        onPress={() => {
          void signIn(
            "fxa",
            { callbackUrl: props.signUpCallbackUrl },
            getFreeScanSearchParams({
              cookies,
              entrypoint: CONST_URL_MONITOR_LANDING_PAGE_ID,
              experimentData: props.experimentData,
              metricsFlowData: metricsFlowContext.data,
            }),
          );
        }}
      >
        {l10n.getString(
          props.experimentData["landing-page-free-scan-cta"].variant ===
            "ctaOnly"
            ? "landing-all-hero-emailform-submit-label"
            : "landing-all-hero-emailform-submit-sign-up-label",
        )}
      </TelemetryButton>
    </div>
  );
};<|MERGE_RESOLUTION|>--- conflicted
+++ resolved
@@ -11,27 +11,11 @@
 import { ExperimentData } from "../../../../telemetry/generated/nimbus/experiments";
 import { useL10n } from "../../../hooks/l10n";
 import { WaitlistCta } from "./ScanLimit";
-<<<<<<< HEAD
-import { useContext } from "react";
+import { useContext, RefObject } from "react";
 import { AccountsMetricsFlowContext } from "../../../../contextProviders/accounts-metrics-flow";
 import { getFreeScanSearchParams } from "../../../functions/universal/getFreeScanSearchParams";
 import { CONST_URL_MONITOR_LANDING_PAGE_ID } from "../../../../constants";
-
-export type Props = {
-  eligibleForPremium: boolean;
-  signUpCallbackUrl: string;
-  isHero?: boolean;
-  eventId: {
-    cta: string;
-    field?: string;
-  };
-  scanLimitReached: boolean;
-  placeholder?: string;
-};
-=======
 import { useViewTelemetry } from "../../../hooks/useViewTelemetry";
-import { RefObject } from "react";
->>>>>>> 1e73f07e
 
 export const FreeScanCta = (
   props: Props & {
@@ -40,15 +24,12 @@
 ) => {
   const l10n = useL10n();
   const [cookies] = useCookies(["attributionsFirstTouch"]);
-<<<<<<< HEAD
   const metricsFlowContext = useContext(AccountsMetricsFlowContext);
 
-=======
   const telemetryButtonId = `${props.eventId.cta}-${props.experimentData["landing-page-free-scan-cta"].variant}`;
   const refViewTelemetry = useViewTelemetry("ctaButton", {
     button_id: telemetryButtonId,
   });
->>>>>>> 1e73f07e
   if (
     !props.experimentData["landing-page-free-scan-cta"].enabled ||
     props.experimentData["landing-page-free-scan-cta"].variant ===
