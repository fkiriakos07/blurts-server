/* This Source Code Form is subject to the terms of the Mozilla Public
 * License, v. 2.0. If a copy of the MPL was not distributed with this
 * file, You can obtain one at http://mozilla.org/MPL/2.0/. */

"use client";

import { ReactNode, cloneElement, useRef, useState } from "react";
import {
  AriaDialogProps,
  AriaPopoverProps,
  AriaTableCellProps,
  AriaTableColumnHeaderProps,
  AriaTableProps,
  DismissButton,
  GridRowProps,
  Overlay,
  mergeProps,
  useButton,
  useDialog,
  useFocusRing,
  useOverlayTrigger,
  usePopover,
  useTable,
  useTableCell,
  useTableColumnHeader,
  useTableHeaderRow,
  useTableRow,
  useTableRowGroup,
} from "react-aria";
import {
  Cell,
  Column,
  OverlayTriggerProps,
  OverlayTriggerState,
  Row,
  TableBody,
  TableHeader,
  TableState,
  TableStateProps,
  useOverlayTriggerState,
  useTableState,
} from "react-stately";
import styles from "./PlansTable.module.scss";
import { useL10n } from "../../../hooks/l10n";
import {
  CheckIcon,
  CloseBigIcon,
  QuestionMarkCircle,
} from "../../../components/server/Icons";
import { VisuallyHidden } from "../../../components/server/VisuallyHidden";
import {
  BillingPeriod,
  BillingPeriodToggle,
} from "../../../components/client/BillingPeriod";
import { getLocale } from "../../../functions/universal/getLocale";
import { Button } from "../../../components/client/Button";
import { signIn } from "next-auth/react";
import { useTelemetry } from "../../../hooks/useTelemetry";
import { CONST_ONEREP_DATA_BROKER_COUNT } from "../../../../constants";
import { useCookies } from "react-cookie";
import { modifyAttributionsForUrlSearchParams } from "../../../functions/universal/attributions";

export type Props = {
  "aria-labelledby": string;
  premiumSubscriptionUrl: {
    monthly: string;
    yearly: string;
  };
  subscriptionBillingAmount: {
    yearly: number;
    monthly: number;
  };
};

type ScanLimitProp = {
  scanLimitReached: boolean;
};

export const PlansTable = (props: Props & ScanLimitProp) => {
  const l10n = useL10n();
  const [cookies] = useCookies(["attributionsLastTouch"]);
  const recordTelemetry = useTelemetry();
  const roundedPriceFormatter = new Intl.NumberFormat(getLocale(l10n), {
    style: "currency",
    currency: "USD",
    currencyDisplay: "narrowSymbol",
    maximumFractionDigits: 0,
  });
  const priceFormatter = new Intl.NumberFormat(getLocale(l10n), {
    style: "currency",
    currency: "USD",
    currencyDisplay: "narrowSymbol",
  });
  const [billingPeriod, setBillingPeriod] = useState<BillingPeriod>("yearly");
<<<<<<< HEAD
  const searchParam = useRef(new URLSearchParams());

  let newSearchParam = new URLSearchParams(cookies.attributionsLastTouch);
  newSearchParam = modifyAttributionsForUrlSearchParams(
    newSearchParam,
    {
      entrypoint: "monitor.mozilla.org-monitor-product-page",
      form_type: "button",
      data_cta_position: "pricing",
    },
    {
      utm_source: "product",
      utm_medium: "monitor",
      utm_campaign: "pricing",
    },
  );
  searchParam.current = newSearchParam;
=======
  const monthlyPriceAnnualBilling = props.subscriptionBillingAmount["yearly"];
  const monthlyPriceMonthlyBilling = props.subscriptionBillingAmount["monthly"];
>>>>>>> 18476ab0

  return (
    <>
      <div className={styles.plansCards}>
        <div
          role="group"
          className={props.scanLimitReached ? styles.freeCard : styles.plusCard}
        >
          <div className={styles.head}>
            <b className={styles.badge}>
              {props.scanLimitReached
                ? l10n.getString("landing-premium-max-scan-at-capacity")
                : l10n.getString("landing-premium-plans-table-annotation-plus")}
            </b>
            <h3>
              {l10n.getFragment(
                "landing-premium-plans-table-heading-plus-title",
                { elems: { b: <b /> } },
              )}
            </h3>
            <p>
              {l10n.getString(
                "landing-premium-plans-table-heading-plus-subtitle",
              )}
            </p>
          </div>
          <hr />
          <div className={styles.priceSection}>
            <BillingPeriodToggle
              onChange={(newValue) => {
                setBillingPeriod(newValue);
                recordTelemetry("button", "click", {
                  button_id:
                    newValue === "yearly"
                      ? "selected_yearly_plan"
                      : "selected_monthly_plan",
                });
              }}
            />
            <p aria-live="polite" className={styles.cost}>
              <b className={styles.price}>
                {billingPeriod === "yearly"
                  ? l10n.getString(
                      "landing-premium-plans-table-price-plus-yearly",
                      {
                        monthlyPrice: priceFormatter.format(
                          monthlyPriceAnnualBilling,
                        ),
                      },
                    )
                  : l10n.getString(
                      "landing-premium-plans-table-price-plus-monthly",
                      {
                        monthlyPrice: priceFormatter.format(
                          monthlyPriceMonthlyBilling,
                        ),
                      },
                    )}
              </b>
              <span className={styles.total}>
                {billingPeriod === "yearly" && (
                  <>
                    <em className={styles.discount}>
                      {l10n.getString(
                        "landing-premium-plans-table-price-plus-yearly-discount",
                        {
                          discountPercentage: Math.floor(
                            ((monthlyPriceMonthlyBilling -
                              monthlyPriceAnnualBilling) *
                              100) /
                              monthlyPriceMonthlyBilling,
                          ),
                        },
                      )}
                    </em>
                    &nbsp;•&nbsp;
                    <span className={styles.sum}>
                      {l10n.getString(
                        "landing-premium-plans-table-price-plus-yearly-sum",
                        {
                          yearlyPrice: priceFormatter.format(
                            12 * monthlyPriceAnnualBilling,
                          ),
                        },
                      )}
                    </span>
                  </>
                )}
              </span>
            </p>
            <Button
              disabled={props.scanLimitReached}
              variant="primary"
              href={`${props.premiumSubscriptionUrl[billingPeriod]}&${searchParam.current.toString()}`}
              className={styles.cta}
              onPress={() => {
                recordTelemetry("upgradeIntent", "click", {
                  button_id:
                    billingPeriod === "yearly"
                      ? "purchase_yearly_landing_page"
                      : "purchase_monthly_landing_page",
                });
              }}
            >
              {l10n.getString("landing-premium-plans-table-cta-plus-label")}
            </Button>
            {!props.scanLimitReached && (
              <small className={styles.reassurance}>
                {l10n.getString(
                  "landing-premium-plans-table-reassurance-plus-label",
                )}
              </small>
            )}
          </div>
          <hr />
          <div className={styles.featuresSection}>
            <h4>
              {l10n.getString("landing-premium-plans-table-heading-feature")}
            </h4>
            <ol className={styles.featureList}>
              <li className={`${styles.feature} ${styles.included}`}>
                <CheckIcon
                  className={styles.inclusionIcon}
                  alt={l10n.getString(
                    "landing-premium-plans-cards-feature-included",
                  )}
                />
                <span>
                  {l10n.getFragment(
                    "landing-premium-plans-cards-feature-scan-free",
                    {
                      elems: { b: <b /> },
                      vars: {
                        dataBrokerTotalCount: CONST_ONEREP_DATA_BROKER_COUNT,
                      },
                    },
                  )}
                </span>
              </li>
              <li className={`${styles.feature} ${styles.included}`}>
                <CheckIcon
                  className={styles.inclusionIcon}
                  alt={l10n.getString(
                    "landing-premium-plans-cards-feature-included",
                  )}
                />
                <span>
                  {l10n.getFragment(
                    "landing-premium-plans-cards-feature-scan-plus",
                    {
                      elems: { b: <b /> },
                      vars: {
                        dataBrokerTotalCount: CONST_ONEREP_DATA_BROKER_COUNT,
                      },
                    },
                  )}
                </span>
              </li>
              <li className={`${styles.feature} ${styles.included}`}>
                <CheckIcon
                  className={styles.inclusionIcon}
                  alt={l10n.getString(
                    "landing-premium-plans-cards-feature-included",
                  )}
                />
                <span>
                  {l10n.getFragment(
                    "landing-premium-plans-cards-feature-removal-plus",
                    {
                      elems: { b: <b /> },
                    },
                  )}
                  &nbsp;
                  <InfoPopover>
                    <PopoverContent>
                      {l10n.getString(
                        "landing-premium-plans-table-feature-removal-plus-callout",
                        {
                          dataBrokerTotalCount: CONST_ONEREP_DATA_BROKER_COUNT,
                        },
                      )}
                    </PopoverContent>
                  </InfoPopover>
                </span>
              </li>
              <li className={`${styles.feature} ${styles.included}`}>
                <CheckIcon
                  className={styles.inclusionIcon}
                  alt={l10n.getString(
                    "landing-premium-plans-cards-feature-included",
                  )}
                />
                <span>
                  {l10n.getFragment(
                    "landing-premium-plans-cards-feature-removal-free",
                    {
                      elems: { b: <b /> },
                    },
                  )}
                  &nbsp;
                  <InfoPopover>
                    <PopoverContent>
                      {l10n.getString(
                        "landing-premium-plans-table-feature-removal-free-callout",
                      )}
                    </PopoverContent>
                  </InfoPopover>
                </span>
              </li>
              <li className={`${styles.feature} ${styles.included}`}>
                <CheckIcon
                  className={styles.inclusionIcon}
                  alt={l10n.getString(
                    "landing-premium-plans-cards-feature-included",
                  )}
                />
                <span>
                  {l10n.getString("landing-premium-plans-cards-feature-alerts")}
                </span>
              </li>
              <li className={`${styles.feature} ${styles.included}`}>
                <CheckIcon
                  className={styles.inclusionIcon}
                  alt={l10n.getString(
                    "landing-premium-plans-cards-feature-included",
                  )}
                />
                <span>
                  {l10n.getFragment(
                    "landing-premium-plans-cards-feature-guidance",
                    {
                      elems: { b: <b /> },
                    },
                  )}
                </span>
              </li>
              <li className={`${styles.feature} ${styles.included}`}>
                <CheckIcon
                  className={styles.inclusionIcon}
                  alt={l10n.getString(
                    "landing-premium-plans-cards-feature-included",
                  )}
                />
                <span>
                  {l10n.getString(
                    "landing-premium-plans-cards-feature-monitoring",
                  )}
                </span>
              </li>
            </ol>
          </div>
        </div>
        <div role="group" className={styles.freeCard}>
          <div className={styles.head}>
            {props.scanLimitReached && (
              <b className={styles.badge}>
                {l10n.getString("landing-premium-max-scan-at-capacity")}
              </b>
            )}
            <h3>
              {l10n.getString("landing-premium-plans-table-heading-free-title")}
            </h3>
            <p>
              {l10n.getString(
                "landing-premium-plans-table-heading-free-subtitle",
              )}
            </p>
          </div>
          <hr />
          <div className={styles.priceSection}>
            <p className={styles.billingPeriod}>
              {l10n.getString("landing-premium-plans-table-billing-free")}
            </p>
            <p className={styles.cost}>
              <b className={styles.price}>{roundedPriceFormatter.format(0)}</b>
              <span className={styles.total} />
            </p>
            <Button
              disabled={props.scanLimitReached}
              variant="primary"
              className={styles.cta}
              onPress={() => {
                recordTelemetry("ctaButton", "click", {
                  button_id: "clicked_free_pricing_grid",
                });
                void signIn("fxa");
              }}
            >
              {l10n.getString("landing-premium-plans-table-cta-free-label")}
            </Button>
            {!props.scanLimitReached && (
              <small className={styles.reassurance}>
                {l10n.getString(
                  "landing-premium-plans-table-reassurance-free-label",
                )}
              </small>
            )}
          </div>
          <hr />
          <div className={styles.featuresSection}>
            <h4>
              {l10n.getString("landing-premium-plans-table-heading-feature")}
            </h4>
            <ol className={styles.featureList}>
              <li className={`${styles.feature} ${styles.included}`}>
                <CheckIcon
                  className={styles.inclusionIcon}
                  alt={l10n.getString(
                    "landing-premium-plans-cards-feature-included",
                  )}
                />
                <span>
                  {l10n.getFragment(
                    "landing-premium-plans-cards-feature-scan-free",
                    {
                      elems: { b: <b /> },
                      vars: {
                        dataBrokerTotalCount: CONST_ONEREP_DATA_BROKER_COUNT,
                      },
                    },
                  )}
                </span>
              </li>
              <li className={`${styles.feature} ${styles.notIncluded}`}>
                <CloseBigIcon
                  className={styles.inclusionIcon}
                  alt={l10n.getString(
                    "landing-premium-plans-cards-feature-not-included",
                  )}
                />
                <span>
                  {l10n.getFragment(
                    "landing-premium-plans-cards-feature-scan-plus",
                    {
                      elems: { b: <b /> },
                      vars: {
                        dataBrokerTotalCount: CONST_ONEREP_DATA_BROKER_COUNT,
                      },
                    },
                  )}
                </span>
              </li>
              <li className={`${styles.feature} ${styles.notIncluded}`}>
                <CloseBigIcon
                  className={styles.inclusionIcon}
                  alt={l10n.getString(
                    "landing-premium-plans-cards-feature-not-included",
                  )}
                />
                <span>
                  {l10n.getFragment(
                    "landing-premium-plans-cards-feature-removal-plus",
                    {
                      elems: { b: <b /> },
                    },
                  )}
                  &nbsp;
                  <InfoPopover>
                    <PopoverContent>
                      {l10n.getString(
                        "landing-premium-plans-table-feature-removal-plus-callout",
                        {
                          dataBrokerTotalCount: CONST_ONEREP_DATA_BROKER_COUNT,
                        },
                      )}
                    </PopoverContent>
                  </InfoPopover>
                </span>
              </li>
              <li className={`${styles.feature} ${styles.included}`}>
                <CheckIcon
                  className={styles.inclusionIcon}
                  alt={l10n.getString(
                    "landing-premium-plans-cards-feature-included",
                  )}
                />
                <span>
                  {l10n.getFragment(
                    "landing-premium-plans-cards-feature-removal-free",
                    {
                      elems: { b: <b /> },
                    },
                  )}
                  &nbsp;
                  <InfoPopover>
                    <PopoverContent>
                      {l10n.getString(
                        "landing-premium-plans-table-feature-removal-free-callout",
                      )}
                    </PopoverContent>
                  </InfoPopover>
                </span>
              </li>
              <li className={`${styles.feature} ${styles.included}`}>
                <CheckIcon
                  className={styles.inclusionIcon}
                  alt={l10n.getString(
                    "landing-premium-plans-cards-feature-included",
                  )}
                />
                <span>
                  {l10n.getString("landing-premium-plans-cards-feature-alerts")}
                </span>
              </li>
              <li className={`${styles.feature} ${styles.included}`}>
                <CheckIcon
                  className={styles.inclusionIcon}
                  alt={l10n.getString(
                    "landing-premium-plans-cards-feature-included",
                  )}
                />
                <span>
                  {l10n.getFragment(
                    "landing-premium-plans-cards-feature-guidance",
                    {
                      elems: { b: <b /> },
                    },
                  )}
                </span>
              </li>
              <li className={`${styles.feature} ${styles.included}`}>
                <CheckIcon
                  className={styles.inclusionIcon}
                  alt={l10n.getString(
                    "landing-premium-plans-cards-feature-included",
                  )}
                />
                <span>
                  {l10n.getString(
                    "landing-premium-plans-cards-feature-monitoring",
                  )}
                </span>
              </li>
            </ol>
          </div>
        </div>
      </div>
      <Table
        aria-labelledby={props["aria-labelledby"]}
        selectionMode="none"
        scanLimitReached={props.scanLimitReached}
      >
        <TableHeader>
          <Column>
            {l10n.getString("landing-premium-plans-table-heading-feature")}
          </Column>
          <Column>
            {props.scanLimitReached && (
              <b className={styles.badge}>
                {l10n.getString("landing-premium-max-scan-at-capacity")}
              </b>
            )}
            <h3>
              {l10n.getString("landing-premium-plans-table-heading-free-title")}
            </h3>
            <p>
              {l10n.getString(
                "landing-premium-plans-table-heading-free-subtitle",
              )}
            </p>
          </Column>
          <Column>
            <b className={styles.badge}>
              {props.scanLimitReached
                ? l10n.getString("landing-premium-max-scan-at-capacity")
                : l10n.getString("landing-premium-plans-table-annotation-plus")}
            </b>
            <h3>
              {l10n.getFragment(
                "landing-premium-plans-table-heading-plus-title",
                { elems: { b: <b /> } },
              )}
            </h3>
            <p>
              {l10n.getString(
                "landing-premium-plans-table-heading-plus-subtitle",
              )}
            </p>
          </Column>
        </TableHeader>
        <TableBody>
          <Row>
            <Cell>
              {l10n.getString(
                "landing-premium-plans-table-feature-scan-label",
                {
                  dataBrokerTotalCount: CONST_ONEREP_DATA_BROKER_COUNT,
                },
              )}
            </Cell>
            <Cell>
              {l10n.getString("landing-premium-plans-table-feature-scan-free")}
            </Cell>
            <Cell>
              {l10n.getString("landing-premium-plans-table-feature-scan-plus")}
            </Cell>
          </Row>
          <Row>
            <Cell>
              {l10n.getString(
                "landing-premium-plans-table-feature-removal-label",
              )}
            </Cell>
            <Cell>
              {l10n.getString(
                "landing-premium-plans-table-feature-removal-free",
              )}
              &nbsp;
              <InfoPopover>
                <PopoverContent>
                  {l10n.getString(
                    "landing-premium-plans-table-feature-removal-free-callout",
                  )}
                </PopoverContent>
              </InfoPopover>
            </Cell>
            <Cell>
              {l10n.getString(
                "landing-premium-plans-table-feature-removal-plus",
              )}
              &nbsp;
              <InfoPopover>
                <PopoverContent>
                  {l10n.getString(
                    "landing-premium-plans-table-feature-removal-plus-callout",
                    {
                      dataBrokerTotalCount: CONST_ONEREP_DATA_BROKER_COUNT,
                    },
                  )}
                </PopoverContent>
              </InfoPopover>
            </Cell>
          </Row>
          <Row>
            <Cell>
              {l10n.getString(
                "landing-premium-plans-table-feature-alerts-label",
              )}
            </Cell>
            <Cell>
              <CheckIcon
                className={styles.checkIcon}
                alt={l10n.getString(
                  "landing-premium-plans-table-feature-alerts-free",
                )}
              />
            </Cell>
            <Cell>
              <CheckIcon
                className={styles.checkIcon}
                alt={l10n.getString(
                  "landing-premium-plans-table-feature-alerts-plus",
                )}
              />
            </Cell>
          </Row>
          <Row>
            <Cell>
              {l10n.getString(
                "landing-premium-plans-table-feature-guidance-label",
              )}
            </Cell>
            <Cell>
              {l10n.getString(
                "landing-premium-plans-table-feature-guidance-free",
              )}
            </Cell>
            <Cell>
              {l10n.getString(
                "landing-premium-plans-table-feature-guidance-plus",
              )}
            </Cell>
          </Row>
          <Row>
            <Cell>
              {l10n.getString(
                "landing-premium-plans-table-feature-monitoring-label",
              )}
            </Cell>
            <Cell>
              <CheckIcon
                className={styles.checkIcon}
                alt={l10n.getString(
                  "landing-premium-plans-table-feature-monitoring-free",
                )}
              />
            </Cell>
            <Cell>
              <CheckIcon
                className={styles.checkIcon}
                alt={l10n.getString(
                  "landing-premium-plans-table-feature-monitoring-plus",
                )}
              />
            </Cell>
          </Row>
          <Row>
            <Cell>
              <VisuallyHidden>
                {l10n.getString("landing-premium-plans-table-billing-label")}
              </VisuallyHidden>
            </Cell>
            <Cell>
              <div className={styles.priceCell}>
                <p className={styles.billingPeriod}>
                  {l10n.getString("landing-premium-plans-table-billing-free")}
                </p>
                <p className={styles.cost}>
                  <b className={styles.price}>
                    {roundedPriceFormatter.format(0)}
                  </b>
                  <span className={styles.total} />
                </p>
                <Button
                  disabled={props.scanLimitReached}
                  variant="secondary"
                  onPress={() => {
                    recordTelemetry("ctaButton", "click", {
                      button_id: "clicked_free_pricing_grid",
                    });
                    void signIn("fxa");
                  }}
                >
                  {l10n.getString("landing-premium-plans-table-cta-free-label")}
                </Button>
                {!props.scanLimitReached && (
                  <small className={styles.reassurance}>
                    {l10n.getString(
                      "landing-premium-plans-table-reassurance-free-label",
                    )}
                  </small>
                )}
              </div>
            </Cell>
            <Cell>
              <div className={styles.priceCell}>
                <div className={styles.billingPeriod}>
                  <BillingPeriodToggle
                    onChange={(newValue) => {
                      setBillingPeriod(newValue);
                      recordTelemetry("button", "click", {
                        button_id:
                          newValue === "yearly"
                            ? "selected_yearly_plan"
                            : "selected_monthly_plan",
                      });
                    }}
                  />
                </div>
                <p aria-live="polite" className={styles.cost}>
                  <b className={styles.price}>
                    {billingPeriod === "yearly"
                      ? l10n.getString(
                          "landing-premium-plans-table-price-plus-yearly",
                          {
                            monthlyPrice: priceFormatter.format(
                              monthlyPriceAnnualBilling,
                            ),
                          },
                        )
                      : l10n.getString(
                          "landing-premium-plans-table-price-plus-monthly",
                          {
                            monthlyPrice: priceFormatter.format(
                              monthlyPriceMonthlyBilling,
                            ),
                          },
                        )}
                  </b>
                  <span className={styles.total}>
                    {billingPeriod === "yearly" && (
                      <>
                        <em className={styles.discount}>
                          {l10n.getString(
                            "landing-premium-plans-table-price-plus-yearly-discount",
                            {
                              discountPercentage: Math.floor(
                                ((monthlyPriceMonthlyBilling -
                                  monthlyPriceAnnualBilling) *
                                  100) /
                                  monthlyPriceMonthlyBilling,
                              ),
                            },
                          )}
                        </em>
                        <br />
                        <span className={styles.sum}>
                          {l10n.getString(
                            "landing-premium-plans-table-price-plus-yearly-sum",
                            {
                              yearlyPrice: priceFormatter.format(
                                12 * monthlyPriceAnnualBilling,
                              ),
                            },
                          )}
                        </span>
                      </>
                    )}
                  </span>
                </p>
                <Button
                  disabled={props.scanLimitReached}
                  variant="primary"
                  href={`${props.premiumSubscriptionUrl[billingPeriod]}&${searchParam.current.toString()}`}
                  onPress={() => {
                    recordTelemetry("upgradeIntent", "click", {
                      button_id:
                        billingPeriod === "yearly"
                          ? "purchase_yearly_landing_page"
                          : "purchase_monthly_landing_page",
                    });
                  }}
                >
                  {l10n.getString("landing-premium-plans-table-cta-plus-label")}
                </Button>
                {!props.scanLimitReached && (
                  <small className={styles.reassurance}>
                    {l10n.getString(
                      "landing-premium-plans-table-reassurance-plus-label",
                    )}
                  </small>
                )}
              </div>
            </Cell>
          </Row>
        </TableBody>
      </Table>
    </>
  );
};

const Table = (
  props: TableStateProps<object> & AriaTableProps<object> & ScanLimitProp,
) => {
  const tableRef = useRef<HTMLTableElement>(null);
  const tableState = useTableState(props);
  const { collection } = tableState;
  const { gridProps } = useTable(props, tableState, tableRef);

  return (
    <table {...gridProps} ref={tableRef} className={styles.plansTable}>
      <TableRowGroup type="thead">
        {collection.headerRows.map((headerRow) => (
          <TableHeaderRow
            key={headerRow.key}
            item={headerRow}
            state={tableState}
          >
            {[...headerRow.childNodes].map((column) => (
              <TableColumnHeader
                scanLimitReached={props.scanLimitReached}
                key={column.key}
                column={column}
                state={tableState}
              />
            ))}
          </TableHeaderRow>
        ))}
      </TableRowGroup>
      <TableRowGroup type="tbody">
        {[...collection.body.childNodes].map((row) => (
          <TableRow key={row.key} item={row} state={tableState}>
            {[...row.childNodes].map((cell) => (
              <TableCell
                scanLimitReached={props.scanLimitReached}
                key={cell.key}
                cell={cell}
                state={tableState}
              />
            ))}
          </TableRow>
        ))}
      </TableRowGroup>
    </table>
  );
};

const TableRowGroup = (props: {
  type: "thead" | "tbody";
  children: ReactNode;
}) => {
  const { rowGroupProps } = useTableRowGroup();

  return props.type === "thead" ? (
    <thead {...rowGroupProps}>{props.children}</thead>
  ) : (
    <tbody {...rowGroupProps}>{props.children}</tbody>
  );
};

const TableHeaderRow = (props: {
  item: GridRowProps<object>["node"];
  state: TableState<object>;
  children: ReactNode;
}) => {
  const rowRef = useRef<HTMLTableRowElement>(null);
  const { rowProps } = useTableHeaderRow(
    { node: props.item },
    props.state,
    rowRef,
  );

  return (
    <tr {...rowProps} ref={rowRef}>
      {props.children}
    </tr>
  );
};

const TableColumnHeader = (props: {
  column: AriaTableColumnHeaderProps<unknown>["node"];
  state: TableState<object>;
  scanLimitReached: boolean;
}) => {
  const columnRef = useRef<HTMLTableCellElement>(null);
  const { columnHeaderProps } = useTableColumnHeader(
    { node: props.column },
    props.state,
    columnRef,
  );
  const { isFocusVisible, focusProps } = useFocusRing();

  const outlineStyle = () => {
    switch (props.column.index) {
      case 0:
        return `${styles.featureCell} ${styles.featureHeadingCell}`;
      case 1:
        return `${styles.freeCell} ${styles.freeHeadingCell}`;
      case 2:
        return props.scanLimitReached
          ? `${styles.freeCell} ${styles.freeHeadingCell}`
          : `${styles.plusCell} ${styles.plusHeadingCell}`;
    }
  };

  return (
    <th
      {...mergeProps(columnHeaderProps, focusProps)}
      colSpan={props.column.colspan}
      ref={columnRef}
      // We don't currently do anything with focused table cells, so we don't
      // have any tests for it either:
      /* c8 ignore next 2*/
      className={`${
        isFocusVisible ? styles.isFocused : styles.isBlurred
      } ${outlineStyle()}`}
    >
      {props.column.rendered}
    </th>
  );
};

const TableRow = (props: {
  item: GridRowProps<unknown>["node"];
  state: TableState<object>;
  children: ReactNode;
}) => {
  const rowRef = useRef<HTMLTableRowElement>(null);
  const { rowProps, isPressed } = useTableRow(
    { node: props.item },
    props.state,
    rowRef,
  );
  const { isFocusVisible, focusProps } = useFocusRing();

  return (
    <tr
      {...mergeProps(rowProps, focusProps)}
      ref={rowRef}
      // We don't currently do anything with focused table cells, so we don't
      // have any tests for it either:
      /* c8 ignore next 3 */
      className={`${isFocusVisible ? styles.isFocused : styles.isBlurred} ${
        isPressed ? styles.isPressed : styles.isUnpressed
      }`}
    >
      {props.children}
    </tr>
  );
};

const TableCell = (props: {
  cell: AriaTableCellProps["node"];
  state: TableState<object>;
  scanLimitReached: boolean;
}) => {
  const cellRef = useRef<HTMLTableCellElement>(null);
  const { gridCellProps } = useTableCell(
    { node: props.cell },
    props.state,
    cellRef,
  );
  const { isFocusVisible, focusProps } = useFocusRing();

  if (props.cell.column?.index === 0) {
    return (
      <th
        {...mergeProps(gridCellProps, focusProps)}
        ref={cellRef}
        className={`${styles.tableCell} ${
          // We don't currently do anything with focused table cells, so we don't
          // have any tests for it either:
          /* c8 ignore next */
          isFocusVisible ? styles.isFocused : styles.isBlurred
        } ${styles.featureCell} ${styles.featureBodyCell}`}
      >
        <span className={styles.cellWrapper}>{props.cell.rendered}</span>
      </th>
    );
  }

  const outlineStyle = () => {
    if (!props.scanLimitReached) {
      if (props.cell.column?.index === 1) {
        return `${styles.freeCell} ${styles.freeBodyCell}`;
      } else {
        return `${styles.plusCell} ${styles.plusBodyCell}`;
      }
    }
    return `${styles.freeCell} ${styles.freeBodyCell}`;
  };

  return (
    <td
      {...mergeProps(gridCellProps, focusProps)}
      ref={cellRef}
      className={`${styles.tableCell} ${
        // We don't currently do anything with focused table cells, so we don't
        // have any tests for it either:
        /* c8 ignore next */
        isFocusVisible ? styles.isFocused : styles.isBlurred
      } ${outlineStyle()}`}
    >
      <span className={styles.cellWrapper}>{props.cell.rendered}</span>
    </td>
  );
};

const InfoPopover = ({
  children,
  ...otherProps
}: { children: Parameters<typeof cloneElement>[0] } & OverlayTriggerProps) => {
  const l10n = useL10n();
  const triggerRef = useRef<HTMLButtonElement>(null);
  const triggerState = useOverlayTriggerState(otherProps);
  const { triggerProps, overlayProps } = useOverlayTrigger(
    { type: "dialog" },
    triggerState,
    triggerRef,
  );
  const { buttonProps } = useButton(triggerProps, triggerRef);

  return (
    <>
      <button
        {...buttonProps}
        ref={triggerRef}
        className={styles.popoverTrigger}
      >
        <QuestionMarkCircle
          alt={l10n.getString(
            "landing-premium-plans-table-feature-callout-trigger",
          )}
        />
      </button>
      {triggerState.isOpen && (
        <Popover
          {...otherProps}
          offset={4}
          triggerRef={triggerRef}
          state={triggerState}
        >
          {cloneElement(children, overlayProps)}
        </Popover>
      )}
    </>
  );
};

type PopoverProps = Omit<AriaPopoverProps, "popoverRef"> & {
  children: ReactNode;
  state: OverlayTriggerState;
};
const Popover = ({ children, state, ...props }: PopoverProps) => {
  const popoverRef = useRef<HTMLDivElement>(null);
  const { popoverProps, underlayProps, arrowProps, placement } = usePopover(
    {
      ...props,
      popoverRef,
    },
    state,
  );

  return (
    <Overlay>
      <div {...underlayProps} className={styles.popoverUnderlay} />
      <div {...popoverProps} ref={popoverRef} className={styles.popover}>
        <svg
          {...arrowProps}
          className={styles.popoverArrow}
          data-placement={placement}
          viewBox="0 0 12 12"
        >
          <path d="M0 0 L6 6 L12 0" />
        </svg>
        {/* <DismissButton>s are visually hidden and thus not reachable in tests: */}
        {/* c8 ignore next */}
        <DismissButton onDismiss={() => state.close()} />
        {children}
        {/* <DismissButton>s are visually hidden and thus not reachable in tests: */}
        {/* c8 ignore next */}
        <DismissButton onDismiss={() => state.close()} />
      </div>
    </Overlay>
  );
};

const PopoverContent = ({
  children,
  ...otherProps
}: AriaDialogProps & { children: ReactNode }) => {
  const dialogRef = useRef<HTMLDivElement>(null);
  const { dialogProps } = useDialog(otherProps, dialogRef);

  return (
    <div {...dialogProps} ref={dialogRef} style={{ outline: "none" }}>
      {children}
    </div>
  );
};<|MERGE_RESOLUTION|>--- conflicted
+++ resolved
@@ -92,7 +92,6 @@
     currencyDisplay: "narrowSymbol",
   });
   const [billingPeriod, setBillingPeriod] = useState<BillingPeriod>("yearly");
-<<<<<<< HEAD
   const searchParam = useRef(new URLSearchParams());
 
   let newSearchParam = new URLSearchParams(cookies.attributionsLastTouch);
@@ -110,10 +109,8 @@
     },
   );
   searchParam.current = newSearchParam;
-=======
   const monthlyPriceAnnualBilling = props.subscriptionBillingAmount["yearly"];
   const monthlyPriceMonthlyBilling = props.subscriptionBillingAmount["monthly"];
->>>>>>> 18476ab0
 
   return (
     <>
