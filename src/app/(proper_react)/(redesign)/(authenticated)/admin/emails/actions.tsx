/* This Source Code Form is subject to the terms of the Mozilla Public
 * License, v. 2.0. If a copy of the MPL was not distributed with this
 * file, You can obtain one at http://mozilla.org/MPL/2.0/. */

"use server";

import { isAdmin } from "../../../../../api/utils/auth";
import { initEmail, sendEmail } from "../../../../../../utils/email";
import { renderEmail } from "../../../../../../emails/renderEmail";
import { VerifyEmailAddressEmail } from "../../../../../../emails/templates/verifyEmailAddress/VerifyEmailAddressEmail";
import { sanitizeSubscriberRow } from "../../../../../functions/server/sanitize";
import { getServerSession } from "../../../../../functions/server/getServerSession";
import {
  getAcceptLangHeaderInServerComponents,
  getL10n,
} from "../../../../../functions/l10n/serverComponents";
import { getSubscriberByFxaUid } from "../../../../../../db/tables/subscribers";
import { ReactNode } from "react";
import { SubscriberRow } from "knex/types/tables";
import { getUserEmails } from "../../../../../../db/tables/emailAddresses";
import { MonthlyActivityPlusEmail } from "../../../../../../emails/templates/monthlyActivityPlus/MonthlyActivityPlusEmail";
import { getDashboardSummary } from "../../../../../functions/server/dashboard";
import { getSubscriberBreaches } from "../../../../../functions/server/getSubscriberBreaches";
import { getCountryCode } from "../../../../../functions/server/getCountryCode";
import { headers } from "next/headers";
import { FirstDataBrokerRemovalFixed } from "../../../../../../emails/templates/firstDataBrokerRemovalFixed/FirstDataBrokerRemovalFixed";
import {
  createRandomHibpListing,
  createRandomScanResult,
} from "../../../../../../apiMocks/mockData";
import { BreachAlertEmail } from "../../../../../../emails/templates/breachAlert/BreachAlertEmail";
import { SignupReportEmail } from "../../../../../../emails/templates/signupReport/SignupReportEmail";
import { getBreachesForEmail } from "../../../../../../utils/hibp";
import { getSha1 } from "../../../../../../utils/fxa";
import { getBreaches } from "../../../../../functions/server/getBreaches";
import { getSignupLocaleCountry } from "../../../../../../emails/functions/getSignupLocaleCountry";
import { refreshStoredScanResults } from "../../../../../functions/server/refreshStoredScanResults";
import { hasPremium } from "../../../../../functions/universal/user";
import { isEligibleForPremium } from "../../../../../functions/universal/premium";
import { MonthlyActivityFreeEmail } from "../../../../../../emails/templates/monthlyActivityFree/MonthlyActivityFreeEmail";
import { getMonthlyActivityFreeUnsubscribeLink } from "../../../../../../app/functions/cronjobs/unsubscribeLinks";
import { getScanResultsWithBroker } from "../../../../../../db/tables/onerep_scans";
import {
  getUnstyledUpcomingExpirationEmail,
  UpcomingExpirationEmail,
} from "../../../../../../emails/templates/upcomingExpiration/UpcomingExpirationEmail";
import { CONST_DAY_MILLISECONDS } from "../../../../../../constants";

async function getAdminSubscriber(): Promise<SubscriberRow | null> {
  const session = await getServerSession();
  if (
    !session?.user?.email ||
    !isAdmin(session.user.email) ||
    !session.user.subscriber?.fxa_uid
  ) {
    return null;
  }

  const subscriber = await getSubscriberByFxaUid(
    session.user.subscriber?.fxa_uid,
  );

  return subscriber ?? null;
}

async function send(
  emailAddress: string,
  subject: string,
  template: ReactNode,
  plaintextVersion?: string,
) {
  const subscriber = await getAdminSubscriber();
  if (!subscriber) {
    return false;
  }

  const emailAddresses = await getUserEmails(subscriber.id);
  if (
    subscriber.primary_email !== emailAddress &&
    !emailAddresses.find((addressRow) => addressRow.email === emailAddress)
  ) {
    return false;
  }

  await initEmail();
  return sendEmail(
    emailAddress,
    "Test email: " + subject,
    await renderEmail(template),
    plaintextVersion,
  );
}

export async function triggerSignupReportEmail(emailAddress: string) {
  const subscriber = await getAdminSubscriber();
  if (!subscriber) {
    return false;
  }

  const acceptLangHeader = await getAcceptLangHeaderInServerComponents();
  const l10n = getL10n(acceptLangHeader);
  const breaches = await getBreachesForEmail(
    getSha1(emailAddress),
    await getBreaches(),
    true,
  );
  await send(
    emailAddress,
    breaches.length > 0
      ? l10n.getString("email-subject-found-breaches")
      : l10n.getString("email-subject-no-breaches"),
    <SignupReportEmail
      l10n={l10n}
      breaches={breaches}
      breachedEmailAddress={emailAddress}
    />,
  );
}

export async function triggerVerificationEmail(emailAddress: string) {
  const subscriber = await getAdminSubscriber();
  if (!subscriber) {
    return false;
  }

  const acceptLangHeader = await getAcceptLangHeaderInServerComponents();
  const l10n = getL10n(acceptLangHeader);
  await send(
    emailAddress,
    l10n.getString("email-subject-verify"),
    <VerifyEmailAddressEmail
      verificationUrl="https://example.com"
      subscriber={sanitizeSubscriberRow(subscriber)}
      l10n={l10n}
      utmCampaignId="verified-subscribers"
    />,
  );
}

export async function triggerMonthlyActivityFree(emailAddress: string) {
  const session = await getServerSession();
  const subscriber = await getAdminSubscriber();
  if (!subscriber || !session?.user) {
    return false;
  }

  const acceptLangHeader = await getAcceptLangHeaderInServerComponents();
  const l10n = getL10n(acceptLangHeader);

  if (typeof subscriber.onerep_profile_id === "number") {
    await refreshStoredScanResults(subscriber.onerep_profile_id);
  }
  const latestScan = await getScanResultsWithBroker(
    subscriber.onerep_profile_id,
    hasPremium(session.user),
  );
  const data = getDashboardSummary(
    latestScan.results,
    await getSubscriberBreaches({
      fxaUid: session.user.subscriber?.fxa_uid,
      countryCode: getCountryCode(await headers()),
    }),
  );

  const unsubscribeLink =
    await getMonthlyActivityFreeUnsubscribeLink(subscriber);

  await send(
    emailAddress,
    l10n.getString("email-monthly-free-subject"),
    <MonthlyActivityFreeEmail
      subscriber={sanitizeSubscriberRow(subscriber)}
      l10n={l10n}
      dataSummary={data}
      unsubscribeLink={unsubscribeLink as string}
    />,
  );
}

export async function triggerMonthlyActivityPlus(emailAddress: string) {
  const session = await getServerSession();
  const subscriber = await getAdminSubscriber();
  if (!subscriber || !session?.user) {
    return false;
  }

  const acceptLangHeader = await getAcceptLangHeaderInServerComponents();
  const l10n = getL10n(acceptLangHeader);

  if (typeof subscriber.onerep_profile_id === "number") {
    await refreshStoredScanResults(subscriber.onerep_profile_id);
  }
  const latestScan = await getScanResultsWithBroker(
    subscriber.onerep_profile_id,
    hasPremium(session.user),
  );
  const data = getDashboardSummary(
    latestScan.results,
    await getSubscriberBreaches({
      fxaUid: session.user.subscriber?.fxa_uid,
      countryCode: getCountryCode(await headers()),
    }),
  );

  await send(
    emailAddress,
    l10n.getString("email-monthly-plus-auto-subject"),
    <MonthlyActivityPlusEmail
      subscriber={sanitizeSubscriberRow(subscriber)}
      l10n={l10n}
      data={data}
    />,
  );
}

export async function triggerBreachAlert(emailAddress: string) {
  const session = await getServerSession();
  const subscriber = await getAdminSubscriber();
  if (!subscriber || !session?.user) {
    return false;
  }

  const acceptLangHeader = await getAcceptLangHeaderInServerComponents();
  const l10n = getL10n(acceptLangHeader);

  const assumedCountryCode = getSignupLocaleCountry(subscriber);

  if (typeof subscriber.onerep_profile_id === "number") {
    await refreshStoredScanResults(subscriber.onerep_profile_id);
  }
  const scanData = await getScanResultsWithBroker(
    subscriber.onerep_profile_id,
    hasPremium(session.user),
  );
  const allSubscriberBreaches = await getSubscriberBreaches({
    fxaUid: subscriber.fxa_uid,
    countryCode: assumedCountryCode,
  });

<<<<<<< HEAD
  if (options.redesign === true) {
    await send(
      emailAddress,
      l10n.getString("email-breach-alert-all-subject"),
      <RedesignedBreachAlertEmail
        subscriber={subscriber}
        breach={createRandomHibpListing()}
        breachedEmail={emailAddress}
        enabledFeatureFlags={["BreachEmailRedesign"]}
        utmCampaignId="breach-alert"
        l10n={l10n}
        dataSummary={
          isEligibleForPremium(assumedCountryCode) && !hasPremium(subscriber)
            ? getDashboardSummary(scanData.results, allSubscriberBreaches)
            : undefined
        }
      />,
    );
  } else {
    await send(
      emailAddress,
      l10n.getString("breach-alert-subject"),
      <BreachAlertEmail
        subscriber={subscriber}
        breach={createRandomHibpListing()}
        breachedEmail={emailAddress}
        utmCampaignId="breach-alert"
        l10n={l10n}
      />,
    );
  }
=======
  await send(
    emailAddress,
    l10n.getString("email-breach-alert-all-subject"),
    <BreachAlertEmail
      subscriber={subscriber}
      breach={createRandomHibpListing()}
      breachedEmail={emailAddress}
      utmCampaignId="breach-alert"
      l10n={l10n}
      dataSummary={
        isEligibleForPremium(assumedCountryCode) && !hasPremium(subscriber)
          ? getDashboardSummary(scanData.results, allSubscriberBreaches)
          : undefined
      }
    />,
  );
>>>>>>> 008f3a9a
}

export async function triggerFirstDataBrokerRemovalFixed(emailAddress: string) {
  const acceptLangHeader = await getAcceptLangHeaderInServerComponents();
  const l10n = getL10n(acceptLangHeader);
  const randomScanResult = createRandomScanResult({ status: "removed" });

  await send(
    emailAddress,
    l10n.getString("email-first-broker-removal-fixed-subject"),
    <FirstDataBrokerRemovalFixed
      data={{
        dataBrokerName: randomScanResult.data_broker,
        dataBrokerLink: `${process.env.SERVER_URL}/user/dashboard/fixed`,
        removalDate: randomScanResult.updated_at,
      }}
      l10n={l10n}
    />,
  );
}

export async function triggerPlusExpirationEmail(emailAddress: string) {
  const subscriber = await getAdminSubscriber();
  if (!subscriber) {
    return false;
  }

  const acceptLangHeader = await getAcceptLangHeaderInServerComponents();
  const l10n = getL10n(acceptLangHeader);
  await send(
    emailAddress,
    l10n.getString("email-plus-expiration-subject"),
    <UpcomingExpirationEmail
      subscriber={sanitizeSubscriberRow(subscriber)}
      // Always pretend that the user's account expires in 7 days for the test email:
      expirationDate={new Date(Date.now() + 7 * CONST_DAY_MILLISECONDS)}
      l10n={l10n}
    />,
    getUnstyledUpcomingExpirationEmail({
      subscriber: sanitizeSubscriberRow(subscriber),
      expirationDate: new Date(Date.now() + 7 * CONST_DAY_MILLISECONDS),
      l10n: l10n,
    }),
  );
}<|MERGE_RESOLUTION|>--- conflicted
+++ resolved
@@ -237,39 +237,6 @@
     countryCode: assumedCountryCode,
   });
 
-<<<<<<< HEAD
-  if (options.redesign === true) {
-    await send(
-      emailAddress,
-      l10n.getString("email-breach-alert-all-subject"),
-      <RedesignedBreachAlertEmail
-        subscriber={subscriber}
-        breach={createRandomHibpListing()}
-        breachedEmail={emailAddress}
-        enabledFeatureFlags={["BreachEmailRedesign"]}
-        utmCampaignId="breach-alert"
-        l10n={l10n}
-        dataSummary={
-          isEligibleForPremium(assumedCountryCode) && !hasPremium(subscriber)
-            ? getDashboardSummary(scanData.results, allSubscriberBreaches)
-            : undefined
-        }
-      />,
-    );
-  } else {
-    await send(
-      emailAddress,
-      l10n.getString("breach-alert-subject"),
-      <BreachAlertEmail
-        subscriber={subscriber}
-        breach={createRandomHibpListing()}
-        breachedEmail={emailAddress}
-        utmCampaignId="breach-alert"
-        l10n={l10n}
-      />,
-    );
-  }
-=======
   await send(
     emailAddress,
     l10n.getString("email-breach-alert-all-subject"),
@@ -286,7 +253,6 @@
       }
     />,
   );
->>>>>>> 008f3a9a
 }
 
 export async function triggerFirstDataBrokerRemovalFixed(emailAddress: string) {
