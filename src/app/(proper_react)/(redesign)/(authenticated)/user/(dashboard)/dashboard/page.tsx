--- conflicted
+++ resolved
@@ -181,14 +181,9 @@
       userScanData={latestScan}
       userBreaches={subBreaches}
       enabledFeatureFlags={enabledFeatureFlags}
-<<<<<<< HEAD
       monthlySubscriptionUrl={`${monthlySubscriptionUrl}&${additionalSubplatParams.toString()}`}
       yearlySubscriptionUrl={`${yearlySubscriptionUrl}&${additionalSubplatParams.toString()}`}
-=======
-      monthlySubscriptionUrl={monthlySubscriptionUrl}
-      yearlySubscriptionUrl={yearlySubscriptionUrl}
       subscriptionBillingAmount={getSubscriptionBillingAmount()}
->>>>>>> 18476ab0
       fxaSettingsUrl={fxaSettingsUrl}
       scanCount={scanCount}
       totalNumberOfPerformedScans={profileStats?.total}
