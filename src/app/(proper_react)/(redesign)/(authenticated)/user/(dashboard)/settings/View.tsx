--- conflicted
+++ resolved
@@ -25,7 +25,6 @@
   l10n: ExtendedReactLocalization;
   user: Session["user"];
   subscriber: SubscriberRow;
-  data?: SubscriberEmailPreferencesOutput;
   monthlySubscriptionUrl: string;
   yearlySubscriptionUrl: string;
   subscriptionBillingAmount: {
@@ -39,14 +38,12 @@
   enabledFeatureFlags: FeatureFlagName[];
   experimentData: ExperimentData["Features"];
   isEligibleForPremium: boolean;
+  userAnnouncements: UserAnnouncementWithDetails[];
+  isMonthlySubscriber: boolean;
+  data?: SubscriberEmailPreferencesOutput;
+  profileData?: OnerepProfileRow;
   lastScanDate?: Date;
-  isMonthlySubscriber: boolean;
   activeTab?: TabType;
-<<<<<<< HEAD
-  profileData?: OnerepProfileRow;
-=======
-  userAnnouncements: UserAnnouncementWithDetails[];
->>>>>>> 7b95c6fb
 };
 
 export const SettingsView = (props: Props) => {
