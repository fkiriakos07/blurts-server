/* This Source Code Form is subject to the terms of the Mozilla Public
 * License, v. 2.0. If a copy of the MPL was not distributed with this
 * file, You can obtain one at http://mozilla.org/MPL/2.0/. */

import { it, expect } from "@jest/globals";
import { render, screen, within } from "@testing-library/react";
import { axe } from "jest-axe";
import { Session } from "next-auth";
import { userEvent } from "@testing-library/user-event";
import type { EmailAddressRow, SubscriberRow } from "knex/types/tables";
import { getL10n } from "../../../../../../functions/l10n/storybookAndJest";
import { TestComponentWrapper } from "../../../../../../../TestComponentWrapper";
import { SerializedSubscriber } from "../../../../../../../next-auth";

const mockedSessionUpdate = jest.fn();
const mockedRecordTelemetry = jest.fn();
jest.mock("next-auth/react", () => {
  return {
    useSession: () => {
      return {
        update: mockedSessionUpdate,
      };
    },
  };
});

jest.mock("../../../../../../hooks/useTelemetry", () => {
  return {
    useTelemetry: () => mockedRecordTelemetry,
  };
});

const mockedRouterRefresh = jest.fn();

jest.mock("next/navigation", () => ({
  usePathname: () => "/user/settings",
  useRouter: () => ({
    refresh: mockedRouterRefresh,
  }),
}));

import { SettingsView } from "./View";
import { sanitizeEmailRow } from "../../../../../../functions/server/sanitize";
import { defaultExperimentData } from "../../../../../../../telemetry/generated/nimbus/experiments";
import { SubscriberEmailPreferencesOutput } from "../../../../../../../db/tables/subscriber_email_preferences";
import { Shell } from "../../../../Shell/Shell";
import { ComponentProps, ReactNode } from "react";
import { FeatureFlagName } from "../../../../../../../db/tables/featureFlags";
import { UserAnnouncementWithDetails } from "../../../../../../../db/tables/user_announcements";
import { createRandomAnnouncement } from "../../../../../../../apiMocks/mockData";

const subscriberId = 7;
const mockedSerializedSubscriber: SerializedSubscriber = {
  id: subscriberId,
  all_emails_to_primary: true,
} as SerializedSubscriber;
const mockedSubscriber: SubscriberRow = {
  updated_at: new Date(),
  fx_newsletter: true,
  all_emails_to_primary: true,
  waitlists_joined: true,
  email_addresses: [],
  id: 12346,
  created_at: new Date("2022-06-07 14:29:00.000-05"),
  primary_sha1: "abcabc",
  primary_email: "test@test.com",
  primary_verification_token: "c165711a-69d1-42f1-9850-ce74754f36de",
  primary_verified: true,
  fxa_access_token:
    "5a4792b89434153f1a6262fbd6a4510c00834ff842585fc4f4d972da158f0fc0",
  fxa_refresh_token:
    "5a4792b89434153f1a6262fbd6a4510c00834ff842585fc4f4d972da158f0fc1",
  fxa_session_expiry: new Date(0),
  fxa_uid: "12346",
  fxa_profile_json: {
    uid: "123",
    email: "test@test.com",
    avatar: "https://profile.stage.mozaws.net/v1/avatar/abc",
    locale: "en-US,en;q=0.5",
    amrValues: ["pwd", "email"],
    avatarDefault: false,
    metricsEnabled: true,
    twoFactorAuthentication: false,
  },
  breaches_last_shown: new Date("2022-07-08 14:19:00.000-05"),
  breaches_resolved: { "has-breaches@example.com": [] },
  breach_stats: {
    passwords: {
      count: 1,
      numResolved: 0,
    },
    numBreaches: {
      count: 2,
      numResolved: 1,
      numUnresolved: 1,
    },
    monitoredEmails: {
      count: 1,
    },
  },
  breach_resolution: {
    useBreachId: true,
    "test@test.com": {
      "8": {
        resolutionsChecked: ["passwords", "email-addresses"],
      },
      "40": {
        resolutionsChecked: [
          "email-addresses",
          "passwords",
          "social-security-numbers",
        ],
      },
      "252": {
        resolutionsChecked: ["email-addresses"],
      },
      "320": {
        resolutionsChecked: ["email-addresses"],
      },
    },
  },
  monthly_email_at: "2022-08-07 14:22:00.000-05",
  monthly_email_optout: false,
  signup_language: "fr-CH, fr;q=0.9, en;q=0.8, de;q=0.7,*;q=0.5",
  onerep_profile_id: null,
  monthly_monitor_report_at: null,
  monthly_monitor_report: false,
  sign_in_count: null,
  first_broker_removal_email_sent: false,
  churn_prevention_email_sent_at: null,
};

const mockedUser: Session["user"] = {
  email: "primary@example.com",
  subscriber: mockedSerializedSubscriber,
  fxa: {
    subscriptions: ["monitor"],
    avatar: "",
    avatarDefault: false,
    locale: "en-GB",
    metricsEnabled: false,
    twoFactorAuthentication: false,
  },
};

const mockedFreeUser: Session["user"] = {
  email: "primary@example.com",
  subscriber: undefined,
  fxa: {
    subscriptions: [],
    avatar: "",
    avatarDefault: false,
    locale: "en-GB",
    metricsEnabled: false,
    twoFactorAuthentication: false,
  },
};

const mockedSecondaryVerifiedEmail: EmailAddressRow = {
  id: 1337,
  email: "secondary_verified@example.com",
  sha1: "arbitrary string",
  subscriber_id: subscriberId,
  verified: true,
  created_at: new Date("1337-04-02T04:02:42.000Z"),
  updated_at: new Date("1337-04-02T04:02:42.000Z"),
  verification_token: "arbitrary_token",
};

const mockedTertiaryVerifiedEmail: EmailAddressRow = {
  id: 1337,
  email: "tertiary_verified@example.com",
  sha1: "arbitrary string",
  subscriber_id: subscriberId,
  verified: true,
  created_at: new Date("1337-04-02T04:02:42.000Z"),
  updated_at: new Date("1337-04-02T04:02:42.000Z"),
  verification_token: "arbitrary_token",
};
const mockedQuaternaryVerifiedEmail: EmailAddressRow = {
  id: 1337,
  email: "quaternary_verified@example.com",
  sha1: "arbitrary string",
  subscriber_id: subscriberId,
  verified: true,
  created_at: new Date("1337-04-02T04:02:42.000Z"),
  updated_at: new Date("1337-04-02T04:02:42.000Z"),
  verification_token: "arbitrary_token",
};
const mockedQuinaryVerifiedEmail: EmailAddressRow = {
  id: 1337,
  email: "quinary_verified@example.com",
  sha1: "arbitrary string",
  subscriber_id: subscriberId,
  verified: true,
  created_at: new Date("1337-04-02T04:02:42.000Z"),
  updated_at: new Date("1337-04-02T04:02:42.000Z"),
  verification_token: "arbitrary_token",
};

const mockedSecondaryUnverifiedEmail: EmailAddressRow = {
  id: 1337,
  email: "secondary_unverified@example.com",
  sha1: "arbitrary string",
  subscriber_id: subscriberId,
  verified: false,
  created_at: new Date("1337-04-02T04:02:42.000Z"),
  updated_at: new Date("1337-04-02T04:02:42.000Z"),
  verification_token: "arbitrary_token",
};
const mockedSubscriptionBillingAmount = {
  yearly: 13.37,
  monthly: 42.42,
};
const mockedPlusSubscriberEmailPreferences = {
  id: 1337,
  primary_email: "primary@example.com",
  unsubscribe_token: "495398jfjvjfdj",
  monthly_monitor_report_free: false,
  monthly_monitor_report_free_at: new Date("1337-04-02T04:02:42.000Z"),
  monthly_monitor_report: true,
  monthly_monitor_report_at: new Date("1337-04-02T04:02:42.000Z"),
} as SubscriberEmailPreferencesOutput;

const mockedFreeSubscriberEmailPreferences = {
  id: 1337,
  primary_email: "primary@example.com",
  unsubscribe_token: "495398jfjvjfdj",
  monthly_monitor_report_free: true,
  monthly_monitor_report_free_at: new Date("1337-04-02T04:02:42.000Z"),
  monthly_monitor_report: false,
  monthly_monitor_report_at: new Date("1337-04-02T04:02:42.000Z"),
} as SubscriberEmailPreferencesOutput;

const mockedSession = {
  expires: new Date().toISOString(),
  user: mockedUser,
};

<<<<<<< HEAD
const mockedActions: ComponentProps<typeof SettingsView>["actions"] = {
  onRemoveEmail: jest.fn(),
  onAddEmail: jest.fn(),
  onDeleteAccount: () => new Promise(() => undefined),
  onApplyCouponCode: jest.fn(),
  onCheckUserHasCurrentCouponSet: jest.fn(),
};
=======
const mockedAnnouncements: UserAnnouncementWithDetails[] = [
  createRandomAnnouncement(),
  createRandomAnnouncement(),
  createRandomAnnouncement(),
];
>>>>>>> 33268d53

const SettingsWrapper = (props: {
  children: ReactNode;
  enabledFeatureFlags?: FeatureFlagName[];
}) => (
  <TestComponentWrapper>
    <Shell
      l10n={getL10n()}
      session={mockedSession}
      nonce=""
      countryCode="en"
      enabledFeatureFlags={props.enabledFeatureFlags ?? []}
      experimentData={defaultExperimentData["Features"]}
      announcements={mockedAnnouncements}
    >
      {props.children}
    </Shell>
  </TestComponentWrapper>
);

describe("Settings page", () => {
  it("shows the settings page", () => {
    render(
      <SettingsWrapper>
        <SettingsView
          activeTab="edit-info"
          l10n={getL10n()}
          user={{
            ...mockedUser,
            subscriber: {
              ...mockedUser.subscriber!,
              all_emails_to_primary: true,
            },
          }}
          subscriber={mockedSubscriber}
          breachCountByEmailAddress={{
            [mockedUser.email]: 42,
            [mockedSecondaryVerifiedEmail.email]: 42,
          }}
          emailAddresses={[mockedSecondaryVerifiedEmail]}
          fxaSettingsUrl=""
          fxaSubscriptionsUrl=""
          yearlySubscriptionUrl=""
          monthlySubscriptionUrl=""
          subscriptionBillingAmount={mockedSubscriptionBillingAmount}
          enabledFeatureFlags={[]}
          experimentData={defaultExperimentData["Features"]}
          isMonthlySubscriber={true}
          data={mockedPlusSubscriberEmailPreferences}
<<<<<<< HEAD
          actions={mockedActions}
=======
          userAnnouncements={mockedAnnouncements}
>>>>>>> 33268d53
        />
      </SettingsWrapper>,
    );

    const tabListItem = screen.getByRole("tab", {
      name: "Edit your info",
    });
    expect(tabListItem).toBeInTheDocument();
  });

  it("defaults to the “Edit your info view” if no active tab is provided", () => {
    render(
      <SettingsWrapper>
        <SettingsView
          l10n={getL10n()}
          user={{
            ...mockedUser,
            subscriber: {
              ...mockedUser.subscriber!,
              all_emails_to_primary: true,
            },
          }}
          subscriber={mockedSubscriber}
          breachCountByEmailAddress={{
            [mockedUser.email]: 42,
            [mockedSecondaryVerifiedEmail.email]: 42,
          }}
          emailAddresses={[mockedSecondaryVerifiedEmail]}
          fxaSettingsUrl=""
          fxaSubscriptionsUrl=""
          yearlySubscriptionUrl=""
          monthlySubscriptionUrl=""
          subscriptionBillingAmount={mockedSubscriptionBillingAmount}
          enabledFeatureFlags={[]}
          experimentData={defaultExperimentData["Features"]}
          isMonthlySubscriber={true}
          data={mockedPlusSubscriberEmailPreferences}
<<<<<<< HEAD
          actions={mockedActions}
=======
          userAnnouncements={mockedAnnouncements}
>>>>>>> 33268d53
        />
      </SettingsWrapper>,
    );

    const tabListItem = screen.getByRole("tab", {
      name: "Edit your info",
    });
    expect(tabListItem).toBeInTheDocument();
  });

  describe("Edit your info", () => {
    it("passes the axe accessibility audit", async () => {
      const { container } = render(
        <SettingsWrapper>
          <SettingsView
            activeTab="edit-info"
            data={mockedPlusSubscriberEmailPreferences}
            l10n={getL10n()}
            user={mockedUser}
            breachCountByEmailAddress={{
              [mockedUser.email]: 42,
              [mockedSecondaryVerifiedEmail.email]: 42,
              [mockedSecondaryUnverifiedEmail.email]: 42,
            }}
            subscriber={mockedSubscriber}
            emailAddresses={[
              mockedSecondaryVerifiedEmail,
              mockedSecondaryUnverifiedEmail,
            ]}
            fxaSettingsUrl=""
            fxaSubscriptionsUrl=""
            yearlySubscriptionUrl=""
            monthlySubscriptionUrl=""
            subscriptionBillingAmount={mockedSubscriptionBillingAmount}
            enabledFeatureFlags={[]}
            experimentData={defaultExperimentData["Features"]}
            isMonthlySubscriber={true}
<<<<<<< HEAD
            actions={mockedActions}
=======
            userAnnouncements={mockedAnnouncements}
>>>>>>> 33268d53
          />
        </SettingsWrapper>,
      );
      expect(await axe(container)).toHaveNoViolations();
    });

    it("changes the active tab", async () => {
      const user = userEvent.setup();
      render(
        <SettingsWrapper>
          <SettingsView
            activeTab="edit-info"
            l10n={getL10n()}
            user={{
              ...mockedUser,
              subscriber: {
                ...mockedUser.subscriber!,
                all_emails_to_primary: true,
              },
            }}
            subscriber={mockedSubscriber}
            breachCountByEmailAddress={{
              [mockedUser.email]: 42,
              [mockedSecondaryVerifiedEmail.email]: 42,
            }}
            emailAddresses={[mockedSecondaryVerifiedEmail]}
            fxaSettingsUrl=""
            fxaSubscriptionsUrl=""
            yearlySubscriptionUrl=""
            monthlySubscriptionUrl=""
            subscriptionBillingAmount={mockedSubscriptionBillingAmount}
            enabledFeatureFlags={[]}
            experimentData={defaultExperimentData["Features"]}
            isMonthlySubscriber={true}
            data={mockedPlusSubscriberEmailPreferences}
<<<<<<< HEAD
            actions={mockedActions}
=======
            userAnnouncements={mockedAnnouncements}
>>>>>>> 33268d53
          />
        </SettingsWrapper>,
      );

      const tabListItemInitial = screen.getByRole("tab", {
        name: "Edit your info",
      });
      expect(tabListItemInitial.getAttribute("aria-selected")).toBe("true");

      const tabListItemNext = screen.getByRole("tab", {
        name: "Set notifications",
      });
      await user.click(tabListItemNext);
      expect(tabListItemInitial.getAttribute("aria-selected")).toBe("false");
      expect(tabListItemNext.getAttribute("aria-selected")).toBe("true");
    });

    it("Add email address button is not shown when email limit of five reached", () => {
      // jsdom will complain about not being able to navigate to a different page
      // after clicking the link; suppress that error, as it's not relevant to the
      // test:
      jest.spyOn(console, "warn").mockImplementation(() => {});
      render(
        <SettingsWrapper>
          <SettingsView
            activeTab="edit-info"
            l10n={getL10n()}
            user={{
              ...mockedUser,
              subscriber: {
                ...mockedUser.subscriber!,
                all_emails_to_primary: true,
              },
            }}
            subscriber={mockedSubscriber}
            breachCountByEmailAddress={{
              [mockedUser.email]: 42,
              [mockedSecondaryVerifiedEmail.email]: 42,
            }}
            emailAddresses={[
              mockedSecondaryVerifiedEmail,
              mockedTertiaryVerifiedEmail,
              mockedQuaternaryVerifiedEmail,
              mockedQuinaryVerifiedEmail,
            ]}
            fxaSettingsUrl=""
            fxaSubscriptionsUrl=""
            yearlySubscriptionUrl=""
            monthlySubscriptionUrl=""
            subscriptionBillingAmount={mockedSubscriptionBillingAmount}
            enabledFeatureFlags={[]}
            experimentData={defaultExperimentData["Features"]}
            isMonthlySubscriber={true}
            data={mockedPlusSubscriberEmailPreferences}
<<<<<<< HEAD
            actions={mockedActions}
=======
            userAnnouncements={mockedAnnouncements}
>>>>>>> 33268d53
          />
        </SettingsWrapper>,
      );

      const addEmailButton = screen.queryByRole("button", {
        name: "Add email address",
      });
      expect(addEmailButton).not.toBeInTheDocument();
    });

    it("Add email address button is shown when fewer than five emails", () => {
      // jsdom will complain about not being able to navigate to a different page
      // after clicking the link; suppress that error, as it's not relevant to the
      // test:
      jest.spyOn(console, "warn").mockImplementation(() => {});
      render(
        <SettingsWrapper>
          <SettingsView
            activeTab="edit-info"
            l10n={getL10n()}
            user={{
              ...mockedUser,
              subscriber: {
                ...mockedUser.subscriber!,
                all_emails_to_primary: true,
              },
            }}
            subscriber={mockedSubscriber}
            breachCountByEmailAddress={{
              [mockedUser.email]: 42,
              [mockedSecondaryVerifiedEmail.email]: 42,
            }}
            emailAddresses={[
              mockedSecondaryVerifiedEmail,
              mockedTertiaryVerifiedEmail,
              mockedQuaternaryVerifiedEmail,
            ]}
            fxaSettingsUrl=""
            fxaSubscriptionsUrl=""
            yearlySubscriptionUrl=""
            monthlySubscriptionUrl=""
            subscriptionBillingAmount={mockedSubscriptionBillingAmount}
            enabledFeatureFlags={[]}
            experimentData={defaultExperimentData["Features"]}
            isMonthlySubscriber={true}
            data={mockedPlusSubscriberEmailPreferences}
<<<<<<< HEAD
            actions={mockedActions}
=======
            userAnnouncements={mockedAnnouncements}
>>>>>>> 33268d53
          />
        </SettingsWrapper>,
      );

      const addEmailButton = screen.getByRole("button", {
        name: "Add email address",
      });
      expect(addEmailButton).toBeInTheDocument();
    });

    it("marks unverified email addresses as such", () => {
      render(
        <SettingsWrapper>
          <SettingsView
            activeTab="edit-info"
            l10n={getL10n()}
            user={mockedUser}
            subscriber={mockedSubscriber}
            breachCountByEmailAddress={{
              [mockedUser.email]: 42,
              [mockedSecondaryVerifiedEmail.email]: 42,
              [mockedSecondaryUnverifiedEmail.email]: 42,
            }}
            emailAddresses={[
              mockedSecondaryVerifiedEmail,
              mockedSecondaryUnverifiedEmail,
            ]}
            fxaSettingsUrl=""
            fxaSubscriptionsUrl=""
            yearlySubscriptionUrl=""
            monthlySubscriptionUrl=""
            subscriptionBillingAmount={mockedSubscriptionBillingAmount}
            enabledFeatureFlags={[]}
            experimentData={defaultExperimentData["Features"]}
            isMonthlySubscriber={true}
            data={mockedPlusSubscriberEmailPreferences}
<<<<<<< HEAD
            actions={mockedActions}
=======
            userAnnouncements={mockedAnnouncements}
>>>>>>> 33268d53
          />
        </SettingsWrapper>,
      );

      const verificationNotification = screen.getAllByText(
        "Email verification required",
      );

      expect(verificationNotification).toHaveLength(1);
    });

    it("calls the API to resend a verification email if requested to", async () => {
      const user = userEvent.setup();
      global.fetch = jest.fn().mockResolvedValue({ ok: true });
      render(
        <SettingsWrapper>
          <SettingsView
            activeTab="edit-info"
            l10n={getL10n()}
            user={mockedUser}
            subscriber={mockedSubscriber}
            breachCountByEmailAddress={{
              [mockedUser.email]: 42,
              [mockedSecondaryVerifiedEmail.email]: 42,
              [mockedSecondaryUnverifiedEmail.email]: 42,
            }}
            emailAddresses={[
              mockedSecondaryVerifiedEmail,
              mockedSecondaryUnverifiedEmail,
            ]}
            fxaSettingsUrl=""
            fxaSubscriptionsUrl=""
            yearlySubscriptionUrl=""
            monthlySubscriptionUrl=""
            subscriptionBillingAmount={mockedSubscriptionBillingAmount}
            enabledFeatureFlags={[]}
            experimentData={defaultExperimentData["Features"]}
            isMonthlySubscriber={true}
            data={mockedPlusSubscriberEmailPreferences}
<<<<<<< HEAD
            actions={mockedActions}
=======
            userAnnouncements={mockedAnnouncements}
>>>>>>> 33268d53
          />
        </SettingsWrapper>,
      );

      const resendButton = screen.getByRole("button", {
        name: "Resend verification email",
      });
      await user.click(resendButton);

      expect(global.fetch).toHaveBeenCalledWith("/api/v1/user/resend-email", {
        body: expect.stringContaining(
          `"emailId":${mockedSecondaryUnverifiedEmail.id}`,
        ),
        headers: {
          Accept: "text/html",
          "Content-Type": "application/json",
        },
        method: "POST",
        mode: "same-origin",
      });
    });

    it("calls the 'remove' action when clicking the rubbish bin icon", async () => {
      const user = userEvent.setup();
      render(
        <SettingsWrapper>
          <SettingsView
            activeTab="edit-info"
            l10n={getL10n()}
            user={mockedUser}
            subscriber={mockedSubscriber}
            breachCountByEmailAddress={{
              [mockedUser.email]: 42,
              [mockedSecondaryVerifiedEmail.email]: 42,
              [mockedSecondaryUnverifiedEmail.email]: 42,
            }}
            emailAddresses={[
              mockedSecondaryVerifiedEmail,
              mockedSecondaryUnverifiedEmail,
            ]}
            fxaSettingsUrl=""
            fxaSubscriptionsUrl=""
            yearlySubscriptionUrl=""
            monthlySubscriptionUrl=""
            subscriptionBillingAmount={mockedSubscriptionBillingAmount}
            enabledFeatureFlags={[]}
            experimentData={defaultExperimentData["Features"]}
            isMonthlySubscriber={true}
            data={mockedPlusSubscriberEmailPreferences}
<<<<<<< HEAD
            actions={mockedActions}
=======
            userAnnouncements={mockedAnnouncements}
>>>>>>> 33268d53
          />
        </SettingsWrapper>,
      );

      const removeButtons = screen.getAllByRole("button", { name: "Remove" });
      await user.click(removeButtons[0]);

      expect(mockedActions.onRemoveEmail).toHaveBeenCalledWith(
        sanitizeEmailRow(mockedSecondaryVerifiedEmail),
      );
    });

    // This test doesn't currently work because, as soon as we click `addButton`,
    // Jest complains that `useFormState` "is not a function or its return value is
    // not iterable". It's unclear why that is, but as Server Actions get more
    // widely used, hopefully the community/Vercel comes up with a way to resolve:
    // https://stackoverflow.com/q/77705420
    // eslint-disable-next-line jest/no-disabled-tests
    it.skip("calls the 'add' action when adding another email address", async () => {
      const user = userEvent.setup();
      render(
        <SettingsWrapper>
          <SettingsView
            activeTab="edit-info"
            l10n={getL10n()}
            user={mockedUser}
            subscriber={mockedSubscriber}
            breachCountByEmailAddress={{
              [mockedUser.email]: 42,
              [mockedSecondaryVerifiedEmail.email]: 42,
              [mockedSecondaryUnverifiedEmail.email]: 42,
            }}
            emailAddresses={[
              mockedSecondaryVerifiedEmail,
              mockedSecondaryUnverifiedEmail,
            ]}
            fxaSettingsUrl=""
            fxaSubscriptionsUrl=""
            yearlySubscriptionUrl=""
            monthlySubscriptionUrl=""
            subscriptionBillingAmount={mockedSubscriptionBillingAmount}
            enabledFeatureFlags={[]}
            experimentData={defaultExperimentData["Features"]}
            isMonthlySubscriber={true}
            data={mockedPlusSubscriberEmailPreferences}
<<<<<<< HEAD
            actions={mockedActions}
=======
            userAnnouncements={mockedAnnouncements}
>>>>>>> 33268d53
          />
        </SettingsWrapper>,
      );

      const addButton = screen.getByRole("button", {
        name: "Add email address",
      });
      await user.click(addButton);

      const emailAddressInput = screen.getByLabelText("Email address");
      await user.type(emailAddressInput, "new_address@example.com[Enter]");

      expect(mockedActions.onAddEmail).toHaveBeenCalledWith({}, "TODO");
    });

    describe("to learn about usage", () => {
      it("counts how often people delete an email address", async () => {
        const user = userEvent.setup();
        render(
          <SettingsWrapper>
            <SettingsView
              activeTab="edit-info"
              l10n={getL10n()}
              user={mockedUser}
              subscriber={mockedSubscriber}
              breachCountByEmailAddress={{
                [mockedUser.email]: 42,
                [mockedSecondaryVerifiedEmail.email]: 42,
              }}
              emailAddresses={[mockedSecondaryVerifiedEmail]}
              fxaSettingsUrl=""
              fxaSubscriptionsUrl=""
              yearlySubscriptionUrl=""
              monthlySubscriptionUrl=""
              subscriptionBillingAmount={mockedSubscriptionBillingAmount}
              enabledFeatureFlags={[]}
              experimentData={defaultExperimentData["Features"]}
              isMonthlySubscriber={true}
              data={mockedPlusSubscriberEmailPreferences}
<<<<<<< HEAD
              actions={mockedActions}
=======
              userAnnouncements={mockedAnnouncements}
>>>>>>> 33268d53
            />
          </SettingsWrapper>,
        );

        const deleteEmailButton = screen.getByRole("button", {
          name: "Remove",
        });
        await user.click(deleteEmailButton);

        expect(mockedRecordTelemetry).toHaveBeenCalledWith(
          "button",
          "click",
          expect.objectContaining({
            button_id: "removed_email_address",
          }),
        );
      });

      // This test doesn't currently work because, as soon as we click `addButton`,
      // Jest complains that `useFormState` "is not a function or its return value
      // is not iterable". It's unclear why that is, but as Server Actions get more
      // widely used, hopefully the community/Vercel comes up with a way to resolve:
      // https://stackoverflow.com/q/77705420
      // eslint-disable-next-line jest/no-disabled-tests
      it.skip("counts how often people click the 'Add email address' button", async () => {
        const user = userEvent.setup();
        render(
          <SettingsWrapper>
            <SettingsView
              activeTab="edit-info"
              l10n={getL10n()}
              user={mockedUser}
              subscriber={mockedSubscriber}
              breachCountByEmailAddress={{
                [mockedUser.email]: 42,
              }}
              emailAddresses={[]}
              fxaSettingsUrl=""
              fxaSubscriptionsUrl=""
              yearlySubscriptionUrl=""
              monthlySubscriptionUrl=""
              subscriptionBillingAmount={mockedSubscriptionBillingAmount}
              enabledFeatureFlags={[]}
              experimentData={defaultExperimentData["Features"]}
              isMonthlySubscriber={true}
              data={mockedPlusSubscriberEmailPreferences}
<<<<<<< HEAD
              actions={mockedActions}
=======
              userAnnouncements={mockedAnnouncements}
>>>>>>> 33268d53
            />
          </SettingsWrapper>,
        );

        const addEmailButton = screen.getByRole("button", {
          name: "Add email address",
        });
        await user.click(addEmailButton);

        expect(mockedRecordTelemetry).toHaveBeenCalledWith(
          "ctaButton",
          "click",
          expect.objectContaining({
            button_id: "add_email_address",
          }),
        );
      });

      // This test doesn't currently work because, as soon as we click `addButton`,
      // Jest complains that `useFormState` "is not a function or its return value
      // is not iterable". It's unclear why that is, but as Server Actions get more
      // widely used, hopefully the community/Vercel comes up with a way to resolve:
      // https://stackoverflow.com/q/77705420
      // eslint-disable-next-line jest/no-disabled-tests
      it.skip("counts how often people close the 'Add email address' dialog", async () => {
        const user = userEvent.setup();
        render(
          <SettingsWrapper>
            <SettingsView
              activeTab="edit-info"
              l10n={getL10n()}
              user={mockedUser}
              subscriber={mockedSubscriber}
              breachCountByEmailAddress={{
                [mockedUser.email]: 42,
              }}
              emailAddresses={[]}
              fxaSettingsUrl=""
              fxaSubscriptionsUrl=""
              yearlySubscriptionUrl=""
              monthlySubscriptionUrl=""
              subscriptionBillingAmount={mockedSubscriptionBillingAmount}
              enabledFeatureFlags={[]}
              experimentData={defaultExperimentData["Features"]}
              isMonthlySubscriber={true}
              data={mockedPlusSubscriberEmailPreferences}
<<<<<<< HEAD
              actions={mockedActions}
=======
              userAnnouncements={mockedAnnouncements}
>>>>>>> 33268d53
            />
          </SettingsWrapper>,
        );

        const addEmailButton = screen.getByRole("button", {
          name: "Add email address",
        });
        await user.click(addEmailButton);
        await user.keyboard("[Escape]");

        expect(mockedRecordTelemetry).toHaveBeenCalledWith(
          "button",
          "click",
          expect.objectContaining({
            button_id: "close_add_email_modal",
          }),
        );
      });
    });
  });

  describe("Manage account", () => {
    it("shows the “Manage account” as active tab", () => {
      render(
        <SettingsWrapper>
          <SettingsView
            activeTab="manage-account"
            l10n={getL10n()}
            user={{
              ...mockedUser,
              subscriber: {
                ...mockedUser.subscriber!,
                all_emails_to_primary: true,
              },
            }}
            subscriber={mockedSubscriber}
            breachCountByEmailAddress={{
              [mockedUser.email]: 42,
              [mockedSecondaryVerifiedEmail.email]: 42,
            }}
            emailAddresses={[mockedSecondaryVerifiedEmail]}
            fxaSettingsUrl=""
            fxaSubscriptionsUrl=""
            yearlySubscriptionUrl=""
            monthlySubscriptionUrl=""
            subscriptionBillingAmount={mockedSubscriptionBillingAmount}
            enabledFeatureFlags={[]}
            experimentData={defaultExperimentData["Features"]}
            isMonthlySubscriber={true}
            data={mockedPlusSubscriberEmailPreferences}
<<<<<<< HEAD
            actions={mockedActions}
=======
            userAnnouncements={mockedAnnouncements}
>>>>>>> 33268d53
          />
        </SettingsWrapper>,
      );

      const tabListItem = screen.getByRole("tab", {
        name: "Manage account",
      });
      expect(tabListItem.getAttribute("aria-selected")).toBe("true");
    });

    it("hides the Plus cancellation link if the user doesn't have Plus", () => {
      render(
        <SettingsWrapper>
          <SettingsView
            activeTab="manage-account"
            l10n={getL10n()}
            user={{
              ...mockedUser,
              fxa: {
                ...mockedUser.fxa,
                subscriptions: [],
              } as Session["user"]["fxa"],
            }}
            subscriber={mockedSubscriber}
            breachCountByEmailAddress={{
              [mockedUser.email]: 42,
            }}
            emailAddresses={[]}
            fxaSettingsUrl=""
            fxaSubscriptionsUrl=""
            yearlySubscriptionUrl=""
            monthlySubscriptionUrl=""
            subscriptionBillingAmount={mockedSubscriptionBillingAmount}
            enabledFeatureFlags={[]}
            experimentData={defaultExperimentData["Features"]}
            isMonthlySubscriber={true}
            data={mockedPlusSubscriberEmailPreferences}
<<<<<<< HEAD
            actions={mockedActions}
=======
            userAnnouncements={mockedAnnouncements}
>>>>>>> 33268d53
          />
        </SettingsWrapper>,
      );

      const cancellationHeading = screen.queryByRole("heading", {
        name: "Cancel ⁨Monitor Plus⁩ subscription",
      });

      expect(cancellationHeading).not.toBeInTheDocument();
    });

    it("shows the Plus cancellation link if the user has Plus", () => {
      render(
        <SettingsWrapper>
          <SettingsView
            activeTab="manage-account"
            l10n={getL10n()}
            user={{
              ...mockedUser,
              fxa: {
                ...mockedUser.fxa,
                subscriptions: ["monitor"],
              } as Session["user"]["fxa"],
            }}
            subscriber={mockedSubscriber}
            breachCountByEmailAddress={{
              [mockedUser.email]: 42,
            }}
            emailAddresses={[]}
            fxaSettingsUrl=""
            fxaSubscriptionsUrl=""
            yearlySubscriptionUrl=""
            monthlySubscriptionUrl=""
            subscriptionBillingAmount={mockedSubscriptionBillingAmount}
            enabledFeatureFlags={[]}
            experimentData={defaultExperimentData["Features"]}
            isMonthlySubscriber={true}
            data={mockedPlusSubscriberEmailPreferences}
<<<<<<< HEAD
            actions={mockedActions}
=======
            userAnnouncements={mockedAnnouncements}
>>>>>>> 33268d53
          />
        </SettingsWrapper>,
      );

      const cancellationHeading = screen.getByRole("heading", {
        name: "Cancel ⁨Monitor Plus⁩ subscription",
      });

      expect(cancellationHeading).toBeInTheDocument();
    });

    it("takes you through the cancellation dialog flow all the way to subplat", async () => {
      const user = userEvent.setup();

      (
        mockedActions.onCheckUserHasCurrentCouponSet as jest.Mock
      ).mockResolvedValueOnce({
        success: false,
      });
      (mockedActions.onApplyCouponCode as jest.Mock).mockResolvedValueOnce({
        success: true,
      });

      render(
        <SettingsWrapper>
          <SettingsView
            activeTab="manage-account"
            l10n={getL10n()}
            user={{
              ...mockedUser,
              fxa: {
                ...mockedUser.fxa,
                subscriptions: ["monitor"],
              } as Session["user"]["fxa"],
            }}
            subscriber={mockedSubscriber}
            breachCountByEmailAddress={{
              [mockedUser.email]: 42,
            }}
            emailAddresses={[]}
            fxaSettingsUrl=""
            fxaSubscriptionsUrl=""
            yearlySubscriptionUrl=""
            monthlySubscriptionUrl=""
            subscriptionBillingAmount={mockedSubscriptionBillingAmount}
            enabledFeatureFlags={["CancellationFlow"]}
            experimentData={defaultExperimentData["Features"]}
            isMonthlySubscriber={true}
            data={mockedPlusSubscriberEmailPreferences}
<<<<<<< HEAD
            actions={mockedActions}
=======
            userAnnouncements={mockedAnnouncements}
>>>>>>> 33268d53
          />
        </SettingsWrapper>,
      );

      const cancellationButton = screen.getByRole("button", {
        name: "Cancel your subscription",
      });

      await user.click(cancellationButton);

      expect(mockedRecordTelemetry).toHaveBeenCalledWith(
        "popup",
        "view",
        expect.objectContaining({
          popup_id: "settings-cancel-monitor-plus-dialog",
        }),
      );

      expect(
        screen.getByRole("dialog", {
          name: "Hey, before you go…",
        }),
      ).toBeInTheDocument();

      const continueToCancellationButton = screen.getByRole("button", {
        name: "Continue to cancellation",
      });
      await user.click(continueToCancellationButton);

      expect(
        screen.getByRole("dialog", {
          name: "We’re sorry to see you go. Will you tell us why you’re leaving?",
        }),
      ).toBeInTheDocument();

      const continueToCancellationButton2 = screen.getByRole("button", {
        name: "Continue to cancellation",
      });
      await user.click(continueToCancellationButton2);

      expect(
        screen.getByRole("dialog", {
          name: "Directing you to your ⁨Mozilla account⁩ to cancel",
        }),
      ).toBeInTheDocument();
    });

    it("closes the cancellation survey if the user selects nevermind, take me back", async () => {
      const user = userEvent.setup();

      (
        mockedActions.onCheckUserHasCurrentCouponSet as jest.Mock
      ).mockResolvedValueOnce({
        success: false,
      });

      render(
        <SettingsWrapper>
          <SettingsView
            activeTab="manage-account"
            l10n={getL10n()}
            user={{
              ...mockedUser,
              fxa: {
                ...mockedUser.fxa,
                subscriptions: ["monitor"],
              } as Session["user"]["fxa"],
            }}
            subscriber={mockedSubscriber}
            breachCountByEmailAddress={{
              [mockedUser.email]: 42,
            }}
            emailAddresses={[]}
            fxaSettingsUrl=""
            fxaSubscriptionsUrl=""
            yearlySubscriptionUrl=""
            monthlySubscriptionUrl=""
            subscriptionBillingAmount={mockedSubscriptionBillingAmount}
            enabledFeatureFlags={["CancellationFlow"]}
            experimentData={defaultExperimentData["Features"]}
            isMonthlySubscriber={true}
            data={mockedPlusSubscriberEmailPreferences}
<<<<<<< HEAD
            actions={mockedActions}
=======
            userAnnouncements={mockedAnnouncements}
>>>>>>> 33268d53
          />
        </SettingsWrapper>,
      );

      const cancellationButton = screen.getByRole("button", {
        name: "Cancel your subscription",
      });

      await user.click(cancellationButton);

      const takeMeBackButton = screen.getByRole("button", {
        name: "Never mind, take me back",
      });

      await user.click(takeMeBackButton);

      expect(mockedRecordTelemetry).toHaveBeenCalledWith(
        "popup",
        "exit",
        expect.objectContaining({
          popup_id: "never_mind_take_me_back",
        }),
      );

      expect(takeMeBackButton).not.toBeInTheDocument();
    });

    it("closes the cancellation dialog", async () => {
      const user = userEvent.setup();
      (
        mockedActions.onCheckUserHasCurrentCouponSet as jest.Mock
      ).mockResolvedValueOnce({
        success: false,
      });

      render(
        <SettingsWrapper>
          <SettingsView
            activeTab="manage-account"
            l10n={getL10n()}
            user={{
              ...mockedUser,
              fxa: {
                ...mockedUser.fxa,
                subscriptions: ["monitor"],
              } as Session["user"]["fxa"],
            }}
            subscriber={mockedSubscriber}
            breachCountByEmailAddress={{
              [mockedUser.email]: 42,
            }}
            emailAddresses={[]}
            fxaSettingsUrl=""
            fxaSubscriptionsUrl=""
            yearlySubscriptionUrl=""
            monthlySubscriptionUrl=""
            subscriptionBillingAmount={mockedSubscriptionBillingAmount}
            enabledFeatureFlags={["CancellationFlow"]}
            experimentData={defaultExperimentData["Features"]}
            isMonthlySubscriber={true}
            data={mockedPlusSubscriberEmailPreferences}
<<<<<<< HEAD
            actions={mockedActions}
=======
            userAnnouncements={mockedAnnouncements}
>>>>>>> 33268d53
          />
        </SettingsWrapper>,
      );

      const cancellationButton = screen.getByRole("button", {
        name: "Cancel your subscription",
      });

      await user.click(cancellationButton);

      const cancellationDialogCloseBtn = screen.getByRole("button", {
        name: "Close modal",
      });

      await user.click(cancellationDialogCloseBtn);

      expect(mockedRecordTelemetry).toHaveBeenCalledWith(
        "popup",
        "exit",
        expect.objectContaining({
          popup_id: "exited_cancel_flow",
        }),
      );
    });

    it("shows the account deletion button if the user does not have Plus", () => {
      render(
        <SettingsWrapper>
          <SettingsView
            activeTab="manage-account"
            l10n={getL10n()}
            user={{
              ...mockedUser,
              fxa: {
                ...mockedUser.fxa,
                subscriptions: [],
              } as Session["user"]["fxa"],
            }}
            subscriber={mockedSubscriber}
            breachCountByEmailAddress={{
              [mockedUser.email]: 42,
            }}
            emailAddresses={[]}
            fxaSettingsUrl=""
            fxaSubscriptionsUrl=""
            yearlySubscriptionUrl=""
            monthlySubscriptionUrl=""
            subscriptionBillingAmount={mockedSubscriptionBillingAmount}
            enabledFeatureFlags={[]}
            experimentData={defaultExperimentData["Features"]}
            isMonthlySubscriber={true}
            data={mockedPlusSubscriberEmailPreferences}
<<<<<<< HEAD
            actions={mockedActions}
=======
            userAnnouncements={mockedAnnouncements}
>>>>>>> 33268d53
          />
        </SettingsWrapper>,
      );

      const accountDeletionHeading = screen.getByRole("heading", {
        name: "Delete ⁨Monitor⁩ account",
      });
      const accountDeletionDescription = screen.getByText(
        "This will permanently delete your ⁨Monitor⁩ account and turn off all notifications.",
      );

      expect(accountDeletionHeading).toBeInTheDocument();
      expect(accountDeletionDescription).toBeInTheDocument();
    });

    it("warns about the consequences before deleting a free user's account", async () => {
      const user = userEvent.setup();
      render(
        <SettingsWrapper>
          <SettingsView
            activeTab="manage-account"
            l10n={getL10n()}
            user={{
              ...mockedUser,
              fxa: {
                ...mockedUser.fxa,
                subscriptions: [],
              } as Session["user"]["fxa"],
            }}
            subscriber={mockedSubscriber}
            breachCountByEmailAddress={{
              [mockedUser.email]: 42,
            }}
            emailAddresses={[]}
            fxaSettingsUrl=""
            fxaSubscriptionsUrl=""
            yearlySubscriptionUrl=""
            monthlySubscriptionUrl=""
            subscriptionBillingAmount={mockedSubscriptionBillingAmount}
            enabledFeatureFlags={[]}
            experimentData={defaultExperimentData["Features"]}
            isMonthlySubscriber={true}
            data={mockedPlusSubscriberEmailPreferences}
<<<<<<< HEAD
            actions={mockedActions}
=======
            userAnnouncements={mockedAnnouncements}
>>>>>>> 33268d53
          />
        </SettingsWrapper>,
      );

      const deleteAccountButton = screen.getByRole("button", {
        name: "Delete account",
      });
      await user.click(deleteAccountButton);

      const dialog = screen.getByRole("dialog");
      const consequencesWarning = within(dialog).getByText(
        "All of your ⁨Monitor⁩ account information will be deleted and we’ll no longer monitor for new data breaches. This will not delete your ⁨Mozilla account⁩.",
      );

      expect(consequencesWarning).toBeInTheDocument();
    });

    it("shows a loading state while account deletion is in progress", async () => {
      const user = userEvent.setup();
      render(
        <SettingsWrapper>
          <SettingsView
            activeTab="manage-account"
            l10n={getL10n()}
            user={{
              ...mockedUser,
              fxa: {
                ...mockedUser.fxa,
                subscriptions: [],
              } as Session["user"]["fxa"],
            }}
            subscriber={mockedSubscriber}
            breachCountByEmailAddress={{
              [mockedUser.email]: 42,
            }}
            emailAddresses={[]}
            fxaSettingsUrl=""
            fxaSubscriptionsUrl=""
            yearlySubscriptionUrl=""
            monthlySubscriptionUrl=""
            subscriptionBillingAmount={mockedSubscriptionBillingAmount}
            enabledFeatureFlags={[]}
            experimentData={defaultExperimentData["Features"]}
            isMonthlySubscriber={true}
            data={mockedPlusSubscriberEmailPreferences}
<<<<<<< HEAD
            actions={mockedActions}
=======
            userAnnouncements={mockedAnnouncements}
>>>>>>> 33268d53
          />
        </SettingsWrapper>,
      );

      const deleteAccountButton = screen.getByRole("button", {
        name: "Delete account",
      });
      await user.click(deleteAccountButton);

      const dialog = screen.getByRole("dialog");
      const confirmationButton = within(dialog).getByRole("button", {
        name: "Delete account",
      });
      await user.click(confirmationButton);

      expect(confirmationButton).toHaveAccessibleName("Loading");
      expect(confirmationButton).toHaveAttribute("aria-live", "polite");
    });

    it("shows the account deletion button if the user has Plus", () => {
      render(
        <SettingsWrapper>
          <SettingsView
            activeTab="manage-account"
            l10n={getL10n()}
            user={{
              ...mockedUser,
              fxa: {
                ...mockedUser.fxa,
                subscriptions: ["monitor"],
              } as Session["user"]["fxa"],
            }}
            subscriber={mockedSubscriber}
            breachCountByEmailAddress={{
              [mockedUser.email]: 42,
            }}
            emailAddresses={[]}
            fxaSettingsUrl=""
            fxaSubscriptionsUrl=""
            yearlySubscriptionUrl=""
            monthlySubscriptionUrl=""
            subscriptionBillingAmount={mockedSubscriptionBillingAmount}
            enabledFeatureFlags={[]}
            experimentData={defaultExperimentData["Features"]}
            isMonthlySubscriber={true}
            data={mockedPlusSubscriberEmailPreferences}
<<<<<<< HEAD
            actions={mockedActions}
=======
            userAnnouncements={mockedAnnouncements}
>>>>>>> 33268d53
          />
        </SettingsWrapper>,
      );

      const accountDeletionHeading = screen.getByRole("heading", {
        name: "Delete ⁨Monitor⁩ account",
      });
      const accountDeletionDescription = screen.getByText(
        "This will delete your ⁨Monitor⁩ account and immediately end your paid ⁨Monitor Plus⁩ subscription.",
      );

      expect(accountDeletionHeading).toBeInTheDocument();
      expect(accountDeletionDescription).toBeInTheDocument();
    });

    it("warns about the consequences before deleting a Plus user's account", async () => {
      const user = userEvent.setup();
      render(
        <SettingsWrapper>
          <SettingsView
            activeTab="manage-account"
            l10n={getL10n()}
            user={{
              ...mockedUser,
              fxa: {
                ...mockedUser.fxa,
                subscriptions: ["monitor"],
              } as Session["user"]["fxa"],
            }}
            subscriber={mockedSubscriber}
            breachCountByEmailAddress={{
              [mockedUser.email]: 42,
            }}
            emailAddresses={[]}
            fxaSettingsUrl=""
            fxaSubscriptionsUrl=""
            yearlySubscriptionUrl=""
            monthlySubscriptionUrl=""
            subscriptionBillingAmount={mockedSubscriptionBillingAmount}
            enabledFeatureFlags={[]}
            experimentData={defaultExperimentData["Features"]}
            isMonthlySubscriber={true}
            data={mockedPlusSubscriberEmailPreferences}
<<<<<<< HEAD
            actions={mockedActions}
=======
            userAnnouncements={mockedAnnouncements}
>>>>>>> 33268d53
          />
        </SettingsWrapper>,
      );

      const deleteAccountButton = screen.getByRole("button", {
        name: "Delete account",
      });
      await user.click(deleteAccountButton);

      const dialog = screen.getByRole("dialog");
      const consequencesWarningP1 = within(dialog).getByText(
        "All of your ⁨Monitor⁩ account information will be deleted and we’ll no longer monitor for new data breaches or data broker exposures. This will not delete your ⁨Mozilla account⁩.",
      );
      const consequencesWarningP2 = within(dialog).getByText(
        "You’ll regain access to ⁨Monitor Plus⁩ features if you sign back in during any remaining time of your paid subscription.",
      );

      expect(consequencesWarningP1).toBeInTheDocument();
      expect(consequencesWarningP2).toBeInTheDocument();
    });

    it("counts how often free users click the 'Delete account' button", async () => {
      const user = userEvent.setup();
      render(
        <SettingsWrapper>
          <SettingsView
            activeTab="manage-account"
            l10n={getL10n()}
            user={{
              ...mockedUser,
              fxa: {
                ...mockedUser.fxa,
                subscriptions: [],
              } as Session["user"]["fxa"],
            }}
            subscriber={mockedSubscriber}
            breachCountByEmailAddress={{
              [mockedUser.email]: 42,
            }}
            emailAddresses={[]}
            fxaSettingsUrl=""
            fxaSubscriptionsUrl=""
            yearlySubscriptionUrl=""
            monthlySubscriptionUrl=""
            subscriptionBillingAmount={mockedSubscriptionBillingAmount}
            enabledFeatureFlags={[]}
            experimentData={defaultExperimentData["Features"]}
            isMonthlySubscriber={true}
            data={mockedPlusSubscriberEmailPreferences}
<<<<<<< HEAD
            actions={mockedActions}
=======
            userAnnouncements={mockedAnnouncements}
>>>>>>> 33268d53
          />
        </SettingsWrapper>,
      );

      const deleteAccountButton = screen.getByRole("button", {
        name: "Delete account",
      });
      await user.click(deleteAccountButton);

      expect(mockedRecordTelemetry).toHaveBeenCalledWith(
        "popup",
        "view",
        expect.objectContaining({
          popup_id: "settings-delete-monitor-free-dialog",
        }),
      );
    });

    it("counts how often free users close the 'Delete account' dialog", async () => {
      const user = userEvent.setup();
      render(
        <SettingsWrapper>
          <SettingsView
            activeTab="manage-account"
            l10n={getL10n()}
            user={{
              ...mockedUser,
              fxa: {
                ...mockedUser.fxa,
                subscriptions: [],
              } as Session["user"]["fxa"],
            }}
            subscriber={mockedSubscriber}
            breachCountByEmailAddress={{
              [mockedUser.email]: 42,
            }}
            emailAddresses={[]}
            fxaSettingsUrl=""
            fxaSubscriptionsUrl=""
            yearlySubscriptionUrl=""
            monthlySubscriptionUrl=""
            subscriptionBillingAmount={mockedSubscriptionBillingAmount}
            enabledFeatureFlags={[]}
            experimentData={defaultExperimentData["Features"]}
            isMonthlySubscriber={true}
            data={mockedPlusSubscriberEmailPreferences}
<<<<<<< HEAD
            actions={mockedActions}
=======
            userAnnouncements={mockedAnnouncements}
>>>>>>> 33268d53
          />
        </SettingsWrapper>,
      );

      const deleteAccountButton = screen.getByRole("button", {
        name: "Delete account",
      });
      await user.click(deleteAccountButton);
      const dialog = screen.getByRole("dialog");
      const dismissButton = within(dialog).getByRole("button", {
        name: "Never mind, take me back",
      });
      await user.click(dismissButton);

      expect(mockedRecordTelemetry).toHaveBeenCalledWith(
        "popup",
        "exit",
        expect.objectContaining({
          popup_id: "settings-delete-monitor-free-dialog",
        }),
      );
    });

    it("counts how often free users close the 'Delete account' dialog via the keyboard", async () => {
      const user = userEvent.setup();
      render(
        <SettingsWrapper>
          <SettingsView
            activeTab="manage-account"
            l10n={getL10n()}
            user={{
              ...mockedUser,
              fxa: {
                ...mockedUser.fxa,
                subscriptions: [],
              } as Session["user"]["fxa"],
            }}
            subscriber={mockedSubscriber}
            breachCountByEmailAddress={{
              [mockedUser.email]: 42,
            }}
            emailAddresses={[]}
            fxaSettingsUrl=""
            fxaSubscriptionsUrl=""
            yearlySubscriptionUrl=""
            monthlySubscriptionUrl=""
            subscriptionBillingAmount={mockedSubscriptionBillingAmount}
            enabledFeatureFlags={[]}
            experimentData={defaultExperimentData["Features"]}
            isMonthlySubscriber={true}
            data={mockedPlusSubscriberEmailPreferences}
<<<<<<< HEAD
            actions={mockedActions}
=======
            userAnnouncements={mockedAnnouncements}
>>>>>>> 33268d53
          />
        </SettingsWrapper>,
      );

      const deleteAccountButton = screen.getByRole("button", {
        name: "Delete account",
      });
      await user.click(deleteAccountButton);
      await user.keyboard("[Escape]");

      expect(mockedRecordTelemetry).toHaveBeenCalledWith(
        "popup",
        "exit",
        expect.objectContaining({
          popup_id: "settings-delete-monitor-free-dialog",
        }),
      );
    });

    it("counts how often free users close the 'Delete account' dialog via the button in the corner", async () => {
      const user = userEvent.setup();
      render(
        <SettingsWrapper>
          <SettingsView
            activeTab="manage-account"
            l10n={getL10n()}
            user={{
              ...mockedUser,
              fxa: {
                ...mockedUser.fxa,
                subscriptions: [],
              } as Session["user"]["fxa"],
            }}
            subscriber={mockedSubscriber}
            breachCountByEmailAddress={{
              [mockedUser.email]: 42,
            }}
            emailAddresses={[]}
            fxaSettingsUrl=""
            fxaSubscriptionsUrl=""
            yearlySubscriptionUrl=""
            monthlySubscriptionUrl=""
            subscriptionBillingAmount={mockedSubscriptionBillingAmount}
            enabledFeatureFlags={[]}
            experimentData={defaultExperimentData["Features"]}
            isMonthlySubscriber={true}
            data={mockedPlusSubscriberEmailPreferences}
<<<<<<< HEAD
            actions={mockedActions}
=======
            userAnnouncements={mockedAnnouncements}
>>>>>>> 33268d53
          />
        </SettingsWrapper>,
      );

      const deleteAccountButton = screen.getByRole("button", {
        name: "Delete account",
      });
      await user.click(deleteAccountButton);
      const dialog = screen.getByRole("dialog");
      const dismissButton = within(dialog).getByRole("button", {
        name: "Close modal",
      });
      await user.click(dismissButton);

      expect(mockedRecordTelemetry).toHaveBeenCalledWith(
        "popup",
        "exit",
        expect.objectContaining({
          popup_id: "settings-delete-monitor-free-dialog",
        }),
      );
    });

    it("counts how often Plus users click the 'Delete account' button", async () => {
      const user = userEvent.setup();
      render(
        <SettingsWrapper>
          <SettingsView
            activeTab="manage-account"
            l10n={getL10n()}
            user={{
              ...mockedUser,
              fxa: {
                ...mockedUser.fxa,
                subscriptions: ["monitor"],
              } as Session["user"]["fxa"],
            }}
            subscriber={mockedSubscriber}
            breachCountByEmailAddress={{
              [mockedUser.email]: 42,
            }}
            emailAddresses={[]}
            fxaSettingsUrl=""
            fxaSubscriptionsUrl=""
            yearlySubscriptionUrl=""
            monthlySubscriptionUrl=""
            subscriptionBillingAmount={mockedSubscriptionBillingAmount}
            enabledFeatureFlags={[]}
            experimentData={defaultExperimentData["Features"]}
            isMonthlySubscriber={true}
            data={mockedPlusSubscriberEmailPreferences}
<<<<<<< HEAD
            actions={mockedActions}
=======
            userAnnouncements={mockedAnnouncements}
>>>>>>> 33268d53
          />
        </SettingsWrapper>,
      );

      const deleteAccountButton = screen.getByRole("button", {
        name: "Delete account",
      });
      await user.click(deleteAccountButton);

      expect(mockedRecordTelemetry).toHaveBeenCalledWith(
        "popup",
        "view",
        expect.objectContaining({
          popup_id: "settings-delete-monitor-plus-dialog",
        }),
      );
    });

    it("counts how often Plus users close the 'Delete account' dialog", async () => {
      const user = userEvent.setup();
      render(
        <SettingsWrapper>
          <SettingsView
            activeTab="manage-account"
            l10n={getL10n()}
            user={{
              ...mockedUser,
              fxa: {
                ...mockedUser.fxa,
                subscriptions: ["monitor"],
              } as Session["user"]["fxa"],
            }}
            subscriber={mockedSubscriber}
            breachCountByEmailAddress={{
              [mockedUser.email]: 42,
            }}
            emailAddresses={[]}
            fxaSettingsUrl=""
            fxaSubscriptionsUrl=""
            yearlySubscriptionUrl=""
            monthlySubscriptionUrl=""
            subscriptionBillingAmount={mockedSubscriptionBillingAmount}
            enabledFeatureFlags={[]}
            experimentData={defaultExperimentData["Features"]}
            isMonthlySubscriber={true}
            data={mockedPlusSubscriberEmailPreferences}
<<<<<<< HEAD
            actions={mockedActions}
=======
            userAnnouncements={mockedAnnouncements}
>>>>>>> 33268d53
          />
        </SettingsWrapper>,
      );

      const deleteAccountButton = screen.getByRole("button", {
        name: "Delete account",
      });
      await user.click(deleteAccountButton);
      const dialog = screen.getByRole("dialog");
      const dismissButton = within(dialog).getByRole("button", {
        name: "Never mind, take me back",
      });
      await user.click(dismissButton);

      expect(mockedRecordTelemetry).toHaveBeenCalledWith(
        "popup",
        "exit",
        expect.objectContaining({
          popup_id: "settings-delete-monitor-plus-dialog",
        }),
      );
    });

    it("counts how often users delete their account", async () => {
      const user = userEvent.setup();
      render(
        <SettingsWrapper>
          <SettingsView
            activeTab="manage-account"
            l10n={getL10n()}
            user={{
              ...mockedUser,
              fxa: {
                ...mockedUser.fxa,
                subscriptions: [],
              } as Session["user"]["fxa"],
            }}
            subscriber={mockedSubscriber}
            breachCountByEmailAddress={{
              [mockedUser.email]: 42,
            }}
            emailAddresses={[]}
            fxaSettingsUrl=""
            fxaSubscriptionsUrl=""
            yearlySubscriptionUrl=""
            monthlySubscriptionUrl=""
            subscriptionBillingAmount={mockedSubscriptionBillingAmount}
            enabledFeatureFlags={[]}
            experimentData={defaultExperimentData["Features"]}
            isMonthlySubscriber={true}
            data={mockedPlusSubscriberEmailPreferences}
<<<<<<< HEAD
            actions={mockedActions}
=======
            userAnnouncements={mockedAnnouncements}
>>>>>>> 33268d53
          />
        </SettingsWrapper>,
      );

      const deleteAccountButton = screen.getByRole("button", {
        name: "Delete account",
      });
      await user.click(deleteAccountButton);

      const dialog = screen.getByRole("dialog");
      const confirmationButton = within(dialog).getByRole("button", {
        name: "Delete account",
      });
      await user.click(confirmationButton);

      expect(mockedRecordTelemetry).toHaveBeenCalledWith(
        "ctaButton",
        "click",
        expect.objectContaining({
          button_id: "confirm_delete_account",
        }),
      );
    });

    it("selects the coupon code discount cta and shows the all-set dialog step", async () => {
      const user = userEvent.setup();

      (
        mockedActions.onCheckUserHasCurrentCouponSet as jest.Mock
      ).mockResolvedValueOnce({
        success: false,
      });
      (mockedActions.onApplyCouponCode as jest.Mock).mockResolvedValueOnce({
        success: true,
      });

      render(
        <SettingsWrapper>
          <SettingsView
            activeTab="manage-account"
            l10n={getL10n()}
            user={{
              ...mockedUser,
              fxa: {
                ...mockedUser.fxa,
                subscriptions: ["monitor"],
              } as Session["user"]["fxa"],
            }}
            subscriber={mockedSubscriber}
            breachCountByEmailAddress={{
              [mockedUser.email]: 42,
            }}
            emailAddresses={[]}
            fxaSettingsUrl=""
            fxaSubscriptionsUrl=""
            yearlySubscriptionUrl=""
            monthlySubscriptionUrl=""
            subscriptionBillingAmount={mockedSubscriptionBillingAmount}
            enabledFeatureFlags={[
              "CancellationFlow",
              "DiscountCouponNextThreeMonths",
            ]}
            experimentData={defaultExperimentData["Features"]}
            isMonthlySubscriber={true}
            data={mockedPlusSubscriberEmailPreferences}
<<<<<<< HEAD
            actions={mockedActions}
=======
            userAnnouncements={mockedAnnouncements}
>>>>>>> 33268d53
          />
        </SettingsWrapper>,
      );

      const cancellationButton = screen.getByRole("button", {
        name: "Cancel your subscription",
      });
      await user.click(cancellationButton);

      const discountCta = screen.getByRole("button", {
        name: "Stay and get ⁨30%⁩ off ⁨3⁩ months",
      });

      expect(mockedRecordTelemetry).toHaveBeenCalledWith(
        "popup",
        "view",
        expect.objectContaining({
          popup_id: "settings-cancel-monitor-plus-dialog",
        }),
      );
      expect(discountCta).toBeInTheDocument();

      await user.click(discountCta);

      expect(mockedRecordTelemetry).toHaveBeenCalledWith(
        "ctaButton",
        "click",
        expect.objectContaining({
          button_id: "stay_get_30_off",
        }),
      );

      const allSetHeader = await screen.findByText("You’re all set!");
      expect(allSetHeader).toBeInTheDocument();

      const cancellationDialogCloseBtn = screen.getByRole("button", {
        name: "Close modal",
      });

      await user.click(cancellationDialogCloseBtn);

      expect(mockedRecordTelemetry).toHaveBeenCalledWith(
        "popup",
        "exit",
        expect.objectContaining({
          popup_id: "exited_youre_all_set",
        }),
      );
    });

    it("shows error message if the applying the coupon code function was unsuccessful", async () => {
      const user = userEvent.setup();

      (
        mockedActions.onCheckUserHasCurrentCouponSet as jest.Mock
      ).mockResolvedValueOnce({
        success: false,
      });
      (mockedActions.onApplyCouponCode as jest.Mock).mockResolvedValueOnce({
        success: false,
      });

      render(
        <SettingsWrapper>
          <SettingsView
            activeTab="manage-account"
            l10n={getL10n()}
            user={{
              ...mockedUser,
              fxa: {
                ...mockedUser.fxa,
                subscriptions: ["monitor"],
              } as Session["user"]["fxa"],
            }}
            subscriber={mockedSubscriber}
            breachCountByEmailAddress={{
              [mockedUser.email]: 42,
            }}
            emailAddresses={[]}
            fxaSettingsUrl=""
            fxaSubscriptionsUrl=""
            yearlySubscriptionUrl=""
            monthlySubscriptionUrl=""
            subscriptionBillingAmount={mockedSubscriptionBillingAmount}
            enabledFeatureFlags={[
              "CancellationFlow",
              "DiscountCouponNextThreeMonths",
            ]}
            experimentData={defaultExperimentData["Features"]}
            isMonthlySubscriber={true}
            data={mockedPlusSubscriberEmailPreferences}
<<<<<<< HEAD
            actions={mockedActions}
=======
            userAnnouncements={mockedAnnouncements}
>>>>>>> 33268d53
          />
        </SettingsWrapper>,
      );

      const cancellationButton = screen.getByRole("button", {
        name: "Cancel your subscription",
      });
      await user.click(cancellationButton);

      const discountCta = screen.getByRole("button", {
        name: "Stay and get ⁨30%⁩ off ⁨3⁩ months",
      });

      await user.click(discountCta);

      const errorMessage = await screen.findByText(
        "There was a problem applying your discount",
        { exact: false },
      );

      expect(errorMessage).toBeInTheDocument();

      const tryAgainCta = screen.getByRole("button", {
        name: "Please try again.",
      });

      await user.click(tryAgainCta);

      expect(mockedActions.onApplyCouponCode).toHaveBeenCalled();
    });

    it("does not show the coupon code if a user already has a coupon set", async () => {
      const user = userEvent.setup();

      (
        mockedActions.onCheckUserHasCurrentCouponSet as jest.Mock
      ).mockResolvedValueOnce({
        success: true,
      });

      render(
        <SettingsWrapper>
          <SettingsView
            activeTab="manage-account"
            l10n={getL10n()}
            user={{
              ...mockedUser,
              fxa: {
                ...mockedUser.fxa,
                subscriptions: ["monitor"],
              } as Session["user"]["fxa"],
            }}
            subscriber={mockedSubscriber}
            breachCountByEmailAddress={{
              [mockedUser.email]: 42,
            }}
            emailAddresses={[]}
            fxaSettingsUrl=""
            fxaSubscriptionsUrl=""
            yearlySubscriptionUrl=""
            monthlySubscriptionUrl=""
            subscriptionBillingAmount={mockedSubscriptionBillingAmount}
            enabledFeatureFlags={[
              "CancellationFlow",
              "DiscountCouponNextThreeMonths",
            ]}
            experimentData={defaultExperimentData["Features"]}
            isMonthlySubscriber={true}
            data={mockedPlusSubscriberEmailPreferences}
<<<<<<< HEAD
            actions={mockedActions}
=======
            userAnnouncements={mockedAnnouncements}
>>>>>>> 33268d53
          />
        </SettingsWrapper>,
      );
      const cancellationButton = screen.getByRole("button", {
        name: "Cancel your subscription",
      });
      await user.click(cancellationButton);
      const takeMeBackButton = screen.getByRole("button", {
        name: "Never mind, take me back",
      });
      expect(takeMeBackButton).toBeInTheDocument();
    });
  });

  describe("Set notifications", () => {
    it("preselects 'Send all breach alerts to the primary email address' if that's the user's current preference", () => {
      render(
        <SettingsWrapper>
          <SettingsView
            activeTab="notifications"
            l10n={getL10n()}
            user={{
              ...mockedUser,
              subscriber: {
                ...mockedUser.subscriber!,
                all_emails_to_primary: true,
              },
            }}
            subscriber={mockedSubscriber}
            breachCountByEmailAddress={{
              [mockedUser.email]: 42,
              [mockedSecondaryVerifiedEmail.email]: 42,
            }}
            emailAddresses={[mockedSecondaryVerifiedEmail]}
            fxaSettingsUrl=""
            fxaSubscriptionsUrl=""
            yearlySubscriptionUrl=""
            monthlySubscriptionUrl=""
            subscriptionBillingAmount={mockedSubscriptionBillingAmount}
            enabledFeatureFlags={[]}
            experimentData={defaultExperimentData["Features"]}
            isMonthlySubscriber={true}
            data={mockedPlusSubscriberEmailPreferences}
<<<<<<< HEAD
            actions={mockedActions}
=======
            userAnnouncements={mockedAnnouncements}
>>>>>>> 33268d53
          />
        </SettingsWrapper>,
      );

      const affectedRadioButton = screen.getByLabelText(
        "Send breach alerts to the affected email address",
      );
      const primaryRadioButton = screen.getByLabelText(
        "Send all breach alerts to the primary email address",
      );

      expect(affectedRadioButton).not.toHaveAttribute("checked");
      expect(primaryRadioButton).toHaveAttribute("checked");
    });

    it("preselects 'Send breach alerts to the affected email address' if that's the user's current preference", () => {
      render(
        <SettingsWrapper>
          <SettingsView
            activeTab="notifications"
            l10n={getL10n()}
            user={{
              ...mockedUser,
              subscriber: {
                ...mockedUser.subscriber!,
                all_emails_to_primary: false,
              },
            }}
            subscriber={{
              ...mockedSubscriber,
              all_emails_to_primary: false,
            }}
            breachCountByEmailAddress={{
              [mockedUser.email]: 42,
              [mockedSecondaryVerifiedEmail.email]: 42,
            }}
            emailAddresses={[mockedSecondaryVerifiedEmail]}
            fxaSettingsUrl=""
            fxaSubscriptionsUrl=""
            yearlySubscriptionUrl=""
            monthlySubscriptionUrl=""
            subscriptionBillingAmount={mockedSubscriptionBillingAmount}
            enabledFeatureFlags={[]}
            experimentData={defaultExperimentData["Features"]}
            isMonthlySubscriber={true}
            data={mockedPlusSubscriberEmailPreferences}
<<<<<<< HEAD
            actions={mockedActions}
=======
            userAnnouncements={mockedAnnouncements}
>>>>>>> 33268d53
          />
        </SettingsWrapper>,
      );

      const affectedRadioButton = screen.getByLabelText(
        "Send breach alerts to the affected email address",
      );
      const primaryRadioButton = screen.getByLabelText(
        "Send all breach alerts to the primary email address",
      );

      expect(affectedRadioButton).toHaveAttribute("checked");
      expect(primaryRadioButton).not.toHaveAttribute("checked");
    });

    it("disables breach alert notification options if a user opts out of breach alerts", async () => {
      global.fetch = jest.fn().mockResolvedValue({ ok: true });
      const user = userEvent.setup();

      render(
        <SettingsWrapper>
          <SettingsView
            activeTab="notifications"
            l10n={getL10n()}
            user={{
              ...mockedUser,
              subscriber: {
                ...mockedUser.subscriber!,
                all_emails_to_primary: true,
              },
            }}
            subscriber={mockedSubscriber}
            breachCountByEmailAddress={{
              [mockedUser.email]: 42,
              [mockedSecondaryVerifiedEmail.email]: 42,
            }}
            emailAddresses={[mockedSecondaryVerifiedEmail]}
            fxaSettingsUrl=""
            fxaSubscriptionsUrl=""
            yearlySubscriptionUrl=""
            monthlySubscriptionUrl=""
            subscriptionBillingAmount={mockedSubscriptionBillingAmount}
            enabledFeatureFlags={[]}
            experimentData={defaultExperimentData["Features"]}
            isMonthlySubscriber={true}
            data={mockedPlusSubscriberEmailPreferences}
<<<<<<< HEAD
            actions={mockedActions}
=======
            userAnnouncements={mockedAnnouncements}
>>>>>>> 33268d53
          />
        </SettingsWrapper>,
      );
      const activateBreachAlertsCheckbox = screen.getByLabelText(
        "Instant breach alerts",
        { exact: false },
      );
      const affectedRadioButton = screen.getByLabelText(
        "Send breach alerts to the affected email address",
      );
      const primaryRadioButton = screen.getByLabelText(
        "Send all breach alerts to the primary email address",
      );

      await user.click(activateBreachAlertsCheckbox);

      expect(global.fetch).toHaveBeenCalledWith(
        "/api/v1/user/update-comm-option",
        {
          body: JSON.stringify({
            instantBreachAlerts: "null",
          }),
          method: "POST",
        },
      );

      expect(activateBreachAlertsCheckbox).toHaveAttribute(
        "aria-checked",
        "false",
      );
      expect(primaryRadioButton).not.toBeInTheDocument();
      expect(affectedRadioButton).not.toBeInTheDocument();
    });

    it("preselects primary email alert option", () => {
      render(
        <SettingsWrapper>
          <SettingsView
            activeTab="notifications"
            l10n={getL10n()}
            user={{
              ...mockedUser,
              subscriber: {
                ...mockedUser.subscriber!,
                all_emails_to_primary: true,
              },
            }}
            subscriber={mockedSubscriber}
            breachCountByEmailAddress={{
              [mockedUser.email]: 42,
              [mockedSecondaryVerifiedEmail.email]: 42,
            }}
            emailAddresses={[mockedSecondaryVerifiedEmail]}
            fxaSettingsUrl=""
            fxaSubscriptionsUrl=""
            yearlySubscriptionUrl=""
            monthlySubscriptionUrl=""
            subscriptionBillingAmount={mockedSubscriptionBillingAmount}
            enabledFeatureFlags={[]}
            experimentData={defaultExperimentData["Features"]}
            isMonthlySubscriber={true}
            data={mockedPlusSubscriberEmailPreferences}
<<<<<<< HEAD
            actions={mockedActions}
=======
            userAnnouncements={mockedAnnouncements}
>>>>>>> 33268d53
          />
        </SettingsWrapper>,
      );

      const primaryRadioButton = screen.getByLabelText(
        "Send all breach alerts to the primary email address",
      );

      expect(primaryRadioButton).toHaveAttribute("aria-checked", "true");
    });

    it("unselects the breach alerts checkbox and sends a null value to the API", async () => {
      global.fetch = jest.fn().mockResolvedValue({ ok: true });
      const user = userEvent.setup();

      render(
        <SettingsWrapper>
          <SettingsView
            activeTab="notifications"
            l10n={getL10n()}
            user={{
              ...mockedUser,
              subscriber: {
                ...mockedUser.subscriber!,
                all_emails_to_primary: true,
              },
            }}
            subscriber={mockedSubscriber}
            breachCountByEmailAddress={{
              [mockedUser.email]: 42,
              [mockedSecondaryVerifiedEmail.email]: 42,
            }}
            emailAddresses={[mockedSecondaryVerifiedEmail]}
            fxaSettingsUrl=""
            fxaSubscriptionsUrl=""
            yearlySubscriptionUrl=""
            monthlySubscriptionUrl=""
            subscriptionBillingAmount={mockedSubscriptionBillingAmount}
            enabledFeatureFlags={[]}
            experimentData={defaultExperimentData["Features"]}
            isMonthlySubscriber={true}
            data={mockedPlusSubscriberEmailPreferences}
<<<<<<< HEAD
            actions={mockedActions}
=======
            userAnnouncements={mockedAnnouncements}
>>>>>>> 33268d53
          />
        </SettingsWrapper>,
      );

      const primaryRadioButton = screen.getByLabelText(
        "Send all breach alerts to the primary email address",
      );
      const activateBreachAlertsCheckbox = screen.getByLabelText(
        "Instant breach alerts",
        { exact: false },
      );

      expect(primaryRadioButton).toHaveAttribute("aria-checked", "true");

      await user.click(activateBreachAlertsCheckbox);

      expect(global.fetch).toHaveBeenCalledWith(
        "/api/v1/user/update-comm-option",
        {
          body: JSON.stringify({
            instantBreachAlerts: "null",
          }),
          method: "POST",
        },
      );
    });

    it("preselects the affected email comms option after a user decides to enable breach alerts", async () => {
      global.fetch = jest.fn().mockResolvedValue({ ok: true });
      const user = userEvent.setup();

      render(
        <SettingsWrapper>
          <SettingsView
            activeTab="notifications"
            l10n={getL10n()}
            user={{
              ...mockedUser,
              subscriber: {
                ...mockedUser.subscriber!,
                all_emails_to_primary: null,
              },
            }}
            subscriber={{
              ...mockedSubscriber,
              all_emails_to_primary: null,
            }}
            breachCountByEmailAddress={{
              [mockedUser.email]: 42,
              [mockedSecondaryVerifiedEmail.email]: 42,
            }}
            emailAddresses={[mockedSecondaryVerifiedEmail]}
            fxaSettingsUrl=""
            fxaSubscriptionsUrl=""
            yearlySubscriptionUrl=""
            monthlySubscriptionUrl=""
            subscriptionBillingAmount={mockedSubscriptionBillingAmount}
            enabledFeatureFlags={[]}
            experimentData={defaultExperimentData["Features"]}
            isMonthlySubscriber={true}
            data={mockedPlusSubscriberEmailPreferences}
<<<<<<< HEAD
            actions={mockedActions}
=======
            userAnnouncements={mockedAnnouncements}
>>>>>>> 33268d53
          />
        </SettingsWrapper>,
      );

      const activateBreachAlertsCheckbox = screen.getByLabelText(
        "Instant breach alerts",
        { exact: false },
      );
      await user.click(activateBreachAlertsCheckbox);

      const affectedRadioButton = screen.getByLabelText(
        "Send breach alerts to the affected email address",
      );

      expect(affectedRadioButton).toBeInTheDocument();
      expect(affectedRadioButton).toHaveAttribute("aria-checked", "true");
    });

    it("sends a call to the API to change the email alert preferences when changing the radio button values", async () => {
      global.fetch = jest.fn().mockResolvedValue({ ok: true });

      const user = userEvent.setup();
      render(
        <SettingsWrapper>
          <SettingsView
            activeTab="notifications"
            l10n={getL10n()}
            user={{
              ...mockedUser,
              subscriber: {
                ...mockedUser.subscriber!,
                all_emails_to_primary: true,
              },
            }}
            subscriber={mockedSubscriber}
            breachCountByEmailAddress={{
              [mockedUser.email]: 42,
              [mockedSecondaryVerifiedEmail.email]: 42,
            }}
            emailAddresses={[mockedSecondaryVerifiedEmail]}
            fxaSettingsUrl=""
            fxaSubscriptionsUrl=""
            yearlySubscriptionUrl=""
            monthlySubscriptionUrl=""
            subscriptionBillingAmount={mockedSubscriptionBillingAmount}
            enabledFeatureFlags={[]}
            experimentData={defaultExperimentData["Features"]}
            isMonthlySubscriber={true}
            data={mockedPlusSubscriberEmailPreferences}
<<<<<<< HEAD
            actions={mockedActions}
=======
            userAnnouncements={mockedAnnouncements}
>>>>>>> 33268d53
          />
        </SettingsWrapper>,
      );

      const affectedRadioButton = screen.getByLabelText(
        "Send breach alerts to the affected email address",
      );
      await user.click(affectedRadioButton);

      expect(global.fetch).toHaveBeenCalledWith(
        "/api/v1/user/update-comm-option",
        {
          body: JSON.stringify({
            instantBreachAlerts: "affected",
          }),
          method: "POST",
        },
      );
      const primaryRadioButton = screen.getByLabelText(
        "Send all breach alerts to the primary email address",
      );
      await user.click(primaryRadioButton);
      expect(global.fetch).toHaveBeenCalledWith(
        "/api/v1/user/update-comm-option",
        {
          body: JSON.stringify({
            instantBreachAlerts: "primary",
          }),
          method: "POST",
        },
      );
    });

    it("checks that monthly monitor report is available to free users", () => {
      render(
        <SettingsWrapper>
          <SettingsView
            activeTab="notifications"
            l10n={getL10n()}
            user={{
              ...mockedFreeUser,
            }}
            subscriber={{
              ...mockedSubscriber,
            }}
            breachCountByEmailAddress={{
              [mockedUser.email]: 42,
              [mockedSecondaryVerifiedEmail.email]: 42,
            }}
            emailAddresses={[mockedSecondaryVerifiedEmail]}
            fxaSettingsUrl=""
            fxaSubscriptionsUrl=""
            yearlySubscriptionUrl=""
            monthlySubscriptionUrl=""
            subscriptionBillingAmount={mockedSubscriptionBillingAmount}
            enabledFeatureFlags={[]}
            experimentData={defaultExperimentData["Features"]}
            isMonthlySubscriber={false}
            data={mockedFreeSubscriberEmailPreferences}
<<<<<<< HEAD
            actions={mockedActions}
=======
            userAnnouncements={mockedAnnouncements}
>>>>>>> 33268d53
          />
        </SettingsWrapper>,
      );

      const monthlyMonitorReportBtn = screen.getByLabelText(
        "Monthly ⁨Monitor⁩ report",
        { exact: false },
      );
      expect(monthlyMonitorReportBtn).toHaveAttribute("aria-checked", "true");
    });

    it("checks that monthly monitor report is enabled", () => {
      render(
        <SettingsWrapper>
          <SettingsView
            activeTab="notifications"
            l10n={getL10n()}
            user={{
              ...mockedUser,
              subscriber: {
                ...mockedUser.subscriber!,
                all_emails_to_primary: true,
                monthly_monitor_report: true,
              },
            }}
            subscriber={{
              ...mockedSubscriber,
              monthly_monitor_report: true,
            }}
            breachCountByEmailAddress={{
              [mockedUser.email]: 42,
              [mockedSecondaryVerifiedEmail.email]: 42,
            }}
            emailAddresses={[mockedSecondaryVerifiedEmail]}
            fxaSettingsUrl=""
            fxaSubscriptionsUrl=""
            yearlySubscriptionUrl=""
            monthlySubscriptionUrl=""
            subscriptionBillingAmount={mockedSubscriptionBillingAmount}
            enabledFeatureFlags={[]}
            experimentData={defaultExperimentData["Features"]}
            isMonthlySubscriber={true}
            data={mockedPlusSubscriberEmailPreferences}
<<<<<<< HEAD
            actions={mockedActions}
=======
            userAnnouncements={mockedAnnouncements}
>>>>>>> 33268d53
          />
        </SettingsWrapper>,
      );

      const monthlyMonitorReportBtn = screen.getByLabelText(
        "Monthly ⁨Monitor Plus⁩ report",
        { exact: false },
      );
      expect(monthlyMonitorReportBtn).toHaveAttribute("aria-checked", "true");
    });

    it("sends an API call to disable monthly monitor reports", async () => {
      global.fetch = jest.fn().mockResolvedValue({ ok: true });
      const user = userEvent.setup();
      render(
        <SettingsWrapper>
          <SettingsView
            activeTab="notifications"
            l10n={getL10n()}
            user={{
              ...mockedUser,
              subscriber: {
                ...mockedUser.subscriber!,
                all_emails_to_primary: true,
                monthly_monitor_report: true,
              },
            }}
            subscriber={{
              ...mockedSubscriber,
              all_emails_to_primary: true,
              monthly_monitor_report: true,
            }}
            breachCountByEmailAddress={{
              [mockedUser.email]: 42,
              [mockedSecondaryVerifiedEmail.email]: 42,
            }}
            emailAddresses={[mockedSecondaryVerifiedEmail]}
            fxaSettingsUrl=""
            fxaSubscriptionsUrl=""
            yearlySubscriptionUrl=""
            monthlySubscriptionUrl=""
            subscriptionBillingAmount={mockedSubscriptionBillingAmount}
            enabledFeatureFlags={[]}
            experimentData={defaultExperimentData["Features"]}
            isMonthlySubscriber={true}
            data={mockedPlusSubscriberEmailPreferences}
<<<<<<< HEAD
            actions={mockedActions}
=======
            userAnnouncements={mockedAnnouncements}
>>>>>>> 33268d53
          />
        </SettingsWrapper>,
      );
      const monthlyMonitorReportBtn = screen.getByLabelText(
        "Monthly ⁨Monitor Plus⁩ report",
        { exact: false },
      );

      await user.click(monthlyMonitorReportBtn);

      expect(global.fetch).toHaveBeenCalledWith(
        "/api/v1/user/update-comm-option",
        {
          body: JSON.stringify({
            monthlyMonitorReport: false,
          }),
          method: "POST",
        },
      );
    });

    it("calls the right telemetry event if a user opts out of monthly report", async () => {
      global.fetch = jest.fn().mockResolvedValue({ ok: true });
      const user = userEvent.setup();
      render(
        <SettingsWrapper>
          <SettingsView
            activeTab="notifications"
            l10n={getL10n()}
            user={{
              ...mockedUser,
              subscriber: {
                ...mockedUser.subscriber!,
                all_emails_to_primary: true,
                monthly_monitor_report: true,
              },
            }}
            subscriber={{
              ...mockedSubscriber,
              all_emails_to_primary: true,
              monthly_monitor_report: true,
            }}
            breachCountByEmailAddress={{
              [mockedUser.email]: 42,
              [mockedSecondaryVerifiedEmail.email]: 42,
            }}
            emailAddresses={[mockedSecondaryVerifiedEmail]}
            fxaSettingsUrl=""
            fxaSubscriptionsUrl=""
            yearlySubscriptionUrl=""
            monthlySubscriptionUrl=""
            subscriptionBillingAmount={mockedSubscriptionBillingAmount}
            enabledFeatureFlags={[]}
            experimentData={defaultExperimentData["Features"]}
            isMonthlySubscriber={true}
            data={mockedPlusSubscriberEmailPreferences}
<<<<<<< HEAD
            actions={mockedActions}
=======
            userAnnouncements={mockedAnnouncements}
>>>>>>> 33268d53
          />
        </SettingsWrapper>,
      );
      const monthlyMonitorReportBtn = screen.getByLabelText(
        "Monthly ⁨Monitor Plus⁩ report",
        { exact: false },
      );

      await user.click(monthlyMonitorReportBtn);

      expect(mockedRecordTelemetry).toHaveBeenCalledWith(
        "button",
        "click",
        expect.objectContaining({
          button_id: "monthly_report_opt_out",
        }),
      );

      await user.click(monthlyMonitorReportBtn);
      expect(mockedRecordTelemetry).toHaveBeenCalledWith(
        "button",
        "click",
        expect.objectContaining({
          button_id: "monthly_report_opt_in",
        }),
      );
    });

    it("refreshes the session token after changing email alert preferences, to ensure the latest pref is available in it", async () => {
      global.fetch = jest.fn().mockResolvedValueOnce({ ok: true });
      const user = userEvent.setup();
      render(
        <SettingsWrapper>
          <SettingsView
            activeTab="notifications"
            l10n={getL10n()}
            user={{
              ...mockedUser,
              subscriber: {
                ...mockedUser.subscriber!,
                all_emails_to_primary: true,
              },
            }}
            subscriber={mockedSubscriber}
            breachCountByEmailAddress={{
              [mockedUser.email]: 42,
              [mockedSecondaryVerifiedEmail.email]: 42,
            }}
            emailAddresses={[mockedSecondaryVerifiedEmail]}
            fxaSettingsUrl=""
            fxaSubscriptionsUrl=""
            yearlySubscriptionUrl=""
            monthlySubscriptionUrl=""
            subscriptionBillingAmount={mockedSubscriptionBillingAmount}
            enabledFeatureFlags={[]}
            experimentData={defaultExperimentData["Features"]}
            isMonthlySubscriber={true}
            data={mockedPlusSubscriberEmailPreferences}
<<<<<<< HEAD
            actions={mockedActions}
=======
            userAnnouncements={mockedAnnouncements}
>>>>>>> 33268d53
          />
        </SettingsWrapper>,
      );

      const affectedRadioButton = screen.getByLabelText(
        "Send breach alerts to the affected email address",
      );
      await user.click(affectedRadioButton);

      expect(mockedSessionUpdate).toHaveBeenCalledTimes(1);
    });
  });

  it("does not crash if no email preferences were found for the current user", () => {
    const component = (
      <SettingsWrapper>
        <SettingsView
          activeTab="notifications"
          l10n={getL10n()}
          user={mockedUser}
          subscriber={mockedSubscriber}
          breachCountByEmailAddress={{
            [mockedUser.email]: 42,
            [mockedSecondaryVerifiedEmail.email]: 42,
          }}
          emailAddresses={[mockedSecondaryVerifiedEmail]}
          fxaSettingsUrl=""
          fxaSubscriptionsUrl=""
          yearlySubscriptionUrl=""
          monthlySubscriptionUrl=""
          subscriptionBillingAmount={mockedSubscriptionBillingAmount}
          enabledFeatureFlags={[]}
          experimentData={defaultExperimentData["Features"]}
          isMonthlySubscriber={true}
          data={undefined}
<<<<<<< HEAD
          actions={mockedActions}
=======
          userAnnouncements={mockedAnnouncements}
>>>>>>> 33268d53
        />
      </SettingsWrapper>
    );

    expect(() => render(component)).not.toThrow();
  });
});<|MERGE_RESOLUTION|>--- conflicted
+++ resolved
@@ -237,7 +237,6 @@
   user: mockedUser,
 };
 
-<<<<<<< HEAD
 const mockedActions: ComponentProps<typeof SettingsView>["actions"] = {
   onRemoveEmail: jest.fn(),
   onAddEmail: jest.fn(),
@@ -245,13 +244,11 @@
   onApplyCouponCode: jest.fn(),
   onCheckUserHasCurrentCouponSet: jest.fn(),
 };
-=======
 const mockedAnnouncements: UserAnnouncementWithDetails[] = [
   createRandomAnnouncement(),
   createRandomAnnouncement(),
   createRandomAnnouncement(),
 ];
->>>>>>> 33268d53
 
 const SettingsWrapper = (props: {
   children: ReactNode;
@@ -301,11 +298,8 @@
           experimentData={defaultExperimentData["Features"]}
           isMonthlySubscriber={true}
           data={mockedPlusSubscriberEmailPreferences}
-<<<<<<< HEAD
           actions={mockedActions}
-=======
           userAnnouncements={mockedAnnouncements}
->>>>>>> 33268d53
         />
       </SettingsWrapper>,
     );
@@ -343,11 +337,7 @@
           experimentData={defaultExperimentData["Features"]}
           isMonthlySubscriber={true}
           data={mockedPlusSubscriberEmailPreferences}
-<<<<<<< HEAD
-          actions={mockedActions}
-=======
           userAnnouncements={mockedAnnouncements}
->>>>>>> 33268d53
         />
       </SettingsWrapper>,
     );
@@ -385,11 +375,8 @@
             enabledFeatureFlags={[]}
             experimentData={defaultExperimentData["Features"]}
             isMonthlySubscriber={true}
-<<<<<<< HEAD
-            actions={mockedActions}
-=======
-            userAnnouncements={mockedAnnouncements}
->>>>>>> 33268d53
+            actions={mockedActions}
+            userAnnouncements={mockedAnnouncements}
           />
         </SettingsWrapper>,
       );
@@ -425,11 +412,8 @@
             experimentData={defaultExperimentData["Features"]}
             isMonthlySubscriber={true}
             data={mockedPlusSubscriberEmailPreferences}
-<<<<<<< HEAD
-            actions={mockedActions}
-=======
-            userAnnouncements={mockedAnnouncements}
->>>>>>> 33268d53
+            actions={mockedActions}
+            userAnnouncements={mockedAnnouncements}
           />
         </SettingsWrapper>,
       );
@@ -484,11 +468,8 @@
             experimentData={defaultExperimentData["Features"]}
             isMonthlySubscriber={true}
             data={mockedPlusSubscriberEmailPreferences}
-<<<<<<< HEAD
-            actions={mockedActions}
-=======
-            userAnnouncements={mockedAnnouncements}
->>>>>>> 33268d53
+            actions={mockedActions}
+            userAnnouncements={mockedAnnouncements}
           />
         </SettingsWrapper>,
       );
@@ -535,11 +516,8 @@
             experimentData={defaultExperimentData["Features"]}
             isMonthlySubscriber={true}
             data={mockedPlusSubscriberEmailPreferences}
-<<<<<<< HEAD
-            actions={mockedActions}
-=======
-            userAnnouncements={mockedAnnouncements}
->>>>>>> 33268d53
+            actions={mockedActions}
+            userAnnouncements={mockedAnnouncements}
           />
         </SettingsWrapper>,
       );
@@ -576,11 +554,8 @@
             experimentData={defaultExperimentData["Features"]}
             isMonthlySubscriber={true}
             data={mockedPlusSubscriberEmailPreferences}
-<<<<<<< HEAD
-            actions={mockedActions}
-=======
-            userAnnouncements={mockedAnnouncements}
->>>>>>> 33268d53
+            actions={mockedActions}
+            userAnnouncements={mockedAnnouncements}
           />
         </SettingsWrapper>,
       );
@@ -620,11 +595,8 @@
             experimentData={defaultExperimentData["Features"]}
             isMonthlySubscriber={true}
             data={mockedPlusSubscriberEmailPreferences}
-<<<<<<< HEAD
-            actions={mockedActions}
-=======
-            userAnnouncements={mockedAnnouncements}
->>>>>>> 33268d53
+            actions={mockedActions}
+            userAnnouncements={mockedAnnouncements}
           />
         </SettingsWrapper>,
       );
@@ -674,11 +646,8 @@
             experimentData={defaultExperimentData["Features"]}
             isMonthlySubscriber={true}
             data={mockedPlusSubscriberEmailPreferences}
-<<<<<<< HEAD
-            actions={mockedActions}
-=======
-            userAnnouncements={mockedAnnouncements}
->>>>>>> 33268d53
+            actions={mockedActions}
+            userAnnouncements={mockedAnnouncements}
           />
         </SettingsWrapper>,
       );
@@ -724,11 +693,8 @@
             experimentData={defaultExperimentData["Features"]}
             isMonthlySubscriber={true}
             data={mockedPlusSubscriberEmailPreferences}
-<<<<<<< HEAD
-            actions={mockedActions}
-=======
-            userAnnouncements={mockedAnnouncements}
->>>>>>> 33268d53
+            actions={mockedActions}
+            userAnnouncements={mockedAnnouncements}
           />
         </SettingsWrapper>,
       );
@@ -768,11 +734,8 @@
               experimentData={defaultExperimentData["Features"]}
               isMonthlySubscriber={true}
               data={mockedPlusSubscriberEmailPreferences}
-<<<<<<< HEAD
               actions={mockedActions}
-=======
               userAnnouncements={mockedAnnouncements}
->>>>>>> 33268d53
             />
           </SettingsWrapper>,
         );
@@ -819,11 +782,8 @@
               experimentData={defaultExperimentData["Features"]}
               isMonthlySubscriber={true}
               data={mockedPlusSubscriberEmailPreferences}
-<<<<<<< HEAD
               actions={mockedActions}
-=======
               userAnnouncements={mockedAnnouncements}
->>>>>>> 33268d53
             />
           </SettingsWrapper>,
         );
@@ -870,11 +830,8 @@
               experimentData={defaultExperimentData["Features"]}
               isMonthlySubscriber={true}
               data={mockedPlusSubscriberEmailPreferences}
-<<<<<<< HEAD
               actions={mockedActions}
-=======
               userAnnouncements={mockedAnnouncements}
->>>>>>> 33268d53
             />
           </SettingsWrapper>,
         );
@@ -925,11 +882,8 @@
             experimentData={defaultExperimentData["Features"]}
             isMonthlySubscriber={true}
             data={mockedPlusSubscriberEmailPreferences}
-<<<<<<< HEAD
-            actions={mockedActions}
-=======
-            userAnnouncements={mockedAnnouncements}
->>>>>>> 33268d53
+            actions={mockedActions}
+            userAnnouncements={mockedAnnouncements}
           />
         </SettingsWrapper>,
       );
@@ -967,11 +921,8 @@
             experimentData={defaultExperimentData["Features"]}
             isMonthlySubscriber={true}
             data={mockedPlusSubscriberEmailPreferences}
-<<<<<<< HEAD
-            actions={mockedActions}
-=======
-            userAnnouncements={mockedAnnouncements}
->>>>>>> 33268d53
+            actions={mockedActions}
+            userAnnouncements={mockedAnnouncements}
           />
         </SettingsWrapper>,
       );
@@ -1010,11 +961,8 @@
             experimentData={defaultExperimentData["Features"]}
             isMonthlySubscriber={true}
             data={mockedPlusSubscriberEmailPreferences}
-<<<<<<< HEAD
-            actions={mockedActions}
-=======
-            userAnnouncements={mockedAnnouncements}
->>>>>>> 33268d53
+            actions={mockedActions}
+            userAnnouncements={mockedAnnouncements}
           />
         </SettingsWrapper>,
       );
@@ -1064,11 +1012,8 @@
             experimentData={defaultExperimentData["Features"]}
             isMonthlySubscriber={true}
             data={mockedPlusSubscriberEmailPreferences}
-<<<<<<< HEAD
-            actions={mockedActions}
-=======
-            userAnnouncements={mockedAnnouncements}
->>>>>>> 33268d53
+            actions={mockedActions}
+            userAnnouncements={mockedAnnouncements}
           />
         </SettingsWrapper>,
       );
@@ -1151,11 +1096,8 @@
             experimentData={defaultExperimentData["Features"]}
             isMonthlySubscriber={true}
             data={mockedPlusSubscriberEmailPreferences}
-<<<<<<< HEAD
-            actions={mockedActions}
-=======
-            userAnnouncements={mockedAnnouncements}
->>>>>>> 33268d53
+            actions={mockedActions}
+            userAnnouncements={mockedAnnouncements}
           />
         </SettingsWrapper>,
       );
@@ -1217,11 +1159,8 @@
             experimentData={defaultExperimentData["Features"]}
             isMonthlySubscriber={true}
             data={mockedPlusSubscriberEmailPreferences}
-<<<<<<< HEAD
-            actions={mockedActions}
-=======
-            userAnnouncements={mockedAnnouncements}
->>>>>>> 33268d53
+            actions={mockedActions}
+            userAnnouncements={mockedAnnouncements}
           />
         </SettingsWrapper>,
       );
@@ -1274,11 +1213,8 @@
             experimentData={defaultExperimentData["Features"]}
             isMonthlySubscriber={true}
             data={mockedPlusSubscriberEmailPreferences}
-<<<<<<< HEAD
-            actions={mockedActions}
-=======
-            userAnnouncements={mockedAnnouncements}
->>>>>>> 33268d53
+            actions={mockedActions}
+            userAnnouncements={mockedAnnouncements}
           />
         </SettingsWrapper>,
       );
@@ -1322,11 +1258,8 @@
             experimentData={defaultExperimentData["Features"]}
             isMonthlySubscriber={true}
             data={mockedPlusSubscriberEmailPreferences}
-<<<<<<< HEAD
-            actions={mockedActions}
-=======
-            userAnnouncements={mockedAnnouncements}
->>>>>>> 33268d53
+            actions={mockedActions}
+            userAnnouncements={mockedAnnouncements}
           />
         </SettingsWrapper>,
       );
@@ -1372,11 +1305,8 @@
             experimentData={defaultExperimentData["Features"]}
             isMonthlySubscriber={true}
             data={mockedPlusSubscriberEmailPreferences}
-<<<<<<< HEAD
-            actions={mockedActions}
-=======
-            userAnnouncements={mockedAnnouncements}
->>>>>>> 33268d53
+            actions={mockedActions}
+            userAnnouncements={mockedAnnouncements}
           />
         </SettingsWrapper>,
       );
@@ -1423,11 +1353,8 @@
             experimentData={defaultExperimentData["Features"]}
             isMonthlySubscriber={true}
             data={mockedPlusSubscriberEmailPreferences}
-<<<<<<< HEAD
-            actions={mockedActions}
-=======
-            userAnnouncements={mockedAnnouncements}
->>>>>>> 33268d53
+            actions={mockedActions}
+            userAnnouncements={mockedAnnouncements}
           />
         </SettingsWrapper>,
       );
@@ -1471,11 +1398,8 @@
             experimentData={defaultExperimentData["Features"]}
             isMonthlySubscriber={true}
             data={mockedPlusSubscriberEmailPreferences}
-<<<<<<< HEAD
-            actions={mockedActions}
-=======
-            userAnnouncements={mockedAnnouncements}
->>>>>>> 33268d53
+            actions={mockedActions}
+            userAnnouncements={mockedAnnouncements}
           />
         </SettingsWrapper>,
       );
@@ -1525,11 +1449,8 @@
             experimentData={defaultExperimentData["Features"]}
             isMonthlySubscriber={true}
             data={mockedPlusSubscriberEmailPreferences}
-<<<<<<< HEAD
-            actions={mockedActions}
-=======
-            userAnnouncements={mockedAnnouncements}
->>>>>>> 33268d53
+            actions={mockedActions}
+            userAnnouncements={mockedAnnouncements}
           />
         </SettingsWrapper>,
       );
@@ -1576,11 +1497,8 @@
             experimentData={defaultExperimentData["Features"]}
             isMonthlySubscriber={true}
             data={mockedPlusSubscriberEmailPreferences}
-<<<<<<< HEAD
-            actions={mockedActions}
-=======
-            userAnnouncements={mockedAnnouncements}
->>>>>>> 33268d53
+            actions={mockedActions}
+            userAnnouncements={mockedAnnouncements}
           />
         </SettingsWrapper>,
       );
@@ -1632,11 +1550,8 @@
             experimentData={defaultExperimentData["Features"]}
             isMonthlySubscriber={true}
             data={mockedPlusSubscriberEmailPreferences}
-<<<<<<< HEAD
-            actions={mockedActions}
-=======
-            userAnnouncements={mockedAnnouncements}
->>>>>>> 33268d53
+            actions={mockedActions}
+            userAnnouncements={mockedAnnouncements}
           />
         </SettingsWrapper>,
       );
@@ -1684,11 +1599,8 @@
             experimentData={defaultExperimentData["Features"]}
             isMonthlySubscriber={true}
             data={mockedPlusSubscriberEmailPreferences}
-<<<<<<< HEAD
-            actions={mockedActions}
-=======
-            userAnnouncements={mockedAnnouncements}
->>>>>>> 33268d53
+            actions={mockedActions}
+            userAnnouncements={mockedAnnouncements}
           />
         </SettingsWrapper>,
       );
@@ -1740,11 +1652,8 @@
             experimentData={defaultExperimentData["Features"]}
             isMonthlySubscriber={true}
             data={mockedPlusSubscriberEmailPreferences}
-<<<<<<< HEAD
-            actions={mockedActions}
-=======
-            userAnnouncements={mockedAnnouncements}
->>>>>>> 33268d53
+            actions={mockedActions}
+            userAnnouncements={mockedAnnouncements}
           />
         </SettingsWrapper>,
       );
@@ -1791,11 +1700,8 @@
             experimentData={defaultExperimentData["Features"]}
             isMonthlySubscriber={true}
             data={mockedPlusSubscriberEmailPreferences}
-<<<<<<< HEAD
-            actions={mockedActions}
-=======
-            userAnnouncements={mockedAnnouncements}
->>>>>>> 33268d53
+            actions={mockedActions}
+            userAnnouncements={mockedAnnouncements}
           />
         </SettingsWrapper>,
       );
@@ -1847,11 +1753,8 @@
             experimentData={defaultExperimentData["Features"]}
             isMonthlySubscriber={true}
             data={mockedPlusSubscriberEmailPreferences}
-<<<<<<< HEAD
-            actions={mockedActions}
-=======
-            userAnnouncements={mockedAnnouncements}
->>>>>>> 33268d53
+            actions={mockedActions}
+            userAnnouncements={mockedAnnouncements}
           />
         </SettingsWrapper>,
       );
@@ -1917,11 +1820,8 @@
             experimentData={defaultExperimentData["Features"]}
             isMonthlySubscriber={true}
             data={mockedPlusSubscriberEmailPreferences}
-<<<<<<< HEAD
-            actions={mockedActions}
-=======
-            userAnnouncements={mockedAnnouncements}
->>>>>>> 33268d53
+            actions={mockedActions}
+            userAnnouncements={mockedAnnouncements}
           />
         </SettingsWrapper>,
       );
@@ -2013,11 +1913,8 @@
             experimentData={defaultExperimentData["Features"]}
             isMonthlySubscriber={true}
             data={mockedPlusSubscriberEmailPreferences}
-<<<<<<< HEAD
-            actions={mockedActions}
-=======
-            userAnnouncements={mockedAnnouncements}
->>>>>>> 33268d53
+            actions={mockedActions}
+            userAnnouncements={mockedAnnouncements}
           />
         </SettingsWrapper>,
       );
@@ -2087,11 +1984,8 @@
             experimentData={defaultExperimentData["Features"]}
             isMonthlySubscriber={true}
             data={mockedPlusSubscriberEmailPreferences}
-<<<<<<< HEAD
-            actions={mockedActions}
-=======
-            userAnnouncements={mockedAnnouncements}
->>>>>>> 33268d53
+            actions={mockedActions}
+            userAnnouncements={mockedAnnouncements}
           />
         </SettingsWrapper>,
       );
@@ -2135,11 +2029,8 @@
             experimentData={defaultExperimentData["Features"]}
             isMonthlySubscriber={true}
             data={mockedPlusSubscriberEmailPreferences}
-<<<<<<< HEAD
-            actions={mockedActions}
-=======
-            userAnnouncements={mockedAnnouncements}
->>>>>>> 33268d53
+            actions={mockedActions}
+            userAnnouncements={mockedAnnouncements}
           />
         </SettingsWrapper>,
       );
@@ -2186,11 +2077,8 @@
             experimentData={defaultExperimentData["Features"]}
             isMonthlySubscriber={true}
             data={mockedPlusSubscriberEmailPreferences}
-<<<<<<< HEAD
-            actions={mockedActions}
-=======
-            userAnnouncements={mockedAnnouncements}
->>>>>>> 33268d53
+            actions={mockedActions}
+            userAnnouncements={mockedAnnouncements}
           />
         </SettingsWrapper>,
       );
@@ -2237,11 +2125,8 @@
             experimentData={defaultExperimentData["Features"]}
             isMonthlySubscriber={true}
             data={mockedPlusSubscriberEmailPreferences}
-<<<<<<< HEAD
-            actions={mockedActions}
-=======
-            userAnnouncements={mockedAnnouncements}
->>>>>>> 33268d53
+            actions={mockedActions}
+            userAnnouncements={mockedAnnouncements}
           />
         </SettingsWrapper>,
       );
@@ -2304,11 +2189,8 @@
             experimentData={defaultExperimentData["Features"]}
             isMonthlySubscriber={true}
             data={mockedPlusSubscriberEmailPreferences}
-<<<<<<< HEAD
-            actions={mockedActions}
-=======
-            userAnnouncements={mockedAnnouncements}
->>>>>>> 33268d53
+            actions={mockedActions}
+            userAnnouncements={mockedAnnouncements}
           />
         </SettingsWrapper>,
       );
@@ -2351,11 +2233,8 @@
             experimentData={defaultExperimentData["Features"]}
             isMonthlySubscriber={true}
             data={mockedPlusSubscriberEmailPreferences}
-<<<<<<< HEAD
-            actions={mockedActions}
-=======
-            userAnnouncements={mockedAnnouncements}
->>>>>>> 33268d53
+            actions={mockedActions}
+            userAnnouncements={mockedAnnouncements}
           />
         </SettingsWrapper>,
       );
@@ -2417,11 +2296,8 @@
             experimentData={defaultExperimentData["Features"]}
             isMonthlySubscriber={true}
             data={mockedPlusSubscriberEmailPreferences}
-<<<<<<< HEAD
-            actions={mockedActions}
-=======
-            userAnnouncements={mockedAnnouncements}
->>>>>>> 33268d53
+            actions={mockedActions}
+            userAnnouncements={mockedAnnouncements}
           />
         </SettingsWrapper>,
       );
@@ -2471,11 +2347,8 @@
             experimentData={defaultExperimentData["Features"]}
             isMonthlySubscriber={true}
             data={mockedPlusSubscriberEmailPreferences}
-<<<<<<< HEAD
-            actions={mockedActions}
-=======
-            userAnnouncements={mockedAnnouncements}
->>>>>>> 33268d53
+            actions={mockedActions}
+            userAnnouncements={mockedAnnouncements}
           />
         </SettingsWrapper>,
       );
@@ -2535,11 +2408,8 @@
             experimentData={defaultExperimentData["Features"]}
             isMonthlySubscriber={false}
             data={mockedFreeSubscriberEmailPreferences}
-<<<<<<< HEAD
-            actions={mockedActions}
-=======
-            userAnnouncements={mockedAnnouncements}
->>>>>>> 33268d53
+            actions={mockedActions}
+            userAnnouncements={mockedAnnouncements}
           />
         </SettingsWrapper>,
       );
@@ -2583,11 +2453,8 @@
             experimentData={defaultExperimentData["Features"]}
             isMonthlySubscriber={true}
             data={mockedPlusSubscriberEmailPreferences}
-<<<<<<< HEAD
-            actions={mockedActions}
-=======
-            userAnnouncements={mockedAnnouncements}
->>>>>>> 33268d53
+            actions={mockedActions}
+            userAnnouncements={mockedAnnouncements}
           />
         </SettingsWrapper>,
       );
@@ -2634,11 +2501,8 @@
             experimentData={defaultExperimentData["Features"]}
             isMonthlySubscriber={true}
             data={mockedPlusSubscriberEmailPreferences}
-<<<<<<< HEAD
-            actions={mockedActions}
-=======
-            userAnnouncements={mockedAnnouncements}
->>>>>>> 33268d53
+            actions={mockedActions}
+            userAnnouncements={mockedAnnouncements}
           />
         </SettingsWrapper>,
       );
@@ -2695,11 +2559,8 @@
             experimentData={defaultExperimentData["Features"]}
             isMonthlySubscriber={true}
             data={mockedPlusSubscriberEmailPreferences}
-<<<<<<< HEAD
-            actions={mockedActions}
-=======
-            userAnnouncements={mockedAnnouncements}
->>>>>>> 33268d53
+            actions={mockedActions}
+            userAnnouncements={mockedAnnouncements}
           />
         </SettingsWrapper>,
       );
@@ -2758,11 +2619,8 @@
             experimentData={defaultExperimentData["Features"]}
             isMonthlySubscriber={true}
             data={mockedPlusSubscriberEmailPreferences}
-<<<<<<< HEAD
-            actions={mockedActions}
-=======
-            userAnnouncements={mockedAnnouncements}
->>>>>>> 33268d53
+            actions={mockedActions}
+            userAnnouncements={mockedAnnouncements}
           />
         </SettingsWrapper>,
       );
@@ -2798,11 +2656,8 @@
           experimentData={defaultExperimentData["Features"]}
           isMonthlySubscriber={true}
           data={undefined}
-<<<<<<< HEAD
           actions={mockedActions}
-=======
           userAnnouncements={mockedAnnouncements}
->>>>>>> 33268d53
         />
       </SettingsWrapper>
     );
