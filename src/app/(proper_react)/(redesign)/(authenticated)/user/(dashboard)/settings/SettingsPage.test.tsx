/* This Source Code Form is subject to the terms of the Mozilla Public
 * License, v. 2.0. If a copy of the MPL was not distributed with this
 * file, You can obtain one at http://mozilla.org/MPL/2.0/. */

import { it, expect } from "@jest/globals";
import { render, screen, within } from "@testing-library/react";
import { axe } from "jest-axe";
import { Session } from "next-auth";
import { userEvent } from "@testing-library/user-event";
import type { EmailAddressRow, SubscriberRow } from "knex/types/tables";
import { getL10n } from "../../../../../../functions/l10n/storybookAndJest";
import { TestComponentWrapper } from "../../../../../../../TestComponentWrapper";
import { SerializedSubscriber } from "../../../../../../../next-auth";

const mockedSessionUpdate = jest.fn();
const mockedRecordTelemetry = jest.fn();
jest.mock("next-auth/react", () => {
  return {
    useSession: () => {
      return {
        update: mockedSessionUpdate,
      };
    },
  };
});

jest.mock("../../../../../../hooks/useTelemetry", () => {
  return {
    useTelemetry: () => mockedRecordTelemetry,
  };
});

const mockedRouterRefresh = jest.fn();

jest.mock("next/navigation", () => ({
  usePathname: () => "/user/settings",
  useRouter: () => ({
    refresh: mockedRouterRefresh,
  }),
}));

import { SettingsView } from "./View";
import { sanitizeEmailRow } from "../../../../../../functions/server/sanitize";
import { defaultExperimentData } from "../../../../../../../telemetry/generated/nimbus/experiments";
import { SubscriberEmailPreferencesOutput } from "../../../../../../../db/tables/subscriber_email_preferences";
import { Shell } from "../../../../Shell/Shell";
import { ComponentProps, ReactNode } from "react";
import { FeatureFlagName } from "../../../../../../../db/tables/featureFlags";
import { UserAnnouncementWithDetails } from "../../../../../../../db/tables/user_announcements";
import { createRandomAnnouncement } from "../../../../../../../apiMocks/mockData";

const subscriberId = 7;
const mockedSerializedSubscriber: SerializedSubscriber = {
  id: subscriberId,
  all_emails_to_primary: true,
} as SerializedSubscriber;
const mockedSubscriber: SubscriberRow = {
  updated_at: new Date(),
  fx_newsletter: true,
  all_emails_to_primary: true,
  waitlists_joined: true,
  email_addresses: [],
  id: 12346,
  created_at: new Date("2022-06-07 14:29:00.000-05"),
  primary_sha1: "abcabc",
  primary_email: "test@test.com",
  primary_verification_token: "c165711a-69d1-42f1-9850-ce74754f36de",
  primary_verified: true,
  fxa_access_token:
    "5a4792b89434153f1a6262fbd6a4510c00834ff842585fc4f4d972da158f0fc0",
  fxa_refresh_token:
    "5a4792b89434153f1a6262fbd6a4510c00834ff842585fc4f4d972da158f0fc1",
  fxa_session_expiry: new Date(0),
  fxa_uid: "12346",
  fxa_profile_json: {
    uid: "123",
    email: "test@test.com",
    avatar: "https://profile.stage.mozaws.net/v1/avatar/abc",
    locale: "en-US,en;q=0.5",
    amrValues: ["pwd", "email"],
    avatarDefault: false,
    metricsEnabled: true,
    twoFactorAuthentication: false,
  },
  breaches_last_shown: new Date("2022-07-08 14:19:00.000-05"),
  breaches_resolved: { "has-breaches@example.com": [] },
  breach_stats: {
    passwords: {
      count: 1,
      numResolved: 0,
    },
    numBreaches: {
      count: 2,
      numResolved: 1,
      numUnresolved: 1,
    },
    monitoredEmails: {
      count: 1,
    },
  },
  breach_resolution: {
    useBreachId: true,
    "test@test.com": {
      "8": {
        resolutionsChecked: ["passwords", "email-addresses"],
      },
      "40": {
        resolutionsChecked: [
          "email-addresses",
          "passwords",
          "social-security-numbers",
        ],
      },
      "252": {
        resolutionsChecked: ["email-addresses"],
      },
      "320": {
        resolutionsChecked: ["email-addresses"],
      },
    },
  },
  monthly_email_at: "2022-08-07 14:22:00.000-05",
  monthly_email_optout: false,
  signup_language: "fr-CH, fr;q=0.9, en;q=0.8, de;q=0.7,*;q=0.5",
  onerep_profile_id: null,
  monthly_monitor_report_at: null,
  monthly_monitor_report: false,
  sign_in_count: null,
  first_broker_removal_email_sent: false,
  churn_prevention_email_sent_at: null,
};

const mockedUser: Session["user"] = {
  email: "primary@example.com",
  subscriber: mockedSerializedSubscriber,
  fxa: {
    subscriptions: ["monitor"],
    avatar: "",
    avatarDefault: false,
    locale: "en-GB",
    metricsEnabled: false,
    twoFactorAuthentication: false,
  },
};

const mockedFreeUser: Session["user"] = {
  email: "primary@example.com",
  subscriber: undefined,
  fxa: {
    subscriptions: [],
    avatar: "",
    avatarDefault: false,
    locale: "en-GB",
    metricsEnabled: false,
    twoFactorAuthentication: false,
  },
};

const mockedSecondaryVerifiedEmail: EmailAddressRow = {
  id: 1337,
  email: "secondary_verified@example.com",
  sha1: "arbitrary string",
  subscriber_id: subscriberId,
  verified: true,
  created_at: new Date("1337-04-02T04:02:42.000Z"),
  updated_at: new Date("1337-04-02T04:02:42.000Z"),
  verification_token: "arbitrary_token",
};

const mockedTertiaryVerifiedEmail: EmailAddressRow = {
  id: 1337,
  email: "tertiary_verified@example.com",
  sha1: "arbitrary string",
  subscriber_id: subscriberId,
  verified: true,
  created_at: new Date("1337-04-02T04:02:42.000Z"),
  updated_at: new Date("1337-04-02T04:02:42.000Z"),
  verification_token: "arbitrary_token",
};
const mockedQuaternaryVerifiedEmail: EmailAddressRow = {
  id: 1337,
  email: "quaternary_verified@example.com",
  sha1: "arbitrary string",
  subscriber_id: subscriberId,
  verified: true,
  created_at: new Date("1337-04-02T04:02:42.000Z"),
  updated_at: new Date("1337-04-02T04:02:42.000Z"),
  verification_token: "arbitrary_token",
};
const mockedQuinaryVerifiedEmail: EmailAddressRow = {
  id: 1337,
  email: "quinary_verified@example.com",
  sha1: "arbitrary string",
  subscriber_id: subscriberId,
  verified: true,
  created_at: new Date("1337-04-02T04:02:42.000Z"),
  updated_at: new Date("1337-04-02T04:02:42.000Z"),
  verification_token: "arbitrary_token",
};

const mockedSecondaryUnverifiedEmail: EmailAddressRow = {
  id: 1337,
  email: "secondary_unverified@example.com",
  sha1: "arbitrary string",
  subscriber_id: subscriberId,
  verified: false,
  created_at: new Date("1337-04-02T04:02:42.000Z"),
  updated_at: new Date("1337-04-02T04:02:42.000Z"),
  verification_token: "arbitrary_token",
};
const mockedSubscriptionBillingAmount = {
  yearly: 13.37,
  monthly: 42.42,
};
const mockedPlusSubscriberEmailPreferences = {
  id: 1337,
  primary_email: "primary@example.com",
  unsubscribe_token: "495398jfjvjfdj",
  monthly_monitor_report_free: false,
  monthly_monitor_report_free_at: new Date("1337-04-02T04:02:42.000Z"),
  monthly_monitor_report: true,
  monthly_monitor_report_at: new Date("1337-04-02T04:02:42.000Z"),
} as SubscriberEmailPreferencesOutput;

const mockedFreeSubscriberEmailPreferences = {
  id: 1337,
  primary_email: "primary@example.com",
  unsubscribe_token: "495398jfjvjfdj",
  monthly_monitor_report_free: true,
  monthly_monitor_report_free_at: new Date("1337-04-02T04:02:42.000Z"),
  monthly_monitor_report: false,
  monthly_monitor_report_at: new Date("1337-04-02T04:02:42.000Z"),
} as SubscriberEmailPreferencesOutput;

const mockedSession = {
  expires: new Date().toISOString(),
  user: mockedUser,
};

const mockedActions: ComponentProps<typeof SettingsView>["actions"] = {
  onRemoveEmail: jest.fn(),
  onAddEmail: jest.fn(),
  onDeleteAccount: () => new Promise(() => undefined),
  onApplyCouponCode: jest.fn(),
  onCheckUserHasCurrentCouponSet: jest.fn(),
};
<<<<<<< HEAD
const mockedAnnouncements: UserAnnouncementWithDetails[] = [
  createRandomAnnouncement(),
  createRandomAnnouncement(),
  createRandomAnnouncement(),
];
=======
>>>>>>> 1f1b7eaf

const SettingsWrapper = (props: {
  children: ReactNode;
  enabledFeatureFlags?: FeatureFlagName[];
}) => (
  <TestComponentWrapper>
    <Shell
      l10n={getL10n()}
      session={mockedSession}
      nonce=""
      countryCode="en"
      enabledFeatureFlags={props.enabledFeatureFlags ?? []}
      experimentData={defaultExperimentData["Features"]}
      announcements={mockedAnnouncements}
    >
      {props.children}
    </Shell>
  </TestComponentWrapper>
);

describe("Settings page", () => {
  it("shows the settings page", () => {
    render(
      <SettingsWrapper>
        <SettingsView
          activeTab="edit-info"
          l10n={getL10n()}
          user={{
            ...mockedUser,
            subscriber: {
              ...mockedUser.subscriber!,
              all_emails_to_primary: true,
            },
          }}
          subscriber={mockedSubscriber}
          breachCountByEmailAddress={{
            [mockedUser.email]: 42,
            [mockedSecondaryVerifiedEmail.email]: 42,
          }}
          emailAddresses={[mockedSecondaryVerifiedEmail]}
          fxaSettingsUrl=""
          fxaSubscriptionsUrl=""
          yearlySubscriptionUrl=""
          monthlySubscriptionUrl=""
          subscriptionBillingAmount={mockedSubscriptionBillingAmount}
          enabledFeatureFlags={[]}
          experimentData={defaultExperimentData["Features"]}
          isMonthlySubscriber={true}
          data={mockedPlusSubscriberEmailPreferences}
          actions={mockedActions}
<<<<<<< HEAD
          userAnnouncements={mockedAnnouncements}
=======
>>>>>>> 1f1b7eaf
        />
      </SettingsWrapper>,
    );

    const tabListItem = screen.getByRole("tab", {
      name: "Edit your info",
    });
    expect(tabListItem).toBeInTheDocument();
  });

  it("defaults to the “Edit your info view” if no active tab is provided", () => {
    render(
      <SettingsWrapper>
        <SettingsView
          l10n={getL10n()}
          user={{
            ...mockedUser,
            subscriber: {
              ...mockedUser.subscriber!,
              all_emails_to_primary: true,
            },
          }}
          subscriber={mockedSubscriber}
          breachCountByEmailAddress={{
            [mockedUser.email]: 42,
            [mockedSecondaryVerifiedEmail.email]: 42,
          }}
          emailAddresses={[mockedSecondaryVerifiedEmail]}
          fxaSettingsUrl=""
          fxaSubscriptionsUrl=""
          yearlySubscriptionUrl=""
          monthlySubscriptionUrl=""
          subscriptionBillingAmount={mockedSubscriptionBillingAmount}
          enabledFeatureFlags={[]}
          experimentData={defaultExperimentData["Features"]}
          isMonthlySubscriber={true}
          data={mockedPlusSubscriberEmailPreferences}
<<<<<<< HEAD
          userAnnouncements={mockedAnnouncements}
=======
          actions={mockedActions}
>>>>>>> 1f1b7eaf
        />
      </SettingsWrapper>,
    );

    const tabListItem = screen.getByRole("tab", {
      name: "Edit your info",
    });
    expect(tabListItem).toBeInTheDocument();
  });

  describe("Edit your info", () => {
    it("passes the axe accessibility audit", async () => {
      const { container } = render(
        <SettingsWrapper>
          <SettingsView
            activeTab="edit-info"
            data={mockedPlusSubscriberEmailPreferences}
            l10n={getL10n()}
            user={mockedUser}
            breachCountByEmailAddress={{
              [mockedUser.email]: 42,
              [mockedSecondaryVerifiedEmail.email]: 42,
              [mockedSecondaryUnverifiedEmail.email]: 42,
            }}
            subscriber={mockedSubscriber}
            emailAddresses={[
              mockedSecondaryVerifiedEmail,
              mockedSecondaryUnverifiedEmail,
            ]}
            fxaSettingsUrl=""
            fxaSubscriptionsUrl=""
            yearlySubscriptionUrl=""
            monthlySubscriptionUrl=""
            subscriptionBillingAmount={mockedSubscriptionBillingAmount}
            enabledFeatureFlags={[]}
            experimentData={defaultExperimentData["Features"]}
            isMonthlySubscriber={true}
            actions={mockedActions}
<<<<<<< HEAD
            userAnnouncements={mockedAnnouncements}
=======
>>>>>>> 1f1b7eaf
          />
        </SettingsWrapper>,
      );
      expect(await axe(container)).toHaveNoViolations();
    });

    it("changes the active tab", async () => {
      const user = userEvent.setup();
      render(
        <SettingsWrapper>
          <SettingsView
            activeTab="edit-info"
            l10n={getL10n()}
            user={{
              ...mockedUser,
              subscriber: {
                ...mockedUser.subscriber!,
                all_emails_to_primary: true,
              },
            }}
            subscriber={mockedSubscriber}
            breachCountByEmailAddress={{
              [mockedUser.email]: 42,
              [mockedSecondaryVerifiedEmail.email]: 42,
            }}
            emailAddresses={[mockedSecondaryVerifiedEmail]}
            fxaSettingsUrl=""
            fxaSubscriptionsUrl=""
            yearlySubscriptionUrl=""
            monthlySubscriptionUrl=""
            subscriptionBillingAmount={mockedSubscriptionBillingAmount}
            enabledFeatureFlags={[]}
            experimentData={defaultExperimentData["Features"]}
            isMonthlySubscriber={true}
            data={mockedPlusSubscriberEmailPreferences}
            actions={mockedActions}
<<<<<<< HEAD
            userAnnouncements={mockedAnnouncements}
=======
>>>>>>> 1f1b7eaf
          />
        </SettingsWrapper>,
      );

      const tabListItemInitial = screen.getByRole("tab", {
        name: "Edit your info",
      });
      expect(tabListItemInitial.getAttribute("aria-selected")).toBe("true");

      const tabListItemNext = screen.getByRole("tab", {
        name: "Set notifications",
      });
      await user.click(tabListItemNext);
      expect(tabListItemInitial.getAttribute("aria-selected")).toBe("false");
      expect(tabListItemNext.getAttribute("aria-selected")).toBe("true");
    });

    it("Add email address button is not shown when email limit of five reached", () => {
      // jsdom will complain about not being able to navigate to a different page
      // after clicking the link; suppress that error, as it's not relevant to the
      // test:
      jest.spyOn(console, "warn").mockImplementation(() => {});
      render(
        <SettingsWrapper>
          <SettingsView
            activeTab="edit-info"
            l10n={getL10n()}
            user={{
              ...mockedUser,
              subscriber: {
                ...mockedUser.subscriber!,
                all_emails_to_primary: true,
              },
            }}
            subscriber={mockedSubscriber}
            breachCountByEmailAddress={{
              [mockedUser.email]: 42,
              [mockedSecondaryVerifiedEmail.email]: 42,
            }}
            emailAddresses={[
              mockedSecondaryVerifiedEmail,
              mockedTertiaryVerifiedEmail,
              mockedQuaternaryVerifiedEmail,
              mockedQuinaryVerifiedEmail,
            ]}
            fxaSettingsUrl=""
            fxaSubscriptionsUrl=""
            yearlySubscriptionUrl=""
            monthlySubscriptionUrl=""
            subscriptionBillingAmount={mockedSubscriptionBillingAmount}
            enabledFeatureFlags={[]}
            experimentData={defaultExperimentData["Features"]}
            isMonthlySubscriber={true}
            data={mockedPlusSubscriberEmailPreferences}
            actions={mockedActions}
<<<<<<< HEAD
            userAnnouncements={mockedAnnouncements}
=======
>>>>>>> 1f1b7eaf
          />
        </SettingsWrapper>,
      );

      const addEmailButton = screen.queryByRole("button", {
        name: "Add email address",
      });
      expect(addEmailButton).not.toBeInTheDocument();
    });

    it("Add email address button is shown when fewer than five emails", () => {
      // jsdom will complain about not being able to navigate to a different page
      // after clicking the link; suppress that error, as it's not relevant to the
      // test:
      jest.spyOn(console, "warn").mockImplementation(() => {});
      render(
        <SettingsWrapper>
          <SettingsView
            activeTab="edit-info"
            l10n={getL10n()}
            user={{
              ...mockedUser,
              subscriber: {
                ...mockedUser.subscriber!,
                all_emails_to_primary: true,
              },
            }}
            subscriber={mockedSubscriber}
            breachCountByEmailAddress={{
              [mockedUser.email]: 42,
              [mockedSecondaryVerifiedEmail.email]: 42,
            }}
            emailAddresses={[
              mockedSecondaryVerifiedEmail,
              mockedTertiaryVerifiedEmail,
              mockedQuaternaryVerifiedEmail,
            ]}
            fxaSettingsUrl=""
            fxaSubscriptionsUrl=""
            yearlySubscriptionUrl=""
            monthlySubscriptionUrl=""
            subscriptionBillingAmount={mockedSubscriptionBillingAmount}
            enabledFeatureFlags={[]}
            experimentData={defaultExperimentData["Features"]}
            isMonthlySubscriber={true}
            data={mockedPlusSubscriberEmailPreferences}
            actions={mockedActions}
<<<<<<< HEAD
            userAnnouncements={mockedAnnouncements}
=======
>>>>>>> 1f1b7eaf
          />
        </SettingsWrapper>,
      );

      const addEmailButton = screen.getByRole("button", {
        name: "Add email address",
      });
      expect(addEmailButton).toBeInTheDocument();
    });

    it("marks unverified email addresses as such", () => {
      render(
        <SettingsWrapper>
          <SettingsView
            activeTab="edit-info"
            l10n={getL10n()}
            user={mockedUser}
            subscriber={mockedSubscriber}
            breachCountByEmailAddress={{
              [mockedUser.email]: 42,
              [mockedSecondaryVerifiedEmail.email]: 42,
              [mockedSecondaryUnverifiedEmail.email]: 42,
            }}
            emailAddresses={[
              mockedSecondaryVerifiedEmail,
              mockedSecondaryUnverifiedEmail,
            ]}
            fxaSettingsUrl=""
            fxaSubscriptionsUrl=""
            yearlySubscriptionUrl=""
            monthlySubscriptionUrl=""
            subscriptionBillingAmount={mockedSubscriptionBillingAmount}
            enabledFeatureFlags={[]}
            experimentData={defaultExperimentData["Features"]}
            isMonthlySubscriber={true}
            data={mockedPlusSubscriberEmailPreferences}
            actions={mockedActions}
<<<<<<< HEAD
            userAnnouncements={mockedAnnouncements}
=======
>>>>>>> 1f1b7eaf
          />
        </SettingsWrapper>,
      );

      const verificationNotification = screen.getAllByText(
        "Email verification required",
      );

      expect(verificationNotification).toHaveLength(1);
    });

    it("calls the API to resend a verification email if requested to", async () => {
      const user = userEvent.setup();
      global.fetch = jest.fn().mockResolvedValue({ ok: true });
      render(
        <SettingsWrapper>
          <SettingsView
            activeTab="edit-info"
            l10n={getL10n()}
            user={mockedUser}
            subscriber={mockedSubscriber}
            breachCountByEmailAddress={{
              [mockedUser.email]: 42,
              [mockedSecondaryVerifiedEmail.email]: 42,
              [mockedSecondaryUnverifiedEmail.email]: 42,
            }}
            emailAddresses={[
              mockedSecondaryVerifiedEmail,
              mockedSecondaryUnverifiedEmail,
            ]}
            fxaSettingsUrl=""
            fxaSubscriptionsUrl=""
            yearlySubscriptionUrl=""
            monthlySubscriptionUrl=""
            subscriptionBillingAmount={mockedSubscriptionBillingAmount}
            enabledFeatureFlags={[]}
            experimentData={defaultExperimentData["Features"]}
            isMonthlySubscriber={true}
            data={mockedPlusSubscriberEmailPreferences}
            actions={mockedActions}
<<<<<<< HEAD
            userAnnouncements={mockedAnnouncements}
=======
>>>>>>> 1f1b7eaf
          />
        </SettingsWrapper>,
      );

      const resendButton = screen.getByRole("button", {
        name: "Resend verification email",
      });
      await user.click(resendButton);

      expect(global.fetch).toHaveBeenCalledWith("/api/v1/user/resend-email", {
        body: expect.stringContaining(
          `"emailId":${mockedSecondaryUnverifiedEmail.id}`,
        ),
        headers: {
          Accept: "text/html",
          "Content-Type": "application/json",
        },
        method: "POST",
        mode: "same-origin",
      });
    });

    it("calls the 'remove' action when clicking the rubbish bin icon", async () => {
      const user = userEvent.setup();
      render(
        <SettingsWrapper>
          <SettingsView
            activeTab="edit-info"
            l10n={getL10n()}
            user={mockedUser}
            subscriber={mockedSubscriber}
            breachCountByEmailAddress={{
              [mockedUser.email]: 42,
              [mockedSecondaryVerifiedEmail.email]: 42,
              [mockedSecondaryUnverifiedEmail.email]: 42,
            }}
            emailAddresses={[
              mockedSecondaryVerifiedEmail,
              mockedSecondaryUnverifiedEmail,
            ]}
            fxaSettingsUrl=""
            fxaSubscriptionsUrl=""
            yearlySubscriptionUrl=""
            monthlySubscriptionUrl=""
            subscriptionBillingAmount={mockedSubscriptionBillingAmount}
            enabledFeatureFlags={[]}
            experimentData={defaultExperimentData["Features"]}
            isMonthlySubscriber={true}
            data={mockedPlusSubscriberEmailPreferences}
            actions={mockedActions}
<<<<<<< HEAD
            userAnnouncements={mockedAnnouncements}
=======
>>>>>>> 1f1b7eaf
          />
        </SettingsWrapper>,
      );

      const removeButtons = screen.getAllByRole("button", { name: "Remove" });
      await user.click(removeButtons[0]);

      expect(mockedActions.onRemoveEmail).toHaveBeenCalledWith(
        sanitizeEmailRow(mockedSecondaryVerifiedEmail),
      );
    });

    // This test doesn't currently work because, as soon as we click `addButton`,
    // Jest complains that `useFormState` "is not a function or its return value is
    // not iterable". It's unclear why that is, but as Server Actions get more
    // widely used, hopefully the community/Vercel comes up with a way to resolve:
    // https://stackoverflow.com/q/77705420
    // eslint-disable-next-line jest/no-disabled-tests
    it.skip("calls the 'add' action when adding another email address", async () => {
      const user = userEvent.setup();
      render(
        <SettingsWrapper>
          <SettingsView
            activeTab="edit-info"
            l10n={getL10n()}
            user={mockedUser}
            subscriber={mockedSubscriber}
            breachCountByEmailAddress={{
              [mockedUser.email]: 42,
              [mockedSecondaryVerifiedEmail.email]: 42,
              [mockedSecondaryUnverifiedEmail.email]: 42,
            }}
            emailAddresses={[
              mockedSecondaryVerifiedEmail,
              mockedSecondaryUnverifiedEmail,
            ]}
            fxaSettingsUrl=""
            fxaSubscriptionsUrl=""
            yearlySubscriptionUrl=""
            monthlySubscriptionUrl=""
            subscriptionBillingAmount={mockedSubscriptionBillingAmount}
            enabledFeatureFlags={[]}
            experimentData={defaultExperimentData["Features"]}
            isMonthlySubscriber={true}
            data={mockedPlusSubscriberEmailPreferences}
            actions={mockedActions}
<<<<<<< HEAD
            userAnnouncements={mockedAnnouncements}
=======
>>>>>>> 1f1b7eaf
          />
        </SettingsWrapper>,
      );

      const addButton = screen.getByRole("button", {
        name: "Add email address",
      });
      await user.click(addButton);

      const emailAddressInput = screen.getByLabelText("Email address");
      await user.type(emailAddressInput, "new_address@example.com[Enter]");

      expect(mockedActions.onAddEmail).toHaveBeenCalledWith({}, "TODO");
    });

    describe("to learn about usage", () => {
      it("counts how often people delete an email address", async () => {
        const user = userEvent.setup();
        render(
          <SettingsWrapper>
            <SettingsView
              activeTab="edit-info"
              l10n={getL10n()}
              user={mockedUser}
              subscriber={mockedSubscriber}
              breachCountByEmailAddress={{
                [mockedUser.email]: 42,
                [mockedSecondaryVerifiedEmail.email]: 42,
              }}
              emailAddresses={[mockedSecondaryVerifiedEmail]}
              fxaSettingsUrl=""
              fxaSubscriptionsUrl=""
              yearlySubscriptionUrl=""
              monthlySubscriptionUrl=""
              subscriptionBillingAmount={mockedSubscriptionBillingAmount}
              enabledFeatureFlags={[]}
              experimentData={defaultExperimentData["Features"]}
              isMonthlySubscriber={true}
              data={mockedPlusSubscriberEmailPreferences}
              actions={mockedActions}
<<<<<<< HEAD
              userAnnouncements={mockedAnnouncements}
=======
>>>>>>> 1f1b7eaf
            />
          </SettingsWrapper>,
        );

        const deleteEmailButton = screen.getByRole("button", {
          name: "Remove",
        });
        await user.click(deleteEmailButton);

        expect(mockedRecordTelemetry).toHaveBeenCalledWith(
          "button",
          "click",
          expect.objectContaining({
            button_id: "removed_email_address",
          }),
        );
      });

      // This test doesn't currently work because, as soon as we click `addButton`,
      // Jest complains that `useFormState` "is not a function or its return value
      // is not iterable". It's unclear why that is, but as Server Actions get more
      // widely used, hopefully the community/Vercel comes up with a way to resolve:
      // https://stackoverflow.com/q/77705420
      // eslint-disable-next-line jest/no-disabled-tests
      it.skip("counts how often people click the 'Add email address' button", async () => {
        const user = userEvent.setup();
        render(
          <SettingsWrapper>
            <SettingsView
              activeTab="edit-info"
              l10n={getL10n()}
              user={mockedUser}
              subscriber={mockedSubscriber}
              breachCountByEmailAddress={{
                [mockedUser.email]: 42,
              }}
              emailAddresses={[]}
              fxaSettingsUrl=""
              fxaSubscriptionsUrl=""
              yearlySubscriptionUrl=""
              monthlySubscriptionUrl=""
              subscriptionBillingAmount={mockedSubscriptionBillingAmount}
              enabledFeatureFlags={[]}
              experimentData={defaultExperimentData["Features"]}
              isMonthlySubscriber={true}
              data={mockedPlusSubscriberEmailPreferences}
              actions={mockedActions}
<<<<<<< HEAD
              userAnnouncements={mockedAnnouncements}
=======
>>>>>>> 1f1b7eaf
            />
          </SettingsWrapper>,
        );

        const addEmailButton = screen.getByRole("button", {
          name: "Add email address",
        });
        await user.click(addEmailButton);

        expect(mockedRecordTelemetry).toHaveBeenCalledWith(
          "ctaButton",
          "click",
          expect.objectContaining({
            button_id: "add_email_address",
          }),
        );
      });

      // This test doesn't currently work because, as soon as we click `addButton`,
      // Jest complains that `useFormState` "is not a function or its return value
      // is not iterable". It's unclear why that is, but as Server Actions get more
      // widely used, hopefully the community/Vercel comes up with a way to resolve:
      // https://stackoverflow.com/q/77705420
      // eslint-disable-next-line jest/no-disabled-tests
      it.skip("counts how often people close the 'Add email address' dialog", async () => {
        const user = userEvent.setup();
        render(
          <SettingsWrapper>
            <SettingsView
              activeTab="edit-info"
              l10n={getL10n()}
              user={mockedUser}
              subscriber={mockedSubscriber}
              breachCountByEmailAddress={{
                [mockedUser.email]: 42,
              }}
              emailAddresses={[]}
              fxaSettingsUrl=""
              fxaSubscriptionsUrl=""
              yearlySubscriptionUrl=""
              monthlySubscriptionUrl=""
              subscriptionBillingAmount={mockedSubscriptionBillingAmount}
              enabledFeatureFlags={[]}
              experimentData={defaultExperimentData["Features"]}
              isMonthlySubscriber={true}
              data={mockedPlusSubscriberEmailPreferences}
              actions={mockedActions}
<<<<<<< HEAD
              userAnnouncements={mockedAnnouncements}
=======
>>>>>>> 1f1b7eaf
            />
          </SettingsWrapper>,
        );

        const addEmailButton = screen.getByRole("button", {
          name: "Add email address",
        });
        await user.click(addEmailButton);
        await user.keyboard("[Escape]");

        expect(mockedRecordTelemetry).toHaveBeenCalledWith(
          "button",
          "click",
          expect.objectContaining({
            button_id: "close_add_email_modal",
          }),
        );
      });
    });
  });

  describe("Manage account", () => {
    it("shows the “Manage account” as active tab", () => {
      render(
        <SettingsWrapper>
          <SettingsView
            activeTab="manage-account"
            l10n={getL10n()}
            user={{
              ...mockedUser,
              subscriber: {
                ...mockedUser.subscriber!,
                all_emails_to_primary: true,
              },
            }}
            subscriber={mockedSubscriber}
            breachCountByEmailAddress={{
              [mockedUser.email]: 42,
              [mockedSecondaryVerifiedEmail.email]: 42,
            }}
            emailAddresses={[mockedSecondaryVerifiedEmail]}
            fxaSettingsUrl=""
            fxaSubscriptionsUrl=""
            yearlySubscriptionUrl=""
            monthlySubscriptionUrl=""
            subscriptionBillingAmount={mockedSubscriptionBillingAmount}
            enabledFeatureFlags={[]}
            experimentData={defaultExperimentData["Features"]}
            isMonthlySubscriber={true}
            data={mockedPlusSubscriberEmailPreferences}
            actions={mockedActions}
<<<<<<< HEAD
            userAnnouncements={mockedAnnouncements}
=======
>>>>>>> 1f1b7eaf
          />
        </SettingsWrapper>,
      );

      const tabListItem = screen.getByRole("tab", {
        name: "Manage account",
      });
      expect(tabListItem.getAttribute("aria-selected")).toBe("true");
    });

    it("hides the Plus cancellation link if the user doesn't have Plus", () => {
      render(
        <SettingsWrapper>
          <SettingsView
            activeTab="manage-account"
            l10n={getL10n()}
            user={{
              ...mockedUser,
              fxa: {
                ...mockedUser.fxa,
                subscriptions: [],
              } as Session["user"]["fxa"],
            }}
            subscriber={mockedSubscriber}
            breachCountByEmailAddress={{
              [mockedUser.email]: 42,
            }}
            emailAddresses={[]}
            fxaSettingsUrl=""
            fxaSubscriptionsUrl=""
            yearlySubscriptionUrl=""
            monthlySubscriptionUrl=""
            subscriptionBillingAmount={mockedSubscriptionBillingAmount}
            enabledFeatureFlags={[]}
            experimentData={defaultExperimentData["Features"]}
            isMonthlySubscriber={true}
            data={mockedPlusSubscriberEmailPreferences}
            actions={mockedActions}
<<<<<<< HEAD
            userAnnouncements={mockedAnnouncements}
=======
>>>>>>> 1f1b7eaf
          />
        </SettingsWrapper>,
      );

      const cancellationHeading = screen.queryByRole("heading", {
        name: "Cancel ⁨Monitor Plus⁩ subscription",
      });

      expect(cancellationHeading).not.toBeInTheDocument();
    });

    it("shows the Plus cancellation link if the user has Plus", () => {
      render(
        <SettingsWrapper>
          <SettingsView
            activeTab="manage-account"
            l10n={getL10n()}
            user={{
              ...mockedUser,
              fxa: {
                ...mockedUser.fxa,
                subscriptions: ["monitor"],
              } as Session["user"]["fxa"],
            }}
            subscriber={mockedSubscriber}
            breachCountByEmailAddress={{
              [mockedUser.email]: 42,
            }}
            emailAddresses={[]}
            fxaSettingsUrl=""
            fxaSubscriptionsUrl=""
            yearlySubscriptionUrl=""
            monthlySubscriptionUrl=""
            subscriptionBillingAmount={mockedSubscriptionBillingAmount}
            enabledFeatureFlags={[]}
            experimentData={defaultExperimentData["Features"]}
            isMonthlySubscriber={true}
            data={mockedPlusSubscriberEmailPreferences}
            actions={mockedActions}
<<<<<<< HEAD
            userAnnouncements={mockedAnnouncements}
=======
>>>>>>> 1f1b7eaf
          />
        </SettingsWrapper>,
      );

      const cancellationHeading = screen.getByRole("heading", {
        name: "Cancel ⁨Monitor Plus⁩ subscription",
      });

      expect(cancellationHeading).toBeInTheDocument();
    });

    it("takes you through the cancellation dialog flow all the way to subplat", async () => {
      const user = userEvent.setup();

      (
        mockedActions.onCheckUserHasCurrentCouponSet as jest.Mock
      ).mockResolvedValueOnce({
        success: false,
      });
      (mockedActions.onApplyCouponCode as jest.Mock).mockResolvedValueOnce({
        success: true,
      });

      render(
        <SettingsWrapper>
          <SettingsView
            activeTab="manage-account"
            l10n={getL10n()}
            user={{
              ...mockedUser,
              fxa: {
                ...mockedUser.fxa,
                subscriptions: ["monitor"],
              } as Session["user"]["fxa"],
            }}
            subscriber={mockedSubscriber}
            breachCountByEmailAddress={{
              [mockedUser.email]: 42,
            }}
            emailAddresses={[]}
            fxaSettingsUrl=""
            fxaSubscriptionsUrl=""
            yearlySubscriptionUrl=""
            monthlySubscriptionUrl=""
            subscriptionBillingAmount={mockedSubscriptionBillingAmount}
            enabledFeatureFlags={["CancellationFlow"]}
            experimentData={defaultExperimentData["Features"]}
            isMonthlySubscriber={true}
            data={mockedPlusSubscriberEmailPreferences}
            actions={mockedActions}
<<<<<<< HEAD
            userAnnouncements={mockedAnnouncements}
=======
>>>>>>> 1f1b7eaf
          />
        </SettingsWrapper>,
      );

      const cancellationButton = screen.getByRole("button", {
        name: "Cancel your subscription",
      });

      await user.click(cancellationButton);

      expect(mockedRecordTelemetry).toHaveBeenCalledWith(
        "popup",
        "view",
        expect.objectContaining({
          popup_id: "settings-cancel-monitor-plus-dialog",
        }),
      );

      expect(
        screen.getByRole("dialog", {
          name: "Hey, before you go…",
        }),
      ).toBeInTheDocument();

      const continueToCancellationButton = screen.getByRole("button", {
        name: "Continue to cancellation",
      });
      await user.click(continueToCancellationButton);

      expect(
        screen.getByRole("dialog", {
          name: "We’re sorry to see you go. Will you tell us why you’re leaving?",
        }),
      ).toBeInTheDocument();

      const continueToCancellationButton2 = screen.getByRole("button", {
        name: "Continue to cancellation",
      });
      await user.click(continueToCancellationButton2);

      expect(
        screen.getByRole("dialog", {
          name: "Directing you to your ⁨Mozilla account⁩ to cancel",
        }),
      ).toBeInTheDocument();
    });

    it("closes the cancellation survey if the user selects nevermind, take me back", async () => {
      const user = userEvent.setup();

      (
        mockedActions.onCheckUserHasCurrentCouponSet as jest.Mock
      ).mockResolvedValueOnce({
        success: false,
      });

      render(
        <SettingsWrapper>
          <SettingsView
            activeTab="manage-account"
            l10n={getL10n()}
            user={{
              ...mockedUser,
              fxa: {
                ...mockedUser.fxa,
                subscriptions: ["monitor"],
              } as Session["user"]["fxa"],
            }}
            subscriber={mockedSubscriber}
            breachCountByEmailAddress={{
              [mockedUser.email]: 42,
            }}
            emailAddresses={[]}
            fxaSettingsUrl=""
            fxaSubscriptionsUrl=""
            yearlySubscriptionUrl=""
            monthlySubscriptionUrl=""
            subscriptionBillingAmount={mockedSubscriptionBillingAmount}
            enabledFeatureFlags={["CancellationFlow"]}
            experimentData={defaultExperimentData["Features"]}
            isMonthlySubscriber={true}
            data={mockedPlusSubscriberEmailPreferences}
            actions={mockedActions}
<<<<<<< HEAD
            userAnnouncements={mockedAnnouncements}
=======
>>>>>>> 1f1b7eaf
          />
        </SettingsWrapper>,
      );

      const cancellationButton = screen.getByRole("button", {
        name: "Cancel your subscription",
      });

      await user.click(cancellationButton);

      const takeMeBackButton = screen.getByRole("button", {
        name: "Never mind, take me back",
      });

      await user.click(takeMeBackButton);

      expect(mockedRecordTelemetry).toHaveBeenCalledWith(
        "popup",
        "exit",
        expect.objectContaining({
          popup_id: "never_mind_take_me_back",
        }),
      );

      expect(takeMeBackButton).not.toBeInTheDocument();
    });

    it("closes the cancellation dialog", async () => {
      const user = userEvent.setup();
      (
        mockedActions.onCheckUserHasCurrentCouponSet as jest.Mock
      ).mockResolvedValueOnce({
        success: false,
      });

      render(
        <SettingsWrapper>
          <SettingsView
            activeTab="manage-account"
            l10n={getL10n()}
            user={{
              ...mockedUser,
              fxa: {
                ...mockedUser.fxa,
                subscriptions: ["monitor"],
              } as Session["user"]["fxa"],
            }}
            subscriber={mockedSubscriber}
            breachCountByEmailAddress={{
              [mockedUser.email]: 42,
            }}
            emailAddresses={[]}
            fxaSettingsUrl=""
            fxaSubscriptionsUrl=""
            yearlySubscriptionUrl=""
            monthlySubscriptionUrl=""
            subscriptionBillingAmount={mockedSubscriptionBillingAmount}
            enabledFeatureFlags={["CancellationFlow"]}
            experimentData={defaultExperimentData["Features"]}
            isMonthlySubscriber={true}
            data={mockedPlusSubscriberEmailPreferences}
            actions={mockedActions}
<<<<<<< HEAD
            userAnnouncements={mockedAnnouncements}
=======
>>>>>>> 1f1b7eaf
          />
        </SettingsWrapper>,
      );

      const cancellationButton = screen.getByRole("button", {
        name: "Cancel your subscription",
      });

      await user.click(cancellationButton);

      const cancellationDialogCloseBtn = screen.getByRole("button", {
        name: "Close modal",
      });

      await user.click(cancellationDialogCloseBtn);

      expect(mockedRecordTelemetry).toHaveBeenCalledWith(
        "popup",
        "exit",
        expect.objectContaining({
          popup_id: "exited_cancel_flow",
        }),
      );
    });

    it("shows the account deletion button if the user does not have Plus", () => {
      render(
        <SettingsWrapper>
          <SettingsView
            activeTab="manage-account"
            l10n={getL10n()}
            user={{
              ...mockedUser,
              fxa: {
                ...mockedUser.fxa,
                subscriptions: [],
              } as Session["user"]["fxa"],
            }}
            subscriber={mockedSubscriber}
            breachCountByEmailAddress={{
              [mockedUser.email]: 42,
            }}
            emailAddresses={[]}
            fxaSettingsUrl=""
            fxaSubscriptionsUrl=""
            yearlySubscriptionUrl=""
            monthlySubscriptionUrl=""
            subscriptionBillingAmount={mockedSubscriptionBillingAmount}
            enabledFeatureFlags={[]}
            experimentData={defaultExperimentData["Features"]}
            isMonthlySubscriber={true}
            data={mockedPlusSubscriberEmailPreferences}
            actions={mockedActions}
<<<<<<< HEAD
            userAnnouncements={mockedAnnouncements}
=======
>>>>>>> 1f1b7eaf
          />
        </SettingsWrapper>,
      );

      const accountDeletionHeading = screen.getByRole("heading", {
        name: "Delete ⁨Monitor⁩ account",
      });
      const accountDeletionDescription = screen.getByText(
        "This will permanently delete your ⁨Monitor⁩ account and turn off all notifications.",
      );

      expect(accountDeletionHeading).toBeInTheDocument();
      expect(accountDeletionDescription).toBeInTheDocument();
    });

    it("warns about the consequences before deleting a free user's account", async () => {
      const user = userEvent.setup();
      render(
        <SettingsWrapper>
          <SettingsView
            activeTab="manage-account"
            l10n={getL10n()}
            user={{
              ...mockedUser,
              fxa: {
                ...mockedUser.fxa,
                subscriptions: [],
              } as Session["user"]["fxa"],
            }}
            subscriber={mockedSubscriber}
            breachCountByEmailAddress={{
              [mockedUser.email]: 42,
            }}
            emailAddresses={[]}
            fxaSettingsUrl=""
            fxaSubscriptionsUrl=""
            yearlySubscriptionUrl=""
            monthlySubscriptionUrl=""
            subscriptionBillingAmount={mockedSubscriptionBillingAmount}
            enabledFeatureFlags={[]}
            experimentData={defaultExperimentData["Features"]}
            isMonthlySubscriber={true}
            data={mockedPlusSubscriberEmailPreferences}
            actions={mockedActions}
<<<<<<< HEAD
            userAnnouncements={mockedAnnouncements}
=======
>>>>>>> 1f1b7eaf
          />
        </SettingsWrapper>,
      );

      const deleteAccountButton = screen.getByRole("button", {
        name: "Delete account",
      });
      await user.click(deleteAccountButton);

      const dialog = screen.getByRole("dialog");
      const consequencesWarning = within(dialog).getByText(
        "All of your ⁨Monitor⁩ account information will be deleted and we’ll no longer monitor for new data breaches. This will not delete your ⁨Mozilla account⁩.",
      );

      expect(consequencesWarning).toBeInTheDocument();
    });

    it("shows a loading state while account deletion is in progress", async () => {
      const user = userEvent.setup();
      render(
        <SettingsWrapper>
          <SettingsView
            activeTab="manage-account"
            l10n={getL10n()}
            user={{
              ...mockedUser,
              fxa: {
                ...mockedUser.fxa,
                subscriptions: [],
              } as Session["user"]["fxa"],
            }}
            subscriber={mockedSubscriber}
            breachCountByEmailAddress={{
              [mockedUser.email]: 42,
            }}
            emailAddresses={[]}
            fxaSettingsUrl=""
            fxaSubscriptionsUrl=""
            yearlySubscriptionUrl=""
            monthlySubscriptionUrl=""
            subscriptionBillingAmount={mockedSubscriptionBillingAmount}
            enabledFeatureFlags={[]}
            experimentData={defaultExperimentData["Features"]}
            isMonthlySubscriber={true}
            data={mockedPlusSubscriberEmailPreferences}
            actions={mockedActions}
<<<<<<< HEAD
            userAnnouncements={mockedAnnouncements}
=======
>>>>>>> 1f1b7eaf
          />
        </SettingsWrapper>,
      );

      const deleteAccountButton = screen.getByRole("button", {
        name: "Delete account",
      });
      await user.click(deleteAccountButton);

      const dialog = screen.getByRole("dialog");
      const confirmationButton = within(dialog).getByRole("button", {
        name: "Delete account",
      });
      await user.click(confirmationButton);

      expect(confirmationButton).toHaveAccessibleName("Loading");
      expect(confirmationButton).toHaveAttribute("aria-live", "polite");
    });

    it("shows the account deletion button if the user has Plus", () => {
      render(
        <SettingsWrapper>
          <SettingsView
            activeTab="manage-account"
            l10n={getL10n()}
            user={{
              ...mockedUser,
              fxa: {
                ...mockedUser.fxa,
                subscriptions: ["monitor"],
              } as Session["user"]["fxa"],
            }}
            subscriber={mockedSubscriber}
            breachCountByEmailAddress={{
              [mockedUser.email]: 42,
            }}
            emailAddresses={[]}
            fxaSettingsUrl=""
            fxaSubscriptionsUrl=""
            yearlySubscriptionUrl=""
            monthlySubscriptionUrl=""
            subscriptionBillingAmount={mockedSubscriptionBillingAmount}
            enabledFeatureFlags={[]}
            experimentData={defaultExperimentData["Features"]}
            isMonthlySubscriber={true}
            data={mockedPlusSubscriberEmailPreferences}
            actions={mockedActions}
<<<<<<< HEAD
            userAnnouncements={mockedAnnouncements}
=======
>>>>>>> 1f1b7eaf
          />
        </SettingsWrapper>,
      );

      const accountDeletionHeading = screen.getByRole("heading", {
        name: "Delete ⁨Monitor⁩ account",
      });
      const accountDeletionDescription = screen.getByText(
        "This will delete your ⁨Monitor⁩ account and immediately end your paid ⁨Monitor Plus⁩ subscription.",
      );

      expect(accountDeletionHeading).toBeInTheDocument();
      expect(accountDeletionDescription).toBeInTheDocument();
    });

    it("warns about the consequences before deleting a Plus user's account", async () => {
      const user = userEvent.setup();
      render(
        <SettingsWrapper>
          <SettingsView
            activeTab="manage-account"
            l10n={getL10n()}
            user={{
              ...mockedUser,
              fxa: {
                ...mockedUser.fxa,
                subscriptions: ["monitor"],
              } as Session["user"]["fxa"],
            }}
            subscriber={mockedSubscriber}
            breachCountByEmailAddress={{
              [mockedUser.email]: 42,
            }}
            emailAddresses={[]}
            fxaSettingsUrl=""
            fxaSubscriptionsUrl=""
            yearlySubscriptionUrl=""
            monthlySubscriptionUrl=""
            subscriptionBillingAmount={mockedSubscriptionBillingAmount}
            enabledFeatureFlags={[]}
            experimentData={defaultExperimentData["Features"]}
            isMonthlySubscriber={true}
            data={mockedPlusSubscriberEmailPreferences}
            actions={mockedActions}
<<<<<<< HEAD
            userAnnouncements={mockedAnnouncements}
=======
>>>>>>> 1f1b7eaf
          />
        </SettingsWrapper>,
      );

      const deleteAccountButton = screen.getByRole("button", {
        name: "Delete account",
      });
      await user.click(deleteAccountButton);

      const dialog = screen.getByRole("dialog");
      const consequencesWarningP1 = within(dialog).getByText(
        "All of your ⁨Monitor⁩ account information will be deleted and we’ll no longer monitor for new data breaches or data broker exposures. This will not delete your ⁨Mozilla account⁩.",
      );
      const consequencesWarningP2 = within(dialog).getByText(
        "You’ll regain access to ⁨Monitor Plus⁩ features if you sign back in during any remaining time of your paid subscription.",
      );

      expect(consequencesWarningP1).toBeInTheDocument();
      expect(consequencesWarningP2).toBeInTheDocument();
    });

    it("counts how often free users click the 'Delete account' button", async () => {
      const user = userEvent.setup();
      render(
        <SettingsWrapper>
          <SettingsView
            activeTab="manage-account"
            l10n={getL10n()}
            user={{
              ...mockedUser,
              fxa: {
                ...mockedUser.fxa,
                subscriptions: [],
              } as Session["user"]["fxa"],
            }}
            subscriber={mockedSubscriber}
            breachCountByEmailAddress={{
              [mockedUser.email]: 42,
            }}
            emailAddresses={[]}
            fxaSettingsUrl=""
            fxaSubscriptionsUrl=""
            yearlySubscriptionUrl=""
            monthlySubscriptionUrl=""
            subscriptionBillingAmount={mockedSubscriptionBillingAmount}
            enabledFeatureFlags={[]}
            experimentData={defaultExperimentData["Features"]}
            isMonthlySubscriber={true}
            data={mockedPlusSubscriberEmailPreferences}
            actions={mockedActions}
<<<<<<< HEAD
            userAnnouncements={mockedAnnouncements}
=======
>>>>>>> 1f1b7eaf
          />
        </SettingsWrapper>,
      );

      const deleteAccountButton = screen.getByRole("button", {
        name: "Delete account",
      });
      await user.click(deleteAccountButton);

      expect(mockedRecordTelemetry).toHaveBeenCalledWith(
        "popup",
        "view",
        expect.objectContaining({
          popup_id: "settings-delete-monitor-free-dialog",
        }),
      );
    });

    it("counts how often free users close the 'Delete account' dialog", async () => {
      const user = userEvent.setup();
      render(
        <SettingsWrapper>
          <SettingsView
            activeTab="manage-account"
            l10n={getL10n()}
            user={{
              ...mockedUser,
              fxa: {
                ...mockedUser.fxa,
                subscriptions: [],
              } as Session["user"]["fxa"],
            }}
            subscriber={mockedSubscriber}
            breachCountByEmailAddress={{
              [mockedUser.email]: 42,
            }}
            emailAddresses={[]}
            fxaSettingsUrl=""
            fxaSubscriptionsUrl=""
            yearlySubscriptionUrl=""
            monthlySubscriptionUrl=""
            subscriptionBillingAmount={mockedSubscriptionBillingAmount}
            enabledFeatureFlags={[]}
            experimentData={defaultExperimentData["Features"]}
            isMonthlySubscriber={true}
            data={mockedPlusSubscriberEmailPreferences}
            actions={mockedActions}
<<<<<<< HEAD
            userAnnouncements={mockedAnnouncements}
=======
>>>>>>> 1f1b7eaf
          />
        </SettingsWrapper>,
      );

      const deleteAccountButton = screen.getByRole("button", {
        name: "Delete account",
      });
      await user.click(deleteAccountButton);
      const dialog = screen.getByRole("dialog");
      const dismissButton = within(dialog).getByRole("button", {
        name: "Never mind, take me back",
      });
      await user.click(dismissButton);

      expect(mockedRecordTelemetry).toHaveBeenCalledWith(
        "popup",
        "exit",
        expect.objectContaining({
          popup_id: "settings-delete-monitor-free-dialog",
        }),
      );
    });

    it("counts how often free users close the 'Delete account' dialog via the keyboard", async () => {
      const user = userEvent.setup();
      render(
        <SettingsWrapper>
          <SettingsView
            activeTab="manage-account"
            l10n={getL10n()}
            user={{
              ...mockedUser,
              fxa: {
                ...mockedUser.fxa,
                subscriptions: [],
              } as Session["user"]["fxa"],
            }}
            subscriber={mockedSubscriber}
            breachCountByEmailAddress={{
              [mockedUser.email]: 42,
            }}
            emailAddresses={[]}
            fxaSettingsUrl=""
            fxaSubscriptionsUrl=""
            yearlySubscriptionUrl=""
            monthlySubscriptionUrl=""
            subscriptionBillingAmount={mockedSubscriptionBillingAmount}
            enabledFeatureFlags={[]}
            experimentData={defaultExperimentData["Features"]}
            isMonthlySubscriber={true}
            data={mockedPlusSubscriberEmailPreferences}
            actions={mockedActions}
<<<<<<< HEAD
            userAnnouncements={mockedAnnouncements}
=======
>>>>>>> 1f1b7eaf
          />
        </SettingsWrapper>,
      );

      const deleteAccountButton = screen.getByRole("button", {
        name: "Delete account",
      });
      await user.click(deleteAccountButton);
      await user.keyboard("[Escape]");

      expect(mockedRecordTelemetry).toHaveBeenCalledWith(
        "popup",
        "exit",
        expect.objectContaining({
          popup_id: "settings-delete-monitor-free-dialog",
        }),
      );
    });

    it("counts how often free users close the 'Delete account' dialog via the button in the corner", async () => {
      const user = userEvent.setup();
      render(
        <SettingsWrapper>
          <SettingsView
            activeTab="manage-account"
            l10n={getL10n()}
            user={{
              ...mockedUser,
              fxa: {
                ...mockedUser.fxa,
                subscriptions: [],
              } as Session["user"]["fxa"],
            }}
            subscriber={mockedSubscriber}
            breachCountByEmailAddress={{
              [mockedUser.email]: 42,
            }}
            emailAddresses={[]}
            fxaSettingsUrl=""
            fxaSubscriptionsUrl=""
            yearlySubscriptionUrl=""
            monthlySubscriptionUrl=""
            subscriptionBillingAmount={mockedSubscriptionBillingAmount}
            enabledFeatureFlags={[]}
            experimentData={defaultExperimentData["Features"]}
            isMonthlySubscriber={true}
            data={mockedPlusSubscriberEmailPreferences}
            actions={mockedActions}
<<<<<<< HEAD
            userAnnouncements={mockedAnnouncements}
=======
>>>>>>> 1f1b7eaf
          />
        </SettingsWrapper>,
      );

      const deleteAccountButton = screen.getByRole("button", {
        name: "Delete account",
      });
      await user.click(deleteAccountButton);
      const dialog = screen.getByRole("dialog");
      const dismissButton = within(dialog).getByRole("button", {
        name: "Close modal",
      });
      await user.click(dismissButton);

      expect(mockedRecordTelemetry).toHaveBeenCalledWith(
        "popup",
        "exit",
        expect.objectContaining({
          popup_id: "settings-delete-monitor-free-dialog",
        }),
      );
    });

    it("counts how often Plus users click the 'Delete account' button", async () => {
      const user = userEvent.setup();
      render(
        <SettingsWrapper>
          <SettingsView
            activeTab="manage-account"
            l10n={getL10n()}
            user={{
              ...mockedUser,
              fxa: {
                ...mockedUser.fxa,
                subscriptions: ["monitor"],
              } as Session["user"]["fxa"],
            }}
            subscriber={mockedSubscriber}
            breachCountByEmailAddress={{
              [mockedUser.email]: 42,
            }}
            emailAddresses={[]}
            fxaSettingsUrl=""
            fxaSubscriptionsUrl=""
            yearlySubscriptionUrl=""
            monthlySubscriptionUrl=""
            subscriptionBillingAmount={mockedSubscriptionBillingAmount}
            enabledFeatureFlags={[]}
            experimentData={defaultExperimentData["Features"]}
            isMonthlySubscriber={true}
            data={mockedPlusSubscriberEmailPreferences}
            actions={mockedActions}
<<<<<<< HEAD
            userAnnouncements={mockedAnnouncements}
=======
>>>>>>> 1f1b7eaf
          />
        </SettingsWrapper>,
      );

      const deleteAccountButton = screen.getByRole("button", {
        name: "Delete account",
      });
      await user.click(deleteAccountButton);

      expect(mockedRecordTelemetry).toHaveBeenCalledWith(
        "popup",
        "view",
        expect.objectContaining({
          popup_id: "settings-delete-monitor-plus-dialog",
        }),
      );
    });

    it("counts how often Plus users close the 'Delete account' dialog", async () => {
      const user = userEvent.setup();
      render(
        <SettingsWrapper>
          <SettingsView
            activeTab="manage-account"
            l10n={getL10n()}
            user={{
              ...mockedUser,
              fxa: {
                ...mockedUser.fxa,
                subscriptions: ["monitor"],
              } as Session["user"]["fxa"],
            }}
            subscriber={mockedSubscriber}
            breachCountByEmailAddress={{
              [mockedUser.email]: 42,
            }}
            emailAddresses={[]}
            fxaSettingsUrl=""
            fxaSubscriptionsUrl=""
            yearlySubscriptionUrl=""
            monthlySubscriptionUrl=""
            subscriptionBillingAmount={mockedSubscriptionBillingAmount}
            enabledFeatureFlags={[]}
            experimentData={defaultExperimentData["Features"]}
            isMonthlySubscriber={true}
            data={mockedPlusSubscriberEmailPreferences}
            actions={mockedActions}
<<<<<<< HEAD
            userAnnouncements={mockedAnnouncements}
=======
>>>>>>> 1f1b7eaf
          />
        </SettingsWrapper>,
      );

      const deleteAccountButton = screen.getByRole("button", {
        name: "Delete account",
      });
      await user.click(deleteAccountButton);
      const dialog = screen.getByRole("dialog");
      const dismissButton = within(dialog).getByRole("button", {
        name: "Never mind, take me back",
      });
      await user.click(dismissButton);

      expect(mockedRecordTelemetry).toHaveBeenCalledWith(
        "popup",
        "exit",
        expect.objectContaining({
          popup_id: "settings-delete-monitor-plus-dialog",
        }),
      );
    });

    it("counts how often users delete their account", async () => {
      const user = userEvent.setup();
      render(
        <SettingsWrapper>
          <SettingsView
            activeTab="manage-account"
            l10n={getL10n()}
            user={{
              ...mockedUser,
              fxa: {
                ...mockedUser.fxa,
                subscriptions: [],
              } as Session["user"]["fxa"],
            }}
            subscriber={mockedSubscriber}
            breachCountByEmailAddress={{
              [mockedUser.email]: 42,
            }}
            emailAddresses={[]}
            fxaSettingsUrl=""
            fxaSubscriptionsUrl=""
            yearlySubscriptionUrl=""
            monthlySubscriptionUrl=""
            subscriptionBillingAmount={mockedSubscriptionBillingAmount}
            enabledFeatureFlags={[]}
            experimentData={defaultExperimentData["Features"]}
            isMonthlySubscriber={true}
            data={mockedPlusSubscriberEmailPreferences}
            actions={mockedActions}
<<<<<<< HEAD
            userAnnouncements={mockedAnnouncements}
=======
>>>>>>> 1f1b7eaf
          />
        </SettingsWrapper>,
      );

      const deleteAccountButton = screen.getByRole("button", {
        name: "Delete account",
      });
      await user.click(deleteAccountButton);

      const dialog = screen.getByRole("dialog");
      const confirmationButton = within(dialog).getByRole("button", {
        name: "Delete account",
      });
      await user.click(confirmationButton);

      expect(mockedRecordTelemetry).toHaveBeenCalledWith(
        "ctaButton",
        "click",
        expect.objectContaining({
          button_id: "confirm_delete_account",
        }),
      );
    });

    it("selects the coupon code discount cta and shows the all-set dialog step", async () => {
      const user = userEvent.setup();

      (
        mockedActions.onCheckUserHasCurrentCouponSet as jest.Mock
      ).mockResolvedValueOnce({
        success: false,
      });
      (mockedActions.onApplyCouponCode as jest.Mock).mockResolvedValueOnce({
        success: true,
      });

      render(
        <SettingsWrapper>
          <SettingsView
            activeTab="manage-account"
            l10n={getL10n()}
            user={{
              ...mockedUser,
              fxa: {
                ...mockedUser.fxa,
                subscriptions: ["monitor"],
              } as Session["user"]["fxa"],
            }}
            subscriber={mockedSubscriber}
            breachCountByEmailAddress={{
              [mockedUser.email]: 42,
            }}
            emailAddresses={[]}
            fxaSettingsUrl=""
            fxaSubscriptionsUrl=""
            yearlySubscriptionUrl=""
            monthlySubscriptionUrl=""
            subscriptionBillingAmount={mockedSubscriptionBillingAmount}
            enabledFeatureFlags={[
              "CancellationFlow",
              "DiscountCouponNextThreeMonths",
            ]}
            experimentData={defaultExperimentData["Features"]}
            isMonthlySubscriber={true}
            data={mockedPlusSubscriberEmailPreferences}
            actions={mockedActions}
<<<<<<< HEAD
            userAnnouncements={mockedAnnouncements}
=======
>>>>>>> 1f1b7eaf
          />
        </SettingsWrapper>,
      );

      const cancellationButton = screen.getByRole("button", {
        name: "Cancel your subscription",
      });
      await user.click(cancellationButton);

      const discountCta = screen.getByRole("button", {
        name: "Stay and get ⁨30%⁩ off ⁨3⁩ months",
      });

      expect(mockedRecordTelemetry).toHaveBeenCalledWith(
        "popup",
        "view",
        expect.objectContaining({
          popup_id: "settings-cancel-monitor-plus-dialog",
        }),
      );
      expect(discountCta).toBeInTheDocument();

      await user.click(discountCta);

      expect(mockedRecordTelemetry).toHaveBeenCalledWith(
        "ctaButton",
        "click",
        expect.objectContaining({
          button_id: "stay_get_30_off",
        }),
      );

      const allSetHeader = await screen.findByText("You’re all set!");
      expect(allSetHeader).toBeInTheDocument();

      const cancellationDialogCloseBtn = screen.getByRole("button", {
        name: "Close modal",
      });

      await user.click(cancellationDialogCloseBtn);

      expect(mockedRecordTelemetry).toHaveBeenCalledWith(
        "popup",
        "exit",
        expect.objectContaining({
          popup_id: "exited_youre_all_set",
        }),
      );
    });

    it("shows error message if the applying the coupon code function was unsuccessful", async () => {
      const user = userEvent.setup();

      (
        mockedActions.onCheckUserHasCurrentCouponSet as jest.Mock
      ).mockResolvedValueOnce({
        success: false,
      });
      (mockedActions.onApplyCouponCode as jest.Mock).mockResolvedValueOnce({
        success: false,
      });

      render(
        <SettingsWrapper>
          <SettingsView
            activeTab="manage-account"
            l10n={getL10n()}
            user={{
              ...mockedUser,
              fxa: {
                ...mockedUser.fxa,
                subscriptions: ["monitor"],
              } as Session["user"]["fxa"],
            }}
            subscriber={mockedSubscriber}
            breachCountByEmailAddress={{
              [mockedUser.email]: 42,
            }}
            emailAddresses={[]}
            fxaSettingsUrl=""
            fxaSubscriptionsUrl=""
            yearlySubscriptionUrl=""
            monthlySubscriptionUrl=""
            subscriptionBillingAmount={mockedSubscriptionBillingAmount}
            enabledFeatureFlags={[
              "CancellationFlow",
              "DiscountCouponNextThreeMonths",
            ]}
            experimentData={defaultExperimentData["Features"]}
            isMonthlySubscriber={true}
            data={mockedPlusSubscriberEmailPreferences}
            actions={mockedActions}
<<<<<<< HEAD
            userAnnouncements={mockedAnnouncements}
=======
>>>>>>> 1f1b7eaf
          />
        </SettingsWrapper>,
      );

      const cancellationButton = screen.getByRole("button", {
        name: "Cancel your subscription",
      });
      await user.click(cancellationButton);

      const discountCta = screen.getByRole("button", {
        name: "Stay and get ⁨30%⁩ off ⁨3⁩ months",
      });

      await user.click(discountCta);

      const errorMessage = await screen.findByText(
        "There was a problem applying your discount",
        { exact: false },
      );

      expect(errorMessage).toBeInTheDocument();

      const tryAgainCta = screen.getByRole("button", {
        name: "Please try again.",
      });

      await user.click(tryAgainCta);

      expect(mockedActions.onApplyCouponCode).toHaveBeenCalled();
    });

    it("does not show the coupon code if a user already has a coupon set", async () => {
      const user = userEvent.setup();

      (
        mockedActions.onCheckUserHasCurrentCouponSet as jest.Mock
      ).mockResolvedValueOnce({
        success: true,
      });

      render(
        <SettingsWrapper>
          <SettingsView
            activeTab="manage-account"
            l10n={getL10n()}
            user={{
              ...mockedUser,
              fxa: {
                ...mockedUser.fxa,
                subscriptions: ["monitor"],
              } as Session["user"]["fxa"],
            }}
            subscriber={mockedSubscriber}
            breachCountByEmailAddress={{
              [mockedUser.email]: 42,
            }}
            emailAddresses={[]}
            fxaSettingsUrl=""
            fxaSubscriptionsUrl=""
            yearlySubscriptionUrl=""
            monthlySubscriptionUrl=""
            subscriptionBillingAmount={mockedSubscriptionBillingAmount}
            enabledFeatureFlags={[
              "CancellationFlow",
              "DiscountCouponNextThreeMonths",
            ]}
            experimentData={defaultExperimentData["Features"]}
            isMonthlySubscriber={true}
            data={mockedPlusSubscriberEmailPreferences}
            actions={mockedActions}
<<<<<<< HEAD
            userAnnouncements={mockedAnnouncements}
=======
>>>>>>> 1f1b7eaf
          />
        </SettingsWrapper>,
      );
      const cancellationButton = screen.getByRole("button", {
        name: "Cancel your subscription",
      });
      await user.click(cancellationButton);
      const takeMeBackButton = screen.getByRole("button", {
        name: "Never mind, take me back",
      });
      expect(takeMeBackButton).toBeInTheDocument();
    });
  });

  describe("Set notifications", () => {
    it("preselects 'Send all breach alerts to the primary email address' if that's the user's current preference", () => {
      render(
        <SettingsWrapper>
          <SettingsView
            activeTab="notifications"
            l10n={getL10n()}
            user={{
              ...mockedUser,
              subscriber: {
                ...mockedUser.subscriber!,
                all_emails_to_primary: true,
              },
            }}
            subscriber={mockedSubscriber}
            breachCountByEmailAddress={{
              [mockedUser.email]: 42,
              [mockedSecondaryVerifiedEmail.email]: 42,
            }}
            emailAddresses={[mockedSecondaryVerifiedEmail]}
            fxaSettingsUrl=""
            fxaSubscriptionsUrl=""
            yearlySubscriptionUrl=""
            monthlySubscriptionUrl=""
            subscriptionBillingAmount={mockedSubscriptionBillingAmount}
            enabledFeatureFlags={[]}
            experimentData={defaultExperimentData["Features"]}
            isMonthlySubscriber={true}
            data={mockedPlusSubscriberEmailPreferences}
            actions={mockedActions}
<<<<<<< HEAD
            userAnnouncements={mockedAnnouncements}
=======
>>>>>>> 1f1b7eaf
          />
        </SettingsWrapper>,
      );

      const affectedRadioButton = screen.getByLabelText(
        "Send breach alerts to the affected email address",
      );
      const primaryRadioButton = screen.getByLabelText(
        "Send all breach alerts to the primary email address",
      );

      expect(affectedRadioButton).not.toHaveAttribute("checked");
      expect(primaryRadioButton).toHaveAttribute("checked");
    });

    it("preselects 'Send breach alerts to the affected email address' if that's the user's current preference", () => {
      render(
        <SettingsWrapper>
          <SettingsView
            activeTab="notifications"
            l10n={getL10n()}
            user={{
              ...mockedUser,
              subscriber: {
                ...mockedUser.subscriber!,
                all_emails_to_primary: false,
              },
            }}
            subscriber={{
              ...mockedSubscriber,
              all_emails_to_primary: false,
            }}
            breachCountByEmailAddress={{
              [mockedUser.email]: 42,
              [mockedSecondaryVerifiedEmail.email]: 42,
            }}
            emailAddresses={[mockedSecondaryVerifiedEmail]}
            fxaSettingsUrl=""
            fxaSubscriptionsUrl=""
            yearlySubscriptionUrl=""
            monthlySubscriptionUrl=""
            subscriptionBillingAmount={mockedSubscriptionBillingAmount}
            enabledFeatureFlags={[]}
            experimentData={defaultExperimentData["Features"]}
            isMonthlySubscriber={true}
            data={mockedPlusSubscriberEmailPreferences}
            actions={mockedActions}
<<<<<<< HEAD
            userAnnouncements={mockedAnnouncements}
=======
>>>>>>> 1f1b7eaf
          />
        </SettingsWrapper>,
      );

      const affectedRadioButton = screen.getByLabelText(
        "Send breach alerts to the affected email address",
      );
      const primaryRadioButton = screen.getByLabelText(
        "Send all breach alerts to the primary email address",
      );

      expect(affectedRadioButton).toHaveAttribute("checked");
      expect(primaryRadioButton).not.toHaveAttribute("checked");
    });

    it("disables breach alert notification options if a user opts out of breach alerts", async () => {
      global.fetch = jest.fn().mockResolvedValue({ ok: true });
      const user = userEvent.setup();

      render(
        <SettingsWrapper>
          <SettingsView
            activeTab="notifications"
            l10n={getL10n()}
            user={{
              ...mockedUser,
              subscriber: {
                ...mockedUser.subscriber!,
                all_emails_to_primary: true,
              },
            }}
            subscriber={mockedSubscriber}
            breachCountByEmailAddress={{
              [mockedUser.email]: 42,
              [mockedSecondaryVerifiedEmail.email]: 42,
            }}
            emailAddresses={[mockedSecondaryVerifiedEmail]}
            fxaSettingsUrl=""
            fxaSubscriptionsUrl=""
            yearlySubscriptionUrl=""
            monthlySubscriptionUrl=""
            subscriptionBillingAmount={mockedSubscriptionBillingAmount}
            enabledFeatureFlags={[]}
            experimentData={defaultExperimentData["Features"]}
            isMonthlySubscriber={true}
            data={mockedPlusSubscriberEmailPreferences}
            actions={mockedActions}
<<<<<<< HEAD
            userAnnouncements={mockedAnnouncements}
=======
>>>>>>> 1f1b7eaf
          />
        </SettingsWrapper>,
      );
      const activateBreachAlertsCheckbox = screen.getByLabelText(
        "Instant breach alerts",
        { exact: false },
      );
      const affectedRadioButton = screen.getByLabelText(
        "Send breach alerts to the affected email address",
      );
      const primaryRadioButton = screen.getByLabelText(
        "Send all breach alerts to the primary email address",
      );

      await user.click(activateBreachAlertsCheckbox);

      expect(global.fetch).toHaveBeenCalledWith(
        "/api/v1/user/update-comm-option",
        {
          body: JSON.stringify({
            instantBreachAlerts: "null",
          }),
          method: "POST",
        },
      );

      expect(activateBreachAlertsCheckbox).toHaveAttribute(
        "aria-checked",
        "false",
      );
      expect(primaryRadioButton).not.toBeInTheDocument();
      expect(affectedRadioButton).not.toBeInTheDocument();
    });

    it("preselects primary email alert option", () => {
      render(
        <SettingsWrapper>
          <SettingsView
            activeTab="notifications"
            l10n={getL10n()}
            user={{
              ...mockedUser,
              subscriber: {
                ...mockedUser.subscriber!,
                all_emails_to_primary: true,
              },
            }}
            subscriber={mockedSubscriber}
            breachCountByEmailAddress={{
              [mockedUser.email]: 42,
              [mockedSecondaryVerifiedEmail.email]: 42,
            }}
            emailAddresses={[mockedSecondaryVerifiedEmail]}
            fxaSettingsUrl=""
            fxaSubscriptionsUrl=""
            yearlySubscriptionUrl=""
            monthlySubscriptionUrl=""
            subscriptionBillingAmount={mockedSubscriptionBillingAmount}
            enabledFeatureFlags={[]}
            experimentData={defaultExperimentData["Features"]}
            isMonthlySubscriber={true}
            data={mockedPlusSubscriberEmailPreferences}
            actions={mockedActions}
<<<<<<< HEAD
            userAnnouncements={mockedAnnouncements}
=======
>>>>>>> 1f1b7eaf
          />
        </SettingsWrapper>,
      );

      const primaryRadioButton = screen.getByLabelText(
        "Send all breach alerts to the primary email address",
      );

      expect(primaryRadioButton).toHaveAttribute("aria-checked", "true");
    });

    it("unselects the breach alerts checkbox and sends a null value to the API", async () => {
      global.fetch = jest.fn().mockResolvedValue({ ok: true });
      const user = userEvent.setup();

      render(
        <SettingsWrapper>
          <SettingsView
            activeTab="notifications"
            l10n={getL10n()}
            user={{
              ...mockedUser,
              subscriber: {
                ...mockedUser.subscriber!,
                all_emails_to_primary: true,
              },
            }}
            subscriber={mockedSubscriber}
            breachCountByEmailAddress={{
              [mockedUser.email]: 42,
              [mockedSecondaryVerifiedEmail.email]: 42,
            }}
            emailAddresses={[mockedSecondaryVerifiedEmail]}
            fxaSettingsUrl=""
            fxaSubscriptionsUrl=""
            yearlySubscriptionUrl=""
            monthlySubscriptionUrl=""
            subscriptionBillingAmount={mockedSubscriptionBillingAmount}
            enabledFeatureFlags={[]}
            experimentData={defaultExperimentData["Features"]}
            isMonthlySubscriber={true}
            data={mockedPlusSubscriberEmailPreferences}
            actions={mockedActions}
<<<<<<< HEAD
            userAnnouncements={mockedAnnouncements}
=======
>>>>>>> 1f1b7eaf
          />
        </SettingsWrapper>,
      );

      const primaryRadioButton = screen.getByLabelText(
        "Send all breach alerts to the primary email address",
      );
      const activateBreachAlertsCheckbox = screen.getByLabelText(
        "Instant breach alerts",
        { exact: false },
      );

      expect(primaryRadioButton).toHaveAttribute("aria-checked", "true");

      await user.click(activateBreachAlertsCheckbox);

      expect(global.fetch).toHaveBeenCalledWith(
        "/api/v1/user/update-comm-option",
        {
          body: JSON.stringify({
            instantBreachAlerts: "null",
          }),
          method: "POST",
        },
      );
    });

    it("preselects the affected email comms option after a user decides to enable breach alerts", async () => {
      global.fetch = jest.fn().mockResolvedValue({ ok: true });
      const user = userEvent.setup();

      render(
        <SettingsWrapper>
          <SettingsView
            activeTab="notifications"
            l10n={getL10n()}
            user={{
              ...mockedUser,
              subscriber: {
                ...mockedUser.subscriber!,
                all_emails_to_primary: null,
              },
            }}
            subscriber={{
              ...mockedSubscriber,
              all_emails_to_primary: null,
            }}
            breachCountByEmailAddress={{
              [mockedUser.email]: 42,
              [mockedSecondaryVerifiedEmail.email]: 42,
            }}
            emailAddresses={[mockedSecondaryVerifiedEmail]}
            fxaSettingsUrl=""
            fxaSubscriptionsUrl=""
            yearlySubscriptionUrl=""
            monthlySubscriptionUrl=""
            subscriptionBillingAmount={mockedSubscriptionBillingAmount}
            enabledFeatureFlags={[]}
            experimentData={defaultExperimentData["Features"]}
            isMonthlySubscriber={true}
            data={mockedPlusSubscriberEmailPreferences}
            actions={mockedActions}
<<<<<<< HEAD
            userAnnouncements={mockedAnnouncements}
=======
>>>>>>> 1f1b7eaf
          />
        </SettingsWrapper>,
      );

      const activateBreachAlertsCheckbox = screen.getByLabelText(
        "Instant breach alerts",
        { exact: false },
      );
      await user.click(activateBreachAlertsCheckbox);

      const affectedRadioButton = screen.getByLabelText(
        "Send breach alerts to the affected email address",
      );

      expect(affectedRadioButton).toBeInTheDocument();
      expect(affectedRadioButton).toHaveAttribute("aria-checked", "true");
    });

    it("sends a call to the API to change the email alert preferences when changing the radio button values", async () => {
      global.fetch = jest.fn().mockResolvedValue({ ok: true });

      const user = userEvent.setup();
      render(
        <SettingsWrapper>
          <SettingsView
            activeTab="notifications"
            l10n={getL10n()}
            user={{
              ...mockedUser,
              subscriber: {
                ...mockedUser.subscriber!,
                all_emails_to_primary: true,
              },
            }}
            subscriber={mockedSubscriber}
            breachCountByEmailAddress={{
              [mockedUser.email]: 42,
              [mockedSecondaryVerifiedEmail.email]: 42,
            }}
            emailAddresses={[mockedSecondaryVerifiedEmail]}
            fxaSettingsUrl=""
            fxaSubscriptionsUrl=""
            yearlySubscriptionUrl=""
            monthlySubscriptionUrl=""
            subscriptionBillingAmount={mockedSubscriptionBillingAmount}
            enabledFeatureFlags={[]}
            experimentData={defaultExperimentData["Features"]}
            isMonthlySubscriber={true}
            data={mockedPlusSubscriberEmailPreferences}
            actions={mockedActions}
<<<<<<< HEAD
            userAnnouncements={mockedAnnouncements}
=======
>>>>>>> 1f1b7eaf
          />
        </SettingsWrapper>,
      );

      const affectedRadioButton = screen.getByLabelText(
        "Send breach alerts to the affected email address",
      );
      await user.click(affectedRadioButton);

      expect(global.fetch).toHaveBeenCalledWith(
        "/api/v1/user/update-comm-option",
        {
          body: JSON.stringify({
            instantBreachAlerts: "affected",
          }),
          method: "POST",
        },
      );
      const primaryRadioButton = screen.getByLabelText(
        "Send all breach alerts to the primary email address",
      );
      await user.click(primaryRadioButton);
      expect(global.fetch).toHaveBeenCalledWith(
        "/api/v1/user/update-comm-option",
        {
          body: JSON.stringify({
            instantBreachAlerts: "primary",
          }),
          method: "POST",
        },
      );
    });

    it("checks that monthly monitor report is available to free users", () => {
      render(
        <SettingsWrapper>
          <SettingsView
            activeTab="notifications"
            l10n={getL10n()}
            user={{
              ...mockedFreeUser,
            }}
            subscriber={{
              ...mockedSubscriber,
            }}
            breachCountByEmailAddress={{
              [mockedUser.email]: 42,
              [mockedSecondaryVerifiedEmail.email]: 42,
            }}
            emailAddresses={[mockedSecondaryVerifiedEmail]}
            fxaSettingsUrl=""
            fxaSubscriptionsUrl=""
            yearlySubscriptionUrl=""
            monthlySubscriptionUrl=""
            subscriptionBillingAmount={mockedSubscriptionBillingAmount}
            enabledFeatureFlags={[]}
            experimentData={defaultExperimentData["Features"]}
            isMonthlySubscriber={false}
            data={mockedFreeSubscriberEmailPreferences}
            actions={mockedActions}
<<<<<<< HEAD
            userAnnouncements={mockedAnnouncements}
=======
>>>>>>> 1f1b7eaf
          />
        </SettingsWrapper>,
      );

      const monthlyMonitorReportBtn = screen.getByLabelText(
        "Monthly ⁨Monitor⁩ report",
        { exact: false },
      );
      expect(monthlyMonitorReportBtn).toHaveAttribute("aria-checked", "true");
    });

    it("checks that monthly monitor report is enabled", () => {
      render(
        <SettingsWrapper>
          <SettingsView
            activeTab="notifications"
            l10n={getL10n()}
            user={{
              ...mockedUser,
              subscriber: {
                ...mockedUser.subscriber!,
                all_emails_to_primary: true,
                monthly_monitor_report: true,
              },
            }}
            subscriber={{
              ...mockedSubscriber,
              monthly_monitor_report: true,
            }}
            breachCountByEmailAddress={{
              [mockedUser.email]: 42,
              [mockedSecondaryVerifiedEmail.email]: 42,
            }}
            emailAddresses={[mockedSecondaryVerifiedEmail]}
            fxaSettingsUrl=""
            fxaSubscriptionsUrl=""
            yearlySubscriptionUrl=""
            monthlySubscriptionUrl=""
            subscriptionBillingAmount={mockedSubscriptionBillingAmount}
            enabledFeatureFlags={[]}
            experimentData={defaultExperimentData["Features"]}
            isMonthlySubscriber={true}
            data={mockedPlusSubscriberEmailPreferences}
            actions={mockedActions}
<<<<<<< HEAD
            userAnnouncements={mockedAnnouncements}
=======
>>>>>>> 1f1b7eaf
          />
        </SettingsWrapper>,
      );

      const monthlyMonitorReportBtn = screen.getByLabelText(
        "Monthly ⁨Monitor Plus⁩ report",
        { exact: false },
      );
      expect(monthlyMonitorReportBtn).toHaveAttribute("aria-checked", "true");
    });

    it("sends an API call to disable monthly monitor reports", async () => {
      global.fetch = jest.fn().mockResolvedValue({ ok: true });
      const user = userEvent.setup();
      render(
        <SettingsWrapper>
          <SettingsView
            activeTab="notifications"
            l10n={getL10n()}
            user={{
              ...mockedUser,
              subscriber: {
                ...mockedUser.subscriber!,
                all_emails_to_primary: true,
                monthly_monitor_report: true,
              },
            }}
            subscriber={{
              ...mockedSubscriber,
              all_emails_to_primary: true,
              monthly_monitor_report: true,
            }}
            breachCountByEmailAddress={{
              [mockedUser.email]: 42,
              [mockedSecondaryVerifiedEmail.email]: 42,
            }}
            emailAddresses={[mockedSecondaryVerifiedEmail]}
            fxaSettingsUrl=""
            fxaSubscriptionsUrl=""
            yearlySubscriptionUrl=""
            monthlySubscriptionUrl=""
            subscriptionBillingAmount={mockedSubscriptionBillingAmount}
            enabledFeatureFlags={[]}
            experimentData={defaultExperimentData["Features"]}
            isMonthlySubscriber={true}
            data={mockedPlusSubscriberEmailPreferences}
            actions={mockedActions}
<<<<<<< HEAD
            userAnnouncements={mockedAnnouncements}
=======
>>>>>>> 1f1b7eaf
          />
        </SettingsWrapper>,
      );
      const monthlyMonitorReportBtn = screen.getByLabelText(
        "Monthly ⁨Monitor Plus⁩ report",
        { exact: false },
      );

      await user.click(monthlyMonitorReportBtn);

      expect(global.fetch).toHaveBeenCalledWith(
        "/api/v1/user/update-comm-option",
        {
          body: JSON.stringify({
            monthlyMonitorReport: false,
          }),
          method: "POST",
        },
      );
    });

    it("calls the right telemetry event if a user opts out of monthly report", async () => {
      global.fetch = jest.fn().mockResolvedValue({ ok: true });
      const user = userEvent.setup();
      render(
        <SettingsWrapper>
          <SettingsView
            activeTab="notifications"
            l10n={getL10n()}
            user={{
              ...mockedUser,
              subscriber: {
                ...mockedUser.subscriber!,
                all_emails_to_primary: true,
                monthly_monitor_report: true,
              },
            }}
            subscriber={{
              ...mockedSubscriber,
              all_emails_to_primary: true,
              monthly_monitor_report: true,
            }}
            breachCountByEmailAddress={{
              [mockedUser.email]: 42,
              [mockedSecondaryVerifiedEmail.email]: 42,
            }}
            emailAddresses={[mockedSecondaryVerifiedEmail]}
            fxaSettingsUrl=""
            fxaSubscriptionsUrl=""
            yearlySubscriptionUrl=""
            monthlySubscriptionUrl=""
            subscriptionBillingAmount={mockedSubscriptionBillingAmount}
            enabledFeatureFlags={[]}
            experimentData={defaultExperimentData["Features"]}
            isMonthlySubscriber={true}
            data={mockedPlusSubscriberEmailPreferences}
            actions={mockedActions}
<<<<<<< HEAD
            userAnnouncements={mockedAnnouncements}
=======
>>>>>>> 1f1b7eaf
          />
        </SettingsWrapper>,
      );
      const monthlyMonitorReportBtn = screen.getByLabelText(
        "Monthly ⁨Monitor Plus⁩ report",
        { exact: false },
      );

      await user.click(monthlyMonitorReportBtn);

      expect(mockedRecordTelemetry).toHaveBeenCalledWith(
        "button",
        "click",
        expect.objectContaining({
          button_id: "monthly_report_opt_out",
        }),
      );

      await user.click(monthlyMonitorReportBtn);
      expect(mockedRecordTelemetry).toHaveBeenCalledWith(
        "button",
        "click",
        expect.objectContaining({
          button_id: "monthly_report_opt_in",
        }),
      );
    });

    it("refreshes the session token after changing email alert preferences, to ensure the latest pref is available in it", async () => {
      global.fetch = jest.fn().mockResolvedValueOnce({ ok: true });
      const user = userEvent.setup();
      render(
        <SettingsWrapper>
          <SettingsView
            activeTab="notifications"
            l10n={getL10n()}
            user={{
              ...mockedUser,
              subscriber: {
                ...mockedUser.subscriber!,
                all_emails_to_primary: true,
              },
            }}
            subscriber={mockedSubscriber}
            breachCountByEmailAddress={{
              [mockedUser.email]: 42,
              [mockedSecondaryVerifiedEmail.email]: 42,
            }}
            emailAddresses={[mockedSecondaryVerifiedEmail]}
            fxaSettingsUrl=""
            fxaSubscriptionsUrl=""
            yearlySubscriptionUrl=""
            monthlySubscriptionUrl=""
            subscriptionBillingAmount={mockedSubscriptionBillingAmount}
            enabledFeatureFlags={[]}
            experimentData={defaultExperimentData["Features"]}
            isMonthlySubscriber={true}
            data={mockedPlusSubscriberEmailPreferences}
            actions={mockedActions}
<<<<<<< HEAD
            userAnnouncements={mockedAnnouncements}
=======
>>>>>>> 1f1b7eaf
          />
        </SettingsWrapper>,
      );

      const affectedRadioButton = screen.getByLabelText(
        "Send breach alerts to the affected email address",
      );
      await user.click(affectedRadioButton);

      expect(mockedSessionUpdate).toHaveBeenCalledTimes(1);
    });
  });

  it("does not crash if no email preferences were found for the current user", () => {
    const component = (
      <SettingsWrapper>
        <SettingsView
          activeTab="notifications"
          l10n={getL10n()}
          user={mockedUser}
          subscriber={mockedSubscriber}
          breachCountByEmailAddress={{
            [mockedUser.email]: 42,
            [mockedSecondaryVerifiedEmail.email]: 42,
          }}
          emailAddresses={[mockedSecondaryVerifiedEmail]}
          fxaSettingsUrl=""
          fxaSubscriptionsUrl=""
          yearlySubscriptionUrl=""
          monthlySubscriptionUrl=""
          subscriptionBillingAmount={mockedSubscriptionBillingAmount}
          enabledFeatureFlags={[]}
          experimentData={defaultExperimentData["Features"]}
          isMonthlySubscriber={true}
          data={undefined}
          actions={mockedActions}
<<<<<<< HEAD
          userAnnouncements={mockedAnnouncements}
=======
>>>>>>> 1f1b7eaf
        />
      </SettingsWrapper>
    );

    expect(() => render(component)).not.toThrow();
  });
});<|MERGE_RESOLUTION|>--- conflicted
+++ resolved
@@ -244,14 +244,11 @@
   onApplyCouponCode: jest.fn(),
   onCheckUserHasCurrentCouponSet: jest.fn(),
 };
-<<<<<<< HEAD
 const mockedAnnouncements: UserAnnouncementWithDetails[] = [
   createRandomAnnouncement(),
   createRandomAnnouncement(),
   createRandomAnnouncement(),
 ];
-=======
->>>>>>> 1f1b7eaf
 
 const SettingsWrapper = (props: {
   children: ReactNode;
@@ -302,10 +299,7 @@
           isMonthlySubscriber={true}
           data={mockedPlusSubscriberEmailPreferences}
           actions={mockedActions}
-<<<<<<< HEAD
           userAnnouncements={mockedAnnouncements}
-=======
->>>>>>> 1f1b7eaf
         />
       </SettingsWrapper>,
     );
@@ -343,11 +337,8 @@
           experimentData={defaultExperimentData["Features"]}
           isMonthlySubscriber={true}
           data={mockedPlusSubscriberEmailPreferences}
-<<<<<<< HEAD
           userAnnouncements={mockedAnnouncements}
-=======
           actions={mockedActions}
->>>>>>> 1f1b7eaf
         />
       </SettingsWrapper>,
     );
@@ -386,10 +377,7 @@
             experimentData={defaultExperimentData["Features"]}
             isMonthlySubscriber={true}
             actions={mockedActions}
-<<<<<<< HEAD
-            userAnnouncements={mockedAnnouncements}
-=======
->>>>>>> 1f1b7eaf
+            userAnnouncements={mockedAnnouncements}
           />
         </SettingsWrapper>,
       );
@@ -426,10 +414,7 @@
             isMonthlySubscriber={true}
             data={mockedPlusSubscriberEmailPreferences}
             actions={mockedActions}
-<<<<<<< HEAD
-            userAnnouncements={mockedAnnouncements}
-=======
->>>>>>> 1f1b7eaf
+            userAnnouncements={mockedAnnouncements}
           />
         </SettingsWrapper>,
       );
@@ -485,10 +470,7 @@
             isMonthlySubscriber={true}
             data={mockedPlusSubscriberEmailPreferences}
             actions={mockedActions}
-<<<<<<< HEAD
-            userAnnouncements={mockedAnnouncements}
-=======
->>>>>>> 1f1b7eaf
+            userAnnouncements={mockedAnnouncements}
           />
         </SettingsWrapper>,
       );
@@ -536,10 +518,7 @@
             isMonthlySubscriber={true}
             data={mockedPlusSubscriberEmailPreferences}
             actions={mockedActions}
-<<<<<<< HEAD
-            userAnnouncements={mockedAnnouncements}
-=======
->>>>>>> 1f1b7eaf
+            userAnnouncements={mockedAnnouncements}
           />
         </SettingsWrapper>,
       );
@@ -577,10 +556,7 @@
             isMonthlySubscriber={true}
             data={mockedPlusSubscriberEmailPreferences}
             actions={mockedActions}
-<<<<<<< HEAD
-            userAnnouncements={mockedAnnouncements}
-=======
->>>>>>> 1f1b7eaf
+            userAnnouncements={mockedAnnouncements}
           />
         </SettingsWrapper>,
       );
@@ -621,10 +597,7 @@
             isMonthlySubscriber={true}
             data={mockedPlusSubscriberEmailPreferences}
             actions={mockedActions}
-<<<<<<< HEAD
-            userAnnouncements={mockedAnnouncements}
-=======
->>>>>>> 1f1b7eaf
+            userAnnouncements={mockedAnnouncements}
           />
         </SettingsWrapper>,
       );
@@ -675,10 +648,7 @@
             isMonthlySubscriber={true}
             data={mockedPlusSubscriberEmailPreferences}
             actions={mockedActions}
-<<<<<<< HEAD
-            userAnnouncements={mockedAnnouncements}
-=======
->>>>>>> 1f1b7eaf
+            userAnnouncements={mockedAnnouncements}
           />
         </SettingsWrapper>,
       );
@@ -725,10 +695,7 @@
             isMonthlySubscriber={true}
             data={mockedPlusSubscriberEmailPreferences}
             actions={mockedActions}
-<<<<<<< HEAD
-            userAnnouncements={mockedAnnouncements}
-=======
->>>>>>> 1f1b7eaf
+            userAnnouncements={mockedAnnouncements}
           />
         </SettingsWrapper>,
       );
@@ -769,10 +736,7 @@
               isMonthlySubscriber={true}
               data={mockedPlusSubscriberEmailPreferences}
               actions={mockedActions}
-<<<<<<< HEAD
               userAnnouncements={mockedAnnouncements}
-=======
->>>>>>> 1f1b7eaf
             />
           </SettingsWrapper>,
         );
@@ -820,10 +784,7 @@
               isMonthlySubscriber={true}
               data={mockedPlusSubscriberEmailPreferences}
               actions={mockedActions}
-<<<<<<< HEAD
               userAnnouncements={mockedAnnouncements}
-=======
->>>>>>> 1f1b7eaf
             />
           </SettingsWrapper>,
         );
@@ -871,10 +832,7 @@
               isMonthlySubscriber={true}
               data={mockedPlusSubscriberEmailPreferences}
               actions={mockedActions}
-<<<<<<< HEAD
               userAnnouncements={mockedAnnouncements}
-=======
->>>>>>> 1f1b7eaf
             />
           </SettingsWrapper>,
         );
@@ -926,10 +884,7 @@
             isMonthlySubscriber={true}
             data={mockedPlusSubscriberEmailPreferences}
             actions={mockedActions}
-<<<<<<< HEAD
-            userAnnouncements={mockedAnnouncements}
-=======
->>>>>>> 1f1b7eaf
+            userAnnouncements={mockedAnnouncements}
           />
         </SettingsWrapper>,
       );
@@ -968,10 +923,7 @@
             isMonthlySubscriber={true}
             data={mockedPlusSubscriberEmailPreferences}
             actions={mockedActions}
-<<<<<<< HEAD
-            userAnnouncements={mockedAnnouncements}
-=======
->>>>>>> 1f1b7eaf
+            userAnnouncements={mockedAnnouncements}
           />
         </SettingsWrapper>,
       );
@@ -1011,10 +963,7 @@
             isMonthlySubscriber={true}
             data={mockedPlusSubscriberEmailPreferences}
             actions={mockedActions}
-<<<<<<< HEAD
-            userAnnouncements={mockedAnnouncements}
-=======
->>>>>>> 1f1b7eaf
+            userAnnouncements={mockedAnnouncements}
           />
         </SettingsWrapper>,
       );
@@ -1065,10 +1014,7 @@
             isMonthlySubscriber={true}
             data={mockedPlusSubscriberEmailPreferences}
             actions={mockedActions}
-<<<<<<< HEAD
-            userAnnouncements={mockedAnnouncements}
-=======
->>>>>>> 1f1b7eaf
+            userAnnouncements={mockedAnnouncements}
           />
         </SettingsWrapper>,
       );
@@ -1152,10 +1098,7 @@
             isMonthlySubscriber={true}
             data={mockedPlusSubscriberEmailPreferences}
             actions={mockedActions}
-<<<<<<< HEAD
-            userAnnouncements={mockedAnnouncements}
-=======
->>>>>>> 1f1b7eaf
+            userAnnouncements={mockedAnnouncements}
           />
         </SettingsWrapper>,
       );
@@ -1218,10 +1161,7 @@
             isMonthlySubscriber={true}
             data={mockedPlusSubscriberEmailPreferences}
             actions={mockedActions}
-<<<<<<< HEAD
-            userAnnouncements={mockedAnnouncements}
-=======
->>>>>>> 1f1b7eaf
+            userAnnouncements={mockedAnnouncements}
           />
         </SettingsWrapper>,
       );
@@ -1275,10 +1215,7 @@
             isMonthlySubscriber={true}
             data={mockedPlusSubscriberEmailPreferences}
             actions={mockedActions}
-<<<<<<< HEAD
-            userAnnouncements={mockedAnnouncements}
-=======
->>>>>>> 1f1b7eaf
+            userAnnouncements={mockedAnnouncements}
           />
         </SettingsWrapper>,
       );
@@ -1323,10 +1260,7 @@
             isMonthlySubscriber={true}
             data={mockedPlusSubscriberEmailPreferences}
             actions={mockedActions}
-<<<<<<< HEAD
-            userAnnouncements={mockedAnnouncements}
-=======
->>>>>>> 1f1b7eaf
+            userAnnouncements={mockedAnnouncements}
           />
         </SettingsWrapper>,
       );
@@ -1373,10 +1307,7 @@
             isMonthlySubscriber={true}
             data={mockedPlusSubscriberEmailPreferences}
             actions={mockedActions}
-<<<<<<< HEAD
-            userAnnouncements={mockedAnnouncements}
-=======
->>>>>>> 1f1b7eaf
+            userAnnouncements={mockedAnnouncements}
           />
         </SettingsWrapper>,
       );
@@ -1424,10 +1355,7 @@
             isMonthlySubscriber={true}
             data={mockedPlusSubscriberEmailPreferences}
             actions={mockedActions}
-<<<<<<< HEAD
-            userAnnouncements={mockedAnnouncements}
-=======
->>>>>>> 1f1b7eaf
+            userAnnouncements={mockedAnnouncements}
           />
         </SettingsWrapper>,
       );
@@ -1472,10 +1400,7 @@
             isMonthlySubscriber={true}
             data={mockedPlusSubscriberEmailPreferences}
             actions={mockedActions}
-<<<<<<< HEAD
-            userAnnouncements={mockedAnnouncements}
-=======
->>>>>>> 1f1b7eaf
+            userAnnouncements={mockedAnnouncements}
           />
         </SettingsWrapper>,
       );
@@ -1526,10 +1451,7 @@
             isMonthlySubscriber={true}
             data={mockedPlusSubscriberEmailPreferences}
             actions={mockedActions}
-<<<<<<< HEAD
-            userAnnouncements={mockedAnnouncements}
-=======
->>>>>>> 1f1b7eaf
+            userAnnouncements={mockedAnnouncements}
           />
         </SettingsWrapper>,
       );
@@ -1577,10 +1499,7 @@
             isMonthlySubscriber={true}
             data={mockedPlusSubscriberEmailPreferences}
             actions={mockedActions}
-<<<<<<< HEAD
-            userAnnouncements={mockedAnnouncements}
-=======
->>>>>>> 1f1b7eaf
+            userAnnouncements={mockedAnnouncements}
           />
         </SettingsWrapper>,
       );
@@ -1633,10 +1552,7 @@
             isMonthlySubscriber={true}
             data={mockedPlusSubscriberEmailPreferences}
             actions={mockedActions}
-<<<<<<< HEAD
-            userAnnouncements={mockedAnnouncements}
-=======
->>>>>>> 1f1b7eaf
+            userAnnouncements={mockedAnnouncements}
           />
         </SettingsWrapper>,
       );
@@ -1685,10 +1601,7 @@
             isMonthlySubscriber={true}
             data={mockedPlusSubscriberEmailPreferences}
             actions={mockedActions}
-<<<<<<< HEAD
-            userAnnouncements={mockedAnnouncements}
-=======
->>>>>>> 1f1b7eaf
+            userAnnouncements={mockedAnnouncements}
           />
         </SettingsWrapper>,
       );
@@ -1741,10 +1654,7 @@
             isMonthlySubscriber={true}
             data={mockedPlusSubscriberEmailPreferences}
             actions={mockedActions}
-<<<<<<< HEAD
-            userAnnouncements={mockedAnnouncements}
-=======
->>>>>>> 1f1b7eaf
+            userAnnouncements={mockedAnnouncements}
           />
         </SettingsWrapper>,
       );
@@ -1792,10 +1702,7 @@
             isMonthlySubscriber={true}
             data={mockedPlusSubscriberEmailPreferences}
             actions={mockedActions}
-<<<<<<< HEAD
-            userAnnouncements={mockedAnnouncements}
-=======
->>>>>>> 1f1b7eaf
+            userAnnouncements={mockedAnnouncements}
           />
         </SettingsWrapper>,
       );
@@ -1848,10 +1755,7 @@
             isMonthlySubscriber={true}
             data={mockedPlusSubscriberEmailPreferences}
             actions={mockedActions}
-<<<<<<< HEAD
-            userAnnouncements={mockedAnnouncements}
-=======
->>>>>>> 1f1b7eaf
+            userAnnouncements={mockedAnnouncements}
           />
         </SettingsWrapper>,
       );
@@ -1918,10 +1822,7 @@
             isMonthlySubscriber={true}
             data={mockedPlusSubscriberEmailPreferences}
             actions={mockedActions}
-<<<<<<< HEAD
-            userAnnouncements={mockedAnnouncements}
-=======
->>>>>>> 1f1b7eaf
+            userAnnouncements={mockedAnnouncements}
           />
         </SettingsWrapper>,
       );
@@ -2014,10 +1915,7 @@
             isMonthlySubscriber={true}
             data={mockedPlusSubscriberEmailPreferences}
             actions={mockedActions}
-<<<<<<< HEAD
-            userAnnouncements={mockedAnnouncements}
-=======
->>>>>>> 1f1b7eaf
+            userAnnouncements={mockedAnnouncements}
           />
         </SettingsWrapper>,
       );
@@ -2088,10 +1986,7 @@
             isMonthlySubscriber={true}
             data={mockedPlusSubscriberEmailPreferences}
             actions={mockedActions}
-<<<<<<< HEAD
-            userAnnouncements={mockedAnnouncements}
-=======
->>>>>>> 1f1b7eaf
+            userAnnouncements={mockedAnnouncements}
           />
         </SettingsWrapper>,
       );
@@ -2136,10 +2031,7 @@
             isMonthlySubscriber={true}
             data={mockedPlusSubscriberEmailPreferences}
             actions={mockedActions}
-<<<<<<< HEAD
-            userAnnouncements={mockedAnnouncements}
-=======
->>>>>>> 1f1b7eaf
+            userAnnouncements={mockedAnnouncements}
           />
         </SettingsWrapper>,
       );
@@ -2187,10 +2079,7 @@
             isMonthlySubscriber={true}
             data={mockedPlusSubscriberEmailPreferences}
             actions={mockedActions}
-<<<<<<< HEAD
-            userAnnouncements={mockedAnnouncements}
-=======
->>>>>>> 1f1b7eaf
+            userAnnouncements={mockedAnnouncements}
           />
         </SettingsWrapper>,
       );
@@ -2238,10 +2127,7 @@
             isMonthlySubscriber={true}
             data={mockedPlusSubscriberEmailPreferences}
             actions={mockedActions}
-<<<<<<< HEAD
-            userAnnouncements={mockedAnnouncements}
-=======
->>>>>>> 1f1b7eaf
+            userAnnouncements={mockedAnnouncements}
           />
         </SettingsWrapper>,
       );
@@ -2305,10 +2191,7 @@
             isMonthlySubscriber={true}
             data={mockedPlusSubscriberEmailPreferences}
             actions={mockedActions}
-<<<<<<< HEAD
-            userAnnouncements={mockedAnnouncements}
-=======
->>>>>>> 1f1b7eaf
+            userAnnouncements={mockedAnnouncements}
           />
         </SettingsWrapper>,
       );
@@ -2352,10 +2235,7 @@
             isMonthlySubscriber={true}
             data={mockedPlusSubscriberEmailPreferences}
             actions={mockedActions}
-<<<<<<< HEAD
-            userAnnouncements={mockedAnnouncements}
-=======
->>>>>>> 1f1b7eaf
+            userAnnouncements={mockedAnnouncements}
           />
         </SettingsWrapper>,
       );
@@ -2418,10 +2298,7 @@
             isMonthlySubscriber={true}
             data={mockedPlusSubscriberEmailPreferences}
             actions={mockedActions}
-<<<<<<< HEAD
-            userAnnouncements={mockedAnnouncements}
-=======
->>>>>>> 1f1b7eaf
+            userAnnouncements={mockedAnnouncements}
           />
         </SettingsWrapper>,
       );
@@ -2472,10 +2349,7 @@
             isMonthlySubscriber={true}
             data={mockedPlusSubscriberEmailPreferences}
             actions={mockedActions}
-<<<<<<< HEAD
-            userAnnouncements={mockedAnnouncements}
-=======
->>>>>>> 1f1b7eaf
+            userAnnouncements={mockedAnnouncements}
           />
         </SettingsWrapper>,
       );
@@ -2536,10 +2410,7 @@
             isMonthlySubscriber={false}
             data={mockedFreeSubscriberEmailPreferences}
             actions={mockedActions}
-<<<<<<< HEAD
-            userAnnouncements={mockedAnnouncements}
-=======
->>>>>>> 1f1b7eaf
+            userAnnouncements={mockedAnnouncements}
           />
         </SettingsWrapper>,
       );
@@ -2584,10 +2455,7 @@
             isMonthlySubscriber={true}
             data={mockedPlusSubscriberEmailPreferences}
             actions={mockedActions}
-<<<<<<< HEAD
-            userAnnouncements={mockedAnnouncements}
-=======
->>>>>>> 1f1b7eaf
+            userAnnouncements={mockedAnnouncements}
           />
         </SettingsWrapper>,
       );
@@ -2635,10 +2503,7 @@
             isMonthlySubscriber={true}
             data={mockedPlusSubscriberEmailPreferences}
             actions={mockedActions}
-<<<<<<< HEAD
-            userAnnouncements={mockedAnnouncements}
-=======
->>>>>>> 1f1b7eaf
+            userAnnouncements={mockedAnnouncements}
           />
         </SettingsWrapper>,
       );
@@ -2696,10 +2561,7 @@
             isMonthlySubscriber={true}
             data={mockedPlusSubscriberEmailPreferences}
             actions={mockedActions}
-<<<<<<< HEAD
-            userAnnouncements={mockedAnnouncements}
-=======
->>>>>>> 1f1b7eaf
+            userAnnouncements={mockedAnnouncements}
           />
         </SettingsWrapper>,
       );
@@ -2759,10 +2621,7 @@
             isMonthlySubscriber={true}
             data={mockedPlusSubscriberEmailPreferences}
             actions={mockedActions}
-<<<<<<< HEAD
-            userAnnouncements={mockedAnnouncements}
-=======
->>>>>>> 1f1b7eaf
+            userAnnouncements={mockedAnnouncements}
           />
         </SettingsWrapper>,
       );
@@ -2799,10 +2658,7 @@
           isMonthlySubscriber={true}
           data={undefined}
           actions={mockedActions}
-<<<<<<< HEAD
           userAnnouncements={mockedAnnouncements}
-=======
->>>>>>> 1f1b7eaf
         />
       </SettingsWrapper>
     );
