/* This Source Code Form is subject to the terms of the Mozilla Public
 * License, v. 2.0. If a copy of the MPL was not distributed with this
 * file, You can obtain one at http://mozilla.org/MPL/2.0/. */

import { it, expect } from "@jest/globals";
import { render, screen, within } from "@testing-library/react";
import { axe } from "jest-axe";
import { Session } from "next-auth";
import { userEvent } from "@testing-library/user-event";
import type { EmailAddressRow, SubscriberRow } from "knex/types/tables";
import { getL10n } from "../../../../../../functions/l10n/storybookAndJest";
import { TestComponentWrapper } from "../../../../../../../TestComponentWrapper";
import { SerializedSubscriber } from "../../../../../../../next-auth";
<<<<<<< HEAD
import {
  onAddEmail,
  onApplyCouponCode,
  onCheckUserHasCurrentCouponSet,
  onRemoveEmail,
} from "#settings/actions";
=======
>>>>>>> 8a64e175

const mockedSessionUpdate = jest.fn();
const mockedRecordTelemetry = jest.fn();
jest.mock("next-auth/react", () => {
  return {
    useSession: () => {
      return {
        update: mockedSessionUpdate,
      };
    },
  };
});

jest.mock("../../../../../../hooks/useTelemetry", () => {
  return {
    useTelemetry: () => mockedRecordTelemetry,
  };
});

const mockedRouterRefresh = jest.fn();

jest.mock("next/navigation", () => ({
  usePathname: () => "/user/settings",
  useRouter: () => ({
    push: jest.fn(),
    refresh: mockedRouterRefresh,
  }),
}));

import { SettingsView } from "./View";
import { sanitizeEmailRow } from "../../../../../../functions/server/sanitize";
import { defaultExperimentData } from "../../../../../../../telemetry/generated/nimbus/experiments";
import { SubscriberEmailPreferencesOutput } from "../../../../../../../db/tables/subscriber_email_preferences";
import { Shell } from "../../../../Shell/Shell";
import { ComponentProps, ReactNode } from "react";
import { FeatureFlagName } from "../../../../../../../db/tables/featureFlags";
import { UserAnnouncementWithDetails } from "../../../../../../../db/tables/user_announcements";
import { createRandomAnnouncement } from "../../../../../../../apiMocks/mockData";

const subscriberId = 7;
const mockedSerializedSubscriber: SerializedSubscriber = {
  id: subscriberId,
  all_emails_to_primary: true,
} as SerializedSubscriber;
const mockedSubscriber: SubscriberRow = {
  updated_at: new Date(),
  fx_newsletter: true,
  all_emails_to_primary: true,
  waitlists_joined: true,
  email_addresses: [],
  id: 12346,
  created_at: new Date("2022-06-07 14:29:00.000-05"),
  primary_sha1: "abcabc",
  primary_email: "test@test.com",
  primary_verification_token: "c165711a-69d1-42f1-9850-ce74754f36de",
  primary_verified: true,
  fxa_access_token:
    "5a4792b89434153f1a6262fbd6a4510c00834ff842585fc4f4d972da158f0fc0",
  fxa_refresh_token:
    "5a4792b89434153f1a6262fbd6a4510c00834ff842585fc4f4d972da158f0fc1",
  fxa_session_expiry: new Date(0),
  fxa_uid: "12346",
  fxa_profile_json: {
    uid: "123",
    email: "test@test.com",
    avatar: "https://profile.stage.mozaws.net/v1/avatar/abc",
    locale: "en-US,en;q=0.5",
    amrValues: ["pwd", "email"],
    avatarDefault: false,
    metricsEnabled: true,
    twoFactorAuthentication: false,
  },
  breaches_last_shown: new Date("2022-07-08 14:19:00.000-05"),
  breaches_resolved: { "has-breaches@example.com": [] },
  breach_stats: {
    passwords: {
      count: 1,
      numResolved: 0,
    },
    numBreaches: {
      count: 2,
      numResolved: 1,
      numUnresolved: 1,
    },
    monitoredEmails: {
      count: 1,
    },
  },
  breach_resolution: {
    useBreachId: true,
    "test@test.com": {
      "8": {
        resolutionsChecked: ["passwords", "email-addresses"],
      },
      "40": {
        resolutionsChecked: [
          "email-addresses",
          "passwords",
          "social-security-numbers",
        ],
      },
      "252": {
        resolutionsChecked: ["email-addresses"],
      },
      "320": {
        resolutionsChecked: ["email-addresses"],
      },
    },
  },
  monthly_email_at: "2022-08-07 14:22:00.000-05",
  monthly_email_optout: false,
  signup_language: "fr-CH, fr;q=0.9, en;q=0.8, de;q=0.7,*;q=0.5",
  onerep_profile_id: null,
  monthly_monitor_report_at: null,
  monthly_monitor_report: false,
  sign_in_count: null,
  first_broker_removal_email_sent: false,
  churn_prevention_email_sent_at: null,
};

const mockedUser: Session["user"] = {
  email: "primary@example.com",
  subscriber: mockedSerializedSubscriber,
  fxa: {
    subscriptions: ["monitor"],
    avatar: "",
    avatarDefault: false,
    locale: "en-GB",
    metricsEnabled: false,
    twoFactorAuthentication: false,
  },
};

const mockedFreeUser: Session["user"] = {
  email: "primary@example.com",
  subscriber: undefined,
  fxa: {
    subscriptions: [],
    avatar: "",
    avatarDefault: false,
    locale: "en-GB",
    metricsEnabled: false,
    twoFactorAuthentication: false,
  },
};

const mockedSecondaryVerifiedEmail: EmailAddressRow = {
  id: 1337,
  email: "secondary_verified@example.com",
  sha1: "arbitrary string",
  subscriber_id: subscriberId,
  verified: true,
  created_at: new Date("1337-04-02T04:02:42.000Z"),
  updated_at: new Date("1337-04-02T04:02:42.000Z"),
  verification_token: "arbitrary_token",
};

const mockedTertiaryVerifiedEmail: EmailAddressRow = {
  id: 1337,
  email: "tertiary_verified@example.com",
  sha1: "arbitrary string",
  subscriber_id: subscriberId,
  verified: true,
  created_at: new Date("1337-04-02T04:02:42.000Z"),
  updated_at: new Date("1337-04-02T04:02:42.000Z"),
  verification_token: "arbitrary_token",
};
const mockedQuaternaryVerifiedEmail: EmailAddressRow = {
  id: 1337,
  email: "quaternary_verified@example.com",
  sha1: "arbitrary string",
  subscriber_id: subscriberId,
  verified: true,
  created_at: new Date("1337-04-02T04:02:42.000Z"),
  updated_at: new Date("1337-04-02T04:02:42.000Z"),
  verification_token: "arbitrary_token",
};
const mockedQuinaryVerifiedEmail: EmailAddressRow = {
  id: 1337,
  email: "quinary_verified@example.com",
  sha1: "arbitrary string",
  subscriber_id: subscriberId,
  verified: true,
  created_at: new Date("1337-04-02T04:02:42.000Z"),
  updated_at: new Date("1337-04-02T04:02:42.000Z"),
  verification_token: "arbitrary_token",
};

const mockedSecondaryUnverifiedEmail: EmailAddressRow = {
  id: 1337,
  email: "secondary_unverified@example.com",
  sha1: "arbitrary string",
  subscriber_id: subscriberId,
  verified: false,
  created_at: new Date("1337-04-02T04:02:42.000Z"),
  updated_at: new Date("1337-04-02T04:02:42.000Z"),
  verification_token: "arbitrary_token",
};
const mockedSubscriptionBillingAmount = {
  yearly: 13.37,
  monthly: 42.42,
};
const mockedPlusSubscriberEmailPreferences = {
  id: 1337,
  primary_email: "primary@example.com",
  unsubscribe_token: "495398jfjvjfdj",
  monthly_monitor_report_free: false,
  monthly_monitor_report_free_at: new Date("1337-04-02T04:02:42.000Z"),
  monthly_monitor_report: true,
  monthly_monitor_report_at: new Date("1337-04-02T04:02:42.000Z"),
} as SubscriberEmailPreferencesOutput;

const mockedFreeSubscriberEmailPreferences = {
  id: 1337,
  primary_email: "primary@example.com",
  unsubscribe_token: "495398jfjvjfdj",
  monthly_monitor_report_free: true,
  monthly_monitor_report_free_at: new Date("1337-04-02T04:02:42.000Z"),
  monthly_monitor_report: false,
  monthly_monitor_report_at: new Date("1337-04-02T04:02:42.000Z"),
} as SubscriberEmailPreferencesOutput;

const mockedSession = {
  expires: new Date().toISOString(),
  user: mockedUser,
};

const mockedActions: ComponentProps<typeof SettingsView>["actions"] = {
  onRemoveEmail: jest.fn(),
  onAddEmail: jest.fn(),
  onDeleteAccount: () => new Promise(() => undefined),
  onApplyCouponCode: jest.fn(),
  onCheckUserHasCurrentCouponSet: jest.fn(),
};
const mockedAnnouncements: UserAnnouncementWithDetails[] = [
  createRandomAnnouncement(),
  createRandomAnnouncement(),
  createRandomAnnouncement(),
];

const SettingsWrapper = (props: {
  children: ReactNode;
  enabledFeatureFlags?: FeatureFlagName[];
}) => (
  <TestComponentWrapper>
    <Shell
      l10n={getL10n()}
      session={mockedSession}
      nonce=""
      countryCode="en"
      enabledFeatureFlags={props.enabledFeatureFlags ?? []}
      experimentData={defaultExperimentData["Features"]}
      announcements={mockedAnnouncements}
    >
      {props.children}
    </Shell>
  </TestComponentWrapper>
);

describe("Settings page", () => {
  it("shows the settings page", () => {
    render(
      <SettingsWrapper>
        <SettingsView
          activeTab="edit-info"
          l10n={getL10n()}
          user={{
            ...mockedUser,
            subscriber: {
              ...mockedUser.subscriber!,
              all_emails_to_primary: true,
            },
          }}
          subscriber={mockedSubscriber}
          breachCountByEmailAddress={{
            [mockedUser.email]: 42,
            [mockedSecondaryVerifiedEmail.email]: 42,
          }}
          emailAddresses={[mockedSecondaryVerifiedEmail]}
          fxaSettingsUrl=""
          fxaSubscriptionsUrl=""
          yearlySubscriptionUrl=""
          monthlySubscriptionUrl=""
          subscriptionBillingAmount={mockedSubscriptionBillingAmount}
          enabledFeatureFlags={[]}
          experimentData={defaultExperimentData["Features"]}
          isMonthlySubscriber={true}
          data={mockedPlusSubscriberEmailPreferences}
<<<<<<< HEAD
          isEligibleForPremium={false}
=======
          actions={mockedActions}
>>>>>>> 8a64e175
          userAnnouncements={mockedAnnouncements}
        />
      </SettingsWrapper>,
    );

    const tabListItem = screen.getByRole("tab", {
      name: "Edit your info",
    });
    expect(tabListItem).toBeInTheDocument();
  });

  it("defaults to the “Edit your info view” if no active tab is provided", () => {
    render(
      <SettingsWrapper>
        <SettingsView
          l10n={getL10n()}
          user={{
            ...mockedUser,
            subscriber: {
              ...mockedUser.subscriber!,
              all_emails_to_primary: true,
            },
          }}
          subscriber={mockedSubscriber}
          breachCountByEmailAddress={{
            [mockedUser.email]: 42,
            [mockedSecondaryVerifiedEmail.email]: 42,
          }}
          emailAddresses={[mockedSecondaryVerifiedEmail]}
          fxaSettingsUrl=""
          fxaSubscriptionsUrl=""
          yearlySubscriptionUrl=""
          monthlySubscriptionUrl=""
          subscriptionBillingAmount={mockedSubscriptionBillingAmount}
          enabledFeatureFlags={[]}
          experimentData={defaultExperimentData["Features"]}
          isMonthlySubscriber={true}
          data={mockedPlusSubscriberEmailPreferences}
          isEligibleForPremium={false}
          userAnnouncements={mockedAnnouncements}
          actions={mockedActions}
        />
      </SettingsWrapper>,
    );

    const tabListItem = screen.getByRole("tab", {
      name: "Edit your info",
    });
    expect(tabListItem).toBeInTheDocument();
  });

  describe("Edit your info", () => {
    it("passes the axe accessibility audit", async () => {
      const { container } = render(
        <SettingsWrapper>
          <SettingsView
            activeTab="edit-info"
            data={mockedPlusSubscriberEmailPreferences}
            l10n={getL10n()}
            user={mockedUser}
            breachCountByEmailAddress={{
              [mockedUser.email]: 42,
              [mockedSecondaryVerifiedEmail.email]: 42,
              [mockedSecondaryUnverifiedEmail.email]: 42,
            }}
            subscriber={mockedSubscriber}
            emailAddresses={[
              mockedSecondaryVerifiedEmail,
              mockedSecondaryUnverifiedEmail,
            ]}
            fxaSettingsUrl=""
            fxaSubscriptionsUrl=""
            yearlySubscriptionUrl=""
            monthlySubscriptionUrl=""
            subscriptionBillingAmount={mockedSubscriptionBillingAmount}
            enabledFeatureFlags={[]}
            experimentData={defaultExperimentData["Features"]}
            isMonthlySubscriber={true}
<<<<<<< HEAD
            isEligibleForPremium={false}
=======
            actions={mockedActions}
>>>>>>> 8a64e175
            userAnnouncements={mockedAnnouncements}
          />
        </SettingsWrapper>,
      );
      expect(await axe(container)).toHaveNoViolations();
    });

    it("changes the active tab", async () => {
      const user = userEvent.setup();
      render(
        <SettingsWrapper>
          <SettingsView
            activeTab="edit-info"
            l10n={getL10n()}
            user={{
              ...mockedUser,
              subscriber: {
                ...mockedUser.subscriber!,
                all_emails_to_primary: true,
              },
            }}
            subscriber={mockedSubscriber}
            breachCountByEmailAddress={{
              [mockedUser.email]: 42,
              [mockedSecondaryVerifiedEmail.email]: 42,
            }}
            emailAddresses={[mockedSecondaryVerifiedEmail]}
            fxaSettingsUrl=""
            fxaSubscriptionsUrl=""
            yearlySubscriptionUrl=""
            monthlySubscriptionUrl=""
            subscriptionBillingAmount={mockedSubscriptionBillingAmount}
            enabledFeatureFlags={[]}
            experimentData={defaultExperimentData["Features"]}
            isMonthlySubscriber={true}
            data={mockedPlusSubscriberEmailPreferences}
<<<<<<< HEAD
            isEligibleForPremium={false}
=======
            actions={mockedActions}
>>>>>>> 8a64e175
            userAnnouncements={mockedAnnouncements}
          />
        </SettingsWrapper>,
      );

      const tabListItemInitial = screen.getByRole("tab", {
        name: "Edit your info",
      });
      expect(tabListItemInitial.getAttribute("aria-selected")).toBe("true");

      const tabListItemNext = screen.getByRole("tab", {
        name: "Set notifications",
      });
      await user.click(tabListItemNext);
      expect(tabListItemInitial.getAttribute("aria-selected")).toBe("false");
      expect(tabListItemNext.getAttribute("aria-selected")).toBe("true");
    });

    it("Add email address button is not shown when email limit of five reached", () => {
      // jsdom will complain about not being able to navigate to a different page
      // after clicking the link; suppress that error, as it's not relevant to the
      // test:
      jest.spyOn(console, "warn").mockImplementation(() => {});
      render(
        <SettingsWrapper>
          <SettingsView
            activeTab="edit-info"
            l10n={getL10n()}
            user={{
              ...mockedUser,
              subscriber: {
                ...mockedUser.subscriber!,
                all_emails_to_primary: true,
              },
            }}
            subscriber={mockedSubscriber}
            breachCountByEmailAddress={{
              [mockedUser.email]: 42,
              [mockedSecondaryVerifiedEmail.email]: 42,
            }}
            emailAddresses={[
              mockedSecondaryVerifiedEmail,
              mockedTertiaryVerifiedEmail,
              mockedQuaternaryVerifiedEmail,
              mockedQuinaryVerifiedEmail,
            ]}
            fxaSettingsUrl=""
            fxaSubscriptionsUrl=""
            yearlySubscriptionUrl=""
            monthlySubscriptionUrl=""
            subscriptionBillingAmount={mockedSubscriptionBillingAmount}
            enabledFeatureFlags={[]}
            experimentData={defaultExperimentData["Features"]}
            isMonthlySubscriber={true}
            data={mockedPlusSubscriberEmailPreferences}
<<<<<<< HEAD
            isEligibleForPremium={false}
=======
            actions={mockedActions}
>>>>>>> 8a64e175
            userAnnouncements={mockedAnnouncements}
          />
        </SettingsWrapper>,
      );

      const addEmailButton = screen.queryByRole("button", {
        name: "Add email address",
      });
      expect(addEmailButton).not.toBeInTheDocument();
    });

    it("Add email address button is shown when fewer than five emails", () => {
      // jsdom will complain about not being able to navigate to a different page
      // after clicking the link; suppress that error, as it's not relevant to the
      // test:
      jest.spyOn(console, "warn").mockImplementation(() => {});
      render(
        <SettingsWrapper>
          <SettingsView
            activeTab="edit-info"
            l10n={getL10n()}
            user={{
              ...mockedUser,
              subscriber: {
                ...mockedUser.subscriber!,
                all_emails_to_primary: true,
              },
            }}
            subscriber={mockedSubscriber}
            breachCountByEmailAddress={{
              [mockedUser.email]: 42,
              [mockedSecondaryVerifiedEmail.email]: 42,
            }}
            emailAddresses={[
              mockedSecondaryVerifiedEmail,
              mockedTertiaryVerifiedEmail,
              mockedQuaternaryVerifiedEmail,
            ]}
            fxaSettingsUrl=""
            fxaSubscriptionsUrl=""
            yearlySubscriptionUrl=""
            monthlySubscriptionUrl=""
            subscriptionBillingAmount={mockedSubscriptionBillingAmount}
            enabledFeatureFlags={[]}
            experimentData={defaultExperimentData["Features"]}
            isMonthlySubscriber={true}
            data={mockedPlusSubscriberEmailPreferences}
<<<<<<< HEAD
            isEligibleForPremium={false}
=======
            actions={mockedActions}
>>>>>>> 8a64e175
            userAnnouncements={mockedAnnouncements}
          />
        </SettingsWrapper>,
      );

      const addEmailButton = screen.getByRole("button", {
        name: "Add email address",
      });
      expect(addEmailButton).toBeInTheDocument();
    });

    it("marks unverified email addresses as such", () => {
      render(
        <SettingsWrapper>
          <SettingsView
            activeTab="edit-info"
            l10n={getL10n()}
            user={mockedUser}
            subscriber={mockedSubscriber}
            breachCountByEmailAddress={{
              [mockedUser.email]: 42,
              [mockedSecondaryVerifiedEmail.email]: 42,
              [mockedSecondaryUnverifiedEmail.email]: 42,
            }}
            emailAddresses={[
              mockedSecondaryVerifiedEmail,
              mockedSecondaryUnverifiedEmail,
            ]}
            fxaSettingsUrl=""
            fxaSubscriptionsUrl=""
            yearlySubscriptionUrl=""
            monthlySubscriptionUrl=""
            subscriptionBillingAmount={mockedSubscriptionBillingAmount}
            enabledFeatureFlags={[]}
            experimentData={defaultExperimentData["Features"]}
            isMonthlySubscriber={true}
            data={mockedPlusSubscriberEmailPreferences}
<<<<<<< HEAD
            isEligibleForPremium={false}
=======
            actions={mockedActions}
>>>>>>> 8a64e175
            userAnnouncements={mockedAnnouncements}
          />
        </SettingsWrapper>,
      );

      const verificationNotification = screen.getAllByText(
        "Email verification required",
      );

      expect(verificationNotification).toHaveLength(1);
    });

    it("calls the API to resend a verification email if requested to", async () => {
      const user = userEvent.setup();
      global.fetch = jest.fn().mockResolvedValue({ ok: true });
      render(
        <SettingsWrapper>
          <SettingsView
            activeTab="edit-info"
            l10n={getL10n()}
            user={mockedUser}
            subscriber={mockedSubscriber}
            breachCountByEmailAddress={{
              [mockedUser.email]: 42,
              [mockedSecondaryVerifiedEmail.email]: 42,
              [mockedSecondaryUnverifiedEmail.email]: 42,
            }}
            emailAddresses={[
              mockedSecondaryVerifiedEmail,
              mockedSecondaryUnverifiedEmail,
            ]}
            fxaSettingsUrl=""
            fxaSubscriptionsUrl=""
            yearlySubscriptionUrl=""
            monthlySubscriptionUrl=""
            subscriptionBillingAmount={mockedSubscriptionBillingAmount}
            enabledFeatureFlags={[]}
            experimentData={defaultExperimentData["Features"]}
            isMonthlySubscriber={true}
            data={mockedPlusSubscriberEmailPreferences}
<<<<<<< HEAD
            isEligibleForPremium={false}
=======
            actions={mockedActions}
>>>>>>> 8a64e175
            userAnnouncements={mockedAnnouncements}
          />
        </SettingsWrapper>,
      );

      const resendButton = screen.getByRole("button", {
        name: "Resend verification email",
      });
      await user.click(resendButton);

      expect(global.fetch).toHaveBeenCalledWith("/api/v1/user/resend-email", {
        body: expect.stringContaining(
          `"emailId":${mockedSecondaryUnverifiedEmail.id}`,
        ),
        headers: {
          Accept: "text/html",
          "Content-Type": "application/json",
        },
        method: "POST",
        mode: "same-origin",
      });
    });

    it("calls the 'remove' action when clicking the rubbish bin icon", async () => {
      const user = userEvent.setup();
      render(
        <SettingsWrapper>
          <SettingsView
            activeTab="edit-info"
            l10n={getL10n()}
            user={mockedUser}
            subscriber={mockedSubscriber}
            breachCountByEmailAddress={{
              [mockedUser.email]: 42,
              [mockedSecondaryVerifiedEmail.email]: 42,
              [mockedSecondaryUnverifiedEmail.email]: 42,
            }}
            emailAddresses={[
              mockedSecondaryVerifiedEmail,
              mockedSecondaryUnverifiedEmail,
            ]}
            fxaSettingsUrl=""
            fxaSubscriptionsUrl=""
            yearlySubscriptionUrl=""
            monthlySubscriptionUrl=""
            subscriptionBillingAmount={mockedSubscriptionBillingAmount}
            enabledFeatureFlags={[]}
            experimentData={defaultExperimentData["Features"]}
            isMonthlySubscriber={true}
            data={mockedPlusSubscriberEmailPreferences}
<<<<<<< HEAD
            isEligibleForPremium={false}
=======
            actions={mockedActions}
>>>>>>> 8a64e175
            userAnnouncements={mockedAnnouncements}
          />
        </SettingsWrapper>,
      );

      const removeButtons = screen.getAllByRole("button", { name: "Remove" });
      await user.click(removeButtons[0]);

      expect(mockedActions.onRemoveEmail).toHaveBeenCalledWith(
        sanitizeEmailRow(mockedSecondaryVerifiedEmail),
      );
    });

    // This test doesn't currently work because, as soon as we click `addButton`,
    // Jest complains that `useFormState` "is not a function or its return value is
    // not iterable". It's unclear why that is, but as Server Actions get more
    // widely used, hopefully the community/Vercel comes up with a way to resolve:
    // https://stackoverflow.com/q/77705420
    // eslint-disable-next-line jest/no-disabled-tests
    it.skip("calls the 'add' action when adding another email address", async () => {
      const user = userEvent.setup();
      render(
        <SettingsWrapper>
          <SettingsView
            activeTab="edit-info"
            l10n={getL10n()}
            user={mockedUser}
            subscriber={mockedSubscriber}
            breachCountByEmailAddress={{
              [mockedUser.email]: 42,
              [mockedSecondaryVerifiedEmail.email]: 42,
              [mockedSecondaryUnverifiedEmail.email]: 42,
            }}
            emailAddresses={[
              mockedSecondaryVerifiedEmail,
              mockedSecondaryUnverifiedEmail,
            ]}
            fxaSettingsUrl=""
            fxaSubscriptionsUrl=""
            yearlySubscriptionUrl=""
            monthlySubscriptionUrl=""
            subscriptionBillingAmount={mockedSubscriptionBillingAmount}
            enabledFeatureFlags={[]}
            experimentData={defaultExperimentData["Features"]}
            isMonthlySubscriber={true}
            data={mockedPlusSubscriberEmailPreferences}
<<<<<<< HEAD
            isEligibleForPremium={false}
=======
            actions={mockedActions}
>>>>>>> 8a64e175
            userAnnouncements={mockedAnnouncements}
          />
        </SettingsWrapper>,
      );

      const addButton = screen.getByRole("button", {
        name: "Add email address",
      });
      await user.click(addButton);

      const emailAddressInput = screen.getByLabelText("Email address");
      await user.type(emailAddressInput, "new_address@example.com[Enter]");

      expect(mockedActions.onAddEmail).toHaveBeenCalledWith({}, "TODO");
    });

    describe("to learn about usage", () => {
      it("counts how often people delete an email address", async () => {
        const user = userEvent.setup();
        render(
          <SettingsWrapper>
            <SettingsView
              activeTab="edit-info"
              l10n={getL10n()}
              user={mockedUser}
              subscriber={mockedSubscriber}
              breachCountByEmailAddress={{
                [mockedUser.email]: 42,
                [mockedSecondaryVerifiedEmail.email]: 42,
              }}
              emailAddresses={[mockedSecondaryVerifiedEmail]}
              fxaSettingsUrl=""
              fxaSubscriptionsUrl=""
              yearlySubscriptionUrl=""
              monthlySubscriptionUrl=""
              subscriptionBillingAmount={mockedSubscriptionBillingAmount}
              enabledFeatureFlags={[]}
              experimentData={defaultExperimentData["Features"]}
              isMonthlySubscriber={true}
              data={mockedPlusSubscriberEmailPreferences}
<<<<<<< HEAD
              isEligibleForPremium={false}
=======
              actions={mockedActions}
>>>>>>> 8a64e175
              userAnnouncements={mockedAnnouncements}
            />
          </SettingsWrapper>,
        );

        const deleteEmailButton = screen.getByRole("button", {
          name: "Remove",
        });
        await user.click(deleteEmailButton);

        expect(mockedRecordTelemetry).toHaveBeenCalledWith(
          "button",
          "click",
          expect.objectContaining({
            button_id: "removed_email_address",
          }),
        );
      });

      // This test doesn't currently work because, as soon as we click `addButton`,
      // Jest complains that `useFormState` "is not a function or its return value
      // is not iterable". It's unclear why that is, but as Server Actions get more
      // widely used, hopefully the community/Vercel comes up with a way to resolve:
      // https://stackoverflow.com/q/77705420
      // eslint-disable-next-line jest/no-disabled-tests
      it.skip("counts how often people click the 'Add email address' button", async () => {
        const user = userEvent.setup();
        render(
          <SettingsWrapper>
            <SettingsView
              activeTab="edit-info"
              l10n={getL10n()}
              user={mockedUser}
              subscriber={mockedSubscriber}
              breachCountByEmailAddress={{
                [mockedUser.email]: 42,
              }}
              emailAddresses={[]}
              fxaSettingsUrl=""
              fxaSubscriptionsUrl=""
              yearlySubscriptionUrl=""
              monthlySubscriptionUrl=""
              subscriptionBillingAmount={mockedSubscriptionBillingAmount}
              enabledFeatureFlags={[]}
              experimentData={defaultExperimentData["Features"]}
              isMonthlySubscriber={true}
              data={mockedPlusSubscriberEmailPreferences}
<<<<<<< HEAD
              isEligibleForPremium={false}
=======
              actions={mockedActions}
>>>>>>> 8a64e175
              userAnnouncements={mockedAnnouncements}
            />
          </SettingsWrapper>,
        );

        const addEmailButton = screen.getByRole("button", {
          name: "Add email address",
        });
        await user.click(addEmailButton);

        expect(mockedRecordTelemetry).toHaveBeenCalledWith(
          "ctaButton",
          "click",
          expect.objectContaining({
            button_id: "add_email_address",
          }),
        );
      });

      // This test doesn't currently work because, as soon as we click `addButton`,
      // Jest complains that `useFormState` "is not a function or its return value
      // is not iterable". It's unclear why that is, but as Server Actions get more
      // widely used, hopefully the community/Vercel comes up with a way to resolve:
      // https://stackoverflow.com/q/77705420
      // eslint-disable-next-line jest/no-disabled-tests
      it.skip("counts how often people close the 'Add email address' dialog", async () => {
        const user = userEvent.setup();
        render(
          <SettingsWrapper>
            <SettingsView
              activeTab="edit-info"
              l10n={getL10n()}
              user={mockedUser}
              subscriber={mockedSubscriber}
              breachCountByEmailAddress={{
                [mockedUser.email]: 42,
              }}
              emailAddresses={[]}
              fxaSettingsUrl=""
              fxaSubscriptionsUrl=""
              yearlySubscriptionUrl=""
              monthlySubscriptionUrl=""
              subscriptionBillingAmount={mockedSubscriptionBillingAmount}
              enabledFeatureFlags={[]}
              experimentData={defaultExperimentData["Features"]}
              isMonthlySubscriber={true}
              data={mockedPlusSubscriberEmailPreferences}
<<<<<<< HEAD
              isEligibleForPremium={false}
=======
              actions={mockedActions}
>>>>>>> 8a64e175
              userAnnouncements={mockedAnnouncements}
            />
          </SettingsWrapper>,
        );

        const addEmailButton = screen.getByRole("button", {
          name: "Add email address",
        });
        await user.click(addEmailButton);
        await user.keyboard("[Escape]");

        expect(mockedRecordTelemetry).toHaveBeenCalledWith(
          "button",
          "click",
          expect.objectContaining({
            button_id: "close_add_email_modal",
          }),
        );
      });
    });
  });

  describe("Manage account", () => {
    it("shows the “Manage account” as active tab", () => {
      render(
        <SettingsWrapper>
          <SettingsView
            activeTab="manage-account"
            l10n={getL10n()}
            user={{
              ...mockedUser,
              subscriber: {
                ...mockedUser.subscriber!,
                all_emails_to_primary: true,
              },
            }}
            subscriber={mockedSubscriber}
            breachCountByEmailAddress={{
              [mockedUser.email]: 42,
              [mockedSecondaryVerifiedEmail.email]: 42,
            }}
            emailAddresses={[mockedSecondaryVerifiedEmail]}
            fxaSettingsUrl=""
            fxaSubscriptionsUrl=""
            yearlySubscriptionUrl=""
            monthlySubscriptionUrl=""
            subscriptionBillingAmount={mockedSubscriptionBillingAmount}
            enabledFeatureFlags={[]}
            experimentData={defaultExperimentData["Features"]}
            isMonthlySubscriber={true}
            data={mockedPlusSubscriberEmailPreferences}
<<<<<<< HEAD
            isEligibleForPremium={false}
=======
            actions={mockedActions}
>>>>>>> 8a64e175
            userAnnouncements={mockedAnnouncements}
          />
        </SettingsWrapper>,
      );

      const tabListItem = screen.getByRole("tab", {
        name: "Manage account",
      });
      expect(tabListItem.getAttribute("aria-selected")).toBe("true");
    });

    it("hides the Plus cancellation link if the user doesn't have Plus", () => {
      render(
        <SettingsWrapper>
          <SettingsView
            activeTab="manage-account"
            l10n={getL10n()}
            user={{
              ...mockedUser,
              fxa: {
                ...mockedUser.fxa,
                subscriptions: [],
              } as Session["user"]["fxa"],
            }}
            subscriber={mockedSubscriber}
            breachCountByEmailAddress={{
              [mockedUser.email]: 42,
            }}
            emailAddresses={[]}
            fxaSettingsUrl=""
            fxaSubscriptionsUrl=""
            yearlySubscriptionUrl=""
            monthlySubscriptionUrl=""
            subscriptionBillingAmount={mockedSubscriptionBillingAmount}
            enabledFeatureFlags={[]}
            experimentData={defaultExperimentData["Features"]}
            isMonthlySubscriber={true}
            data={mockedPlusSubscriberEmailPreferences}
<<<<<<< HEAD
            isEligibleForPremium={false}
=======
            actions={mockedActions}
>>>>>>> 8a64e175
            userAnnouncements={mockedAnnouncements}
          />
        </SettingsWrapper>,
      );

      const cancellationHeading = screen.queryByRole("heading", {
        name: "Cancel ⁨Monitor Plus⁩ subscription",
      });

      expect(cancellationHeading).not.toBeInTheDocument();
    });

    it("shows the Plus cancellation link if the user has Plus", () => {
      render(
        <SettingsWrapper>
          <SettingsView
            activeTab="manage-account"
            l10n={getL10n()}
            user={{
              ...mockedUser,
              fxa: {
                ...mockedUser.fxa,
                subscriptions: ["monitor"],
              } as Session["user"]["fxa"],
            }}
            subscriber={mockedSubscriber}
            breachCountByEmailAddress={{
              [mockedUser.email]: 42,
            }}
            emailAddresses={[]}
            fxaSettingsUrl=""
            fxaSubscriptionsUrl=""
            yearlySubscriptionUrl=""
            monthlySubscriptionUrl=""
            subscriptionBillingAmount={mockedSubscriptionBillingAmount}
            enabledFeatureFlags={[]}
            experimentData={defaultExperimentData["Features"]}
            isMonthlySubscriber={true}
            data={mockedPlusSubscriberEmailPreferences}
<<<<<<< HEAD
            isEligibleForPremium={false}
=======
            actions={mockedActions}
>>>>>>> 8a64e175
            userAnnouncements={mockedAnnouncements}
          />
        </SettingsWrapper>,
      );

      const cancellationHeading = screen.getByRole("heading", {
        name: "Cancel ⁨Monitor Plus⁩ subscription",
      });

      expect(cancellationHeading).toBeInTheDocument();
    });

    it("takes you through the cancellation dialog flow all the way to subplat", async () => {
      const user = userEvent.setup();

      (
        mockedActions.onCheckUserHasCurrentCouponSet as jest.Mock
      ).mockResolvedValueOnce({
        success: false,
      });
      (mockedActions.onApplyCouponCode as jest.Mock).mockResolvedValueOnce({
        success: true,
      });

      render(
        <SettingsWrapper>
          <SettingsView
            activeTab="manage-account"
            l10n={getL10n()}
            user={{
              ...mockedUser,
              fxa: {
                ...mockedUser.fxa,
                subscriptions: ["monitor"],
              } as Session["user"]["fxa"],
            }}
            subscriber={mockedSubscriber}
            breachCountByEmailAddress={{
              [mockedUser.email]: 42,
            }}
            emailAddresses={[]}
            fxaSettingsUrl=""
            fxaSubscriptionsUrl=""
            yearlySubscriptionUrl=""
            monthlySubscriptionUrl=""
            subscriptionBillingAmount={mockedSubscriptionBillingAmount}
            enabledFeatureFlags={["CancellationFlow"]}
            experimentData={defaultExperimentData["Features"]}
            isMonthlySubscriber={true}
            data={mockedPlusSubscriberEmailPreferences}
<<<<<<< HEAD
            isEligibleForPremium={false}
=======
            actions={mockedActions}
>>>>>>> 8a64e175
            userAnnouncements={mockedAnnouncements}
          />
        </SettingsWrapper>,
      );

      const cancellationButton = screen.getByRole("button", {
        name: "Cancel your subscription",
      });

      await user.click(cancellationButton);

      expect(mockedRecordTelemetry).toHaveBeenCalledWith(
        "popup",
        "view",
        expect.objectContaining({
          popup_id: "settings-cancel-monitor-plus-dialog",
        }),
      );

      expect(
        screen.getByRole("dialog", {
          name: "Hey, before you go…",
        }),
      ).toBeInTheDocument();

      const continueToCancellationButton = screen.getByRole("button", {
        name: "Continue to cancellation",
      });
      await user.click(continueToCancellationButton);

      expect(
        screen.getByRole("dialog", {
          name: "We’re sorry to see you go. Will you tell us why you’re leaving?",
        }),
      ).toBeInTheDocument();

      const continueToCancellationButton2 = screen.getByRole("button", {
        name: "Continue to cancellation",
      });
      await user.click(continueToCancellationButton2);

      expect(
        screen.getByRole("dialog", {
          name: "Directing you to your ⁨Mozilla account⁩ to cancel",
        }),
      ).toBeInTheDocument();
    });

    it("closes the cancellation survey if the user selects nevermind, take me back", async () => {
      const user = userEvent.setup();

      (
        mockedActions.onCheckUserHasCurrentCouponSet as jest.Mock
      ).mockResolvedValueOnce({
        success: false,
      });

      render(
        <SettingsWrapper>
          <SettingsView
            activeTab="manage-account"
            l10n={getL10n()}
            user={{
              ...mockedUser,
              fxa: {
                ...mockedUser.fxa,
                subscriptions: ["monitor"],
              } as Session["user"]["fxa"],
            }}
            subscriber={mockedSubscriber}
            breachCountByEmailAddress={{
              [mockedUser.email]: 42,
            }}
            emailAddresses={[]}
            fxaSettingsUrl=""
            fxaSubscriptionsUrl=""
            yearlySubscriptionUrl=""
            monthlySubscriptionUrl=""
            subscriptionBillingAmount={mockedSubscriptionBillingAmount}
            enabledFeatureFlags={["CancellationFlow"]}
            experimentData={defaultExperimentData["Features"]}
            isMonthlySubscriber={true}
            data={mockedPlusSubscriberEmailPreferences}
<<<<<<< HEAD
            isEligibleForPremium={false}
=======
            actions={mockedActions}
>>>>>>> 8a64e175
            userAnnouncements={mockedAnnouncements}
          />
        </SettingsWrapper>,
      );

      const cancellationButton = screen.getByRole("button", {
        name: "Cancel your subscription",
      });

      await user.click(cancellationButton);

      const takeMeBackButton = screen.getByRole("button", {
        name: "Never mind, take me back",
      });

      await user.click(takeMeBackButton);

      expect(mockedRecordTelemetry).toHaveBeenCalledWith(
        "popup",
        "exit",
        expect.objectContaining({
          popup_id: "never_mind_take_me_back",
        }),
      );

      expect(takeMeBackButton).not.toBeInTheDocument();
    });

    it("closes the cancellation dialog", async () => {
      const user = userEvent.setup();
      (
        mockedActions.onCheckUserHasCurrentCouponSet as jest.Mock
      ).mockResolvedValueOnce({
        success: false,
      });

      render(
        <SettingsWrapper>
          <SettingsView
            activeTab="manage-account"
            l10n={getL10n()}
            user={{
              ...mockedUser,
              fxa: {
                ...mockedUser.fxa,
                subscriptions: ["monitor"],
              } as Session["user"]["fxa"],
            }}
            subscriber={mockedSubscriber}
            breachCountByEmailAddress={{
              [mockedUser.email]: 42,
            }}
            emailAddresses={[]}
            fxaSettingsUrl=""
            fxaSubscriptionsUrl=""
            yearlySubscriptionUrl=""
            monthlySubscriptionUrl=""
            subscriptionBillingAmount={mockedSubscriptionBillingAmount}
            enabledFeatureFlags={["CancellationFlow"]}
            experimentData={defaultExperimentData["Features"]}
            isMonthlySubscriber={true}
            data={mockedPlusSubscriberEmailPreferences}
<<<<<<< HEAD
            isEligibleForPremium={false}
=======
            actions={mockedActions}
>>>>>>> 8a64e175
            userAnnouncements={mockedAnnouncements}
          />
        </SettingsWrapper>,
      );

      const cancellationButton = screen.getByRole("button", {
        name: "Cancel your subscription",
      });

      await user.click(cancellationButton);

      const cancellationDialogCloseBtn = screen.getByRole("button", {
        name: "Close modal",
      });

      await user.click(cancellationDialogCloseBtn);

      expect(mockedRecordTelemetry).toHaveBeenCalledWith(
        "popup",
        "exit",
        expect.objectContaining({
          popup_id: "exited_cancel_flow",
        }),
      );
    });

    it("shows the account deletion button if the user does not have Plus", () => {
      render(
        <SettingsWrapper>
          <SettingsView
            activeTab="manage-account"
            l10n={getL10n()}
            user={{
              ...mockedUser,
              fxa: {
                ...mockedUser.fxa,
                subscriptions: [],
              } as Session["user"]["fxa"],
            }}
            subscriber={mockedSubscriber}
            breachCountByEmailAddress={{
              [mockedUser.email]: 42,
            }}
            emailAddresses={[]}
            fxaSettingsUrl=""
            fxaSubscriptionsUrl=""
            yearlySubscriptionUrl=""
            monthlySubscriptionUrl=""
            subscriptionBillingAmount={mockedSubscriptionBillingAmount}
            enabledFeatureFlags={[]}
            experimentData={defaultExperimentData["Features"]}
            isMonthlySubscriber={true}
            data={mockedPlusSubscriberEmailPreferences}
<<<<<<< HEAD
            isEligibleForPremium={false}
=======
            actions={mockedActions}
>>>>>>> 8a64e175
            userAnnouncements={mockedAnnouncements}
          />
        </SettingsWrapper>,
      );

      const accountDeletionHeading = screen.getByRole("heading", {
        name: "Delete ⁨Monitor⁩ account",
      });
      const accountDeletionDescription = screen.getByText(
        "This will permanently delete your ⁨Monitor⁩ account and turn off all notifications.",
      );

      expect(accountDeletionHeading).toBeInTheDocument();
      expect(accountDeletionDescription).toBeInTheDocument();
    });

    it("warns about the consequences before deleting a free user's account", async () => {
      const user = userEvent.setup();
      render(
        <SettingsWrapper>
          <SettingsView
            activeTab="manage-account"
            l10n={getL10n()}
            user={{
              ...mockedUser,
              fxa: {
                ...mockedUser.fxa,
                subscriptions: [],
              } as Session["user"]["fxa"],
            }}
            subscriber={mockedSubscriber}
            breachCountByEmailAddress={{
              [mockedUser.email]: 42,
            }}
            emailAddresses={[]}
            fxaSettingsUrl=""
            fxaSubscriptionsUrl=""
            yearlySubscriptionUrl=""
            monthlySubscriptionUrl=""
            subscriptionBillingAmount={mockedSubscriptionBillingAmount}
            enabledFeatureFlags={[]}
            experimentData={defaultExperimentData["Features"]}
            isMonthlySubscriber={true}
            data={mockedPlusSubscriberEmailPreferences}
<<<<<<< HEAD
            isEligibleForPremium={false}
=======
            actions={mockedActions}
>>>>>>> 8a64e175
            userAnnouncements={mockedAnnouncements}
          />
        </SettingsWrapper>,
      );

      const deleteAccountButton = screen.getByRole("button", {
        name: "Delete account",
      });
      await user.click(deleteAccountButton);

      const dialog = screen.getByRole("dialog");
      const consequencesWarning = within(dialog).getByText(
        "All of your ⁨Monitor⁩ account information will be deleted and we’ll no longer monitor for new data breaches. This will not delete your ⁨Mozilla account⁩.",
      );

      expect(consequencesWarning).toBeInTheDocument();
    });

    it("shows a loading state while account deletion is in progress", async () => {
      const user = userEvent.setup();
      render(
        <SettingsWrapper>
          <SettingsView
            activeTab="manage-account"
            l10n={getL10n()}
            user={{
              ...mockedUser,
              fxa: {
                ...mockedUser.fxa,
                subscriptions: [],
              } as Session["user"]["fxa"],
            }}
            subscriber={mockedSubscriber}
            breachCountByEmailAddress={{
              [mockedUser.email]: 42,
            }}
            emailAddresses={[]}
            fxaSettingsUrl=""
            fxaSubscriptionsUrl=""
            yearlySubscriptionUrl=""
            monthlySubscriptionUrl=""
            subscriptionBillingAmount={mockedSubscriptionBillingAmount}
            enabledFeatureFlags={[]}
            experimentData={defaultExperimentData["Features"]}
            isMonthlySubscriber={true}
            data={mockedPlusSubscriberEmailPreferences}
<<<<<<< HEAD
            isEligibleForPremium={false}
=======
            actions={mockedActions}
>>>>>>> 8a64e175
            userAnnouncements={mockedAnnouncements}
          />
        </SettingsWrapper>,
      );

      const deleteAccountButton = screen.getByRole("button", {
        name: "Delete account",
      });
      await user.click(deleteAccountButton);

      const dialog = screen.getByRole("dialog");
      const confirmationButton = within(dialog).getByRole("button", {
        name: "Delete account",
      });
      await user.click(confirmationButton);

      expect(confirmationButton).toHaveAccessibleName("Loading");
      expect(confirmationButton).toHaveAttribute("aria-live", "polite");
    });

    it("shows the account deletion button if the user has Plus", () => {
      render(
        <SettingsWrapper>
          <SettingsView
            activeTab="manage-account"
            l10n={getL10n()}
            user={{
              ...mockedUser,
              fxa: {
                ...mockedUser.fxa,
                subscriptions: ["monitor"],
              } as Session["user"]["fxa"],
            }}
            subscriber={mockedSubscriber}
            breachCountByEmailAddress={{
              [mockedUser.email]: 42,
            }}
            emailAddresses={[]}
            fxaSettingsUrl=""
            fxaSubscriptionsUrl=""
            yearlySubscriptionUrl=""
            monthlySubscriptionUrl=""
            subscriptionBillingAmount={mockedSubscriptionBillingAmount}
            enabledFeatureFlags={[]}
            experimentData={defaultExperimentData["Features"]}
            isMonthlySubscriber={true}
            data={mockedPlusSubscriberEmailPreferences}
<<<<<<< HEAD
            isEligibleForPremium={false}
=======
            actions={mockedActions}
>>>>>>> 8a64e175
            userAnnouncements={mockedAnnouncements}
          />
        </SettingsWrapper>,
      );

      const accountDeletionHeading = screen.getByRole("heading", {
        name: "Delete ⁨Monitor⁩ account",
      });
      const accountDeletionDescription = screen.getByText(
        "This will delete your ⁨Monitor⁩ account and immediately end your paid ⁨Monitor Plus⁩ subscription.",
      );

      expect(accountDeletionHeading).toBeInTheDocument();
      expect(accountDeletionDescription).toBeInTheDocument();
    });

    it("warns about the consequences before deleting a Plus user's account", async () => {
      const user = userEvent.setup();
      render(
        <SettingsWrapper>
          <SettingsView
            activeTab="manage-account"
            l10n={getL10n()}
            user={{
              ...mockedUser,
              fxa: {
                ...mockedUser.fxa,
                subscriptions: ["monitor"],
              } as Session["user"]["fxa"],
            }}
            subscriber={mockedSubscriber}
            breachCountByEmailAddress={{
              [mockedUser.email]: 42,
            }}
            emailAddresses={[]}
            fxaSettingsUrl=""
            fxaSubscriptionsUrl=""
            yearlySubscriptionUrl=""
            monthlySubscriptionUrl=""
            subscriptionBillingAmount={mockedSubscriptionBillingAmount}
            enabledFeatureFlags={[]}
            experimentData={defaultExperimentData["Features"]}
            isMonthlySubscriber={true}
            data={mockedPlusSubscriberEmailPreferences}
<<<<<<< HEAD
            isEligibleForPremium={false}
=======
            actions={mockedActions}
>>>>>>> 8a64e175
            userAnnouncements={mockedAnnouncements}
          />
        </SettingsWrapper>,
      );

      const deleteAccountButton = screen.getByRole("button", {
        name: "Delete account",
      });
      await user.click(deleteAccountButton);

      const dialog = screen.getByRole("dialog");
      const consequencesWarningP1 = within(dialog).getByText(
        "All of your ⁨Monitor⁩ account information will be deleted and we’ll no longer monitor for new data breaches or data broker exposures. This will not delete your ⁨Mozilla account⁩.",
      );
      const consequencesWarningP2 = within(dialog).getByText(
        "You’ll regain access to ⁨Monitor Plus⁩ features if you sign back in during any remaining time of your paid subscription.",
      );

      expect(consequencesWarningP1).toBeInTheDocument();
      expect(consequencesWarningP2).toBeInTheDocument();
    });

    it("counts how often free users click the 'Delete account' button", async () => {
      const user = userEvent.setup();
      render(
        <SettingsWrapper>
          <SettingsView
            activeTab="manage-account"
            l10n={getL10n()}
            user={{
              ...mockedUser,
              fxa: {
                ...mockedUser.fxa,
                subscriptions: [],
              } as Session["user"]["fxa"],
            }}
            subscriber={mockedSubscriber}
            breachCountByEmailAddress={{
              [mockedUser.email]: 42,
            }}
            emailAddresses={[]}
            fxaSettingsUrl=""
            fxaSubscriptionsUrl=""
            yearlySubscriptionUrl=""
            monthlySubscriptionUrl=""
            subscriptionBillingAmount={mockedSubscriptionBillingAmount}
            enabledFeatureFlags={[]}
            experimentData={defaultExperimentData["Features"]}
            isMonthlySubscriber={true}
            data={mockedPlusSubscriberEmailPreferences}
<<<<<<< HEAD
            isEligibleForPremium={false}
=======
            actions={mockedActions}
>>>>>>> 8a64e175
            userAnnouncements={mockedAnnouncements}
          />
        </SettingsWrapper>,
      );

      const deleteAccountButton = screen.getByRole("button", {
        name: "Delete account",
      });
      await user.click(deleteAccountButton);

      expect(mockedRecordTelemetry).toHaveBeenCalledWith(
        "popup",
        "view",
        expect.objectContaining({
          popup_id: "settings-delete-monitor-free-dialog",
        }),
      );
    });

    it("counts how often free users close the 'Delete account' dialog", async () => {
      const user = userEvent.setup();
      render(
        <SettingsWrapper>
          <SettingsView
            activeTab="manage-account"
            l10n={getL10n()}
            user={{
              ...mockedUser,
              fxa: {
                ...mockedUser.fxa,
                subscriptions: [],
              } as Session["user"]["fxa"],
            }}
            subscriber={mockedSubscriber}
            breachCountByEmailAddress={{
              [mockedUser.email]: 42,
            }}
            emailAddresses={[]}
            fxaSettingsUrl=""
            fxaSubscriptionsUrl=""
            yearlySubscriptionUrl=""
            monthlySubscriptionUrl=""
            subscriptionBillingAmount={mockedSubscriptionBillingAmount}
            enabledFeatureFlags={[]}
            experimentData={defaultExperimentData["Features"]}
            isMonthlySubscriber={true}
            data={mockedPlusSubscriberEmailPreferences}
<<<<<<< HEAD
            isEligibleForPremium={false}
=======
            actions={mockedActions}
>>>>>>> 8a64e175
            userAnnouncements={mockedAnnouncements}
          />
        </SettingsWrapper>,
      );

      const deleteAccountButton = screen.getByRole("button", {
        name: "Delete account",
      });
      await user.click(deleteAccountButton);
      const dialog = screen.getByRole("dialog");
      const dismissButton = within(dialog).getByRole("button", {
        name: "Never mind, take me back",
      });
      await user.click(dismissButton);

      expect(mockedRecordTelemetry).toHaveBeenCalledWith(
        "popup",
        "exit",
        expect.objectContaining({
          popup_id: "settings-delete-monitor-free-dialog",
        }),
      );
    });

    it("counts how often free users close the 'Delete account' dialog via the keyboard", async () => {
      const user = userEvent.setup();
      render(
        <SettingsWrapper>
          <SettingsView
            activeTab="manage-account"
            l10n={getL10n()}
            user={{
              ...mockedUser,
              fxa: {
                ...mockedUser.fxa,
                subscriptions: [],
              } as Session["user"]["fxa"],
            }}
            subscriber={mockedSubscriber}
            breachCountByEmailAddress={{
              [mockedUser.email]: 42,
            }}
            emailAddresses={[]}
            fxaSettingsUrl=""
            fxaSubscriptionsUrl=""
            yearlySubscriptionUrl=""
            monthlySubscriptionUrl=""
            subscriptionBillingAmount={mockedSubscriptionBillingAmount}
            enabledFeatureFlags={[]}
            experimentData={defaultExperimentData["Features"]}
            isMonthlySubscriber={true}
            data={mockedPlusSubscriberEmailPreferences}
<<<<<<< HEAD
            isEligibleForPremium={false}
=======
            actions={mockedActions}
>>>>>>> 8a64e175
            userAnnouncements={mockedAnnouncements}
          />
        </SettingsWrapper>,
      );

      const deleteAccountButton = screen.getByRole("button", {
        name: "Delete account",
      });
      await user.click(deleteAccountButton);
      await user.keyboard("[Escape]");

      expect(mockedRecordTelemetry).toHaveBeenCalledWith(
        "popup",
        "exit",
        expect.objectContaining({
          popup_id: "settings-delete-monitor-free-dialog",
        }),
      );
    });

    it("counts how often free users close the 'Delete account' dialog via the button in the corner", async () => {
      const user = userEvent.setup();
      render(
        <SettingsWrapper>
          <SettingsView
            activeTab="manage-account"
            l10n={getL10n()}
            user={{
              ...mockedUser,
              fxa: {
                ...mockedUser.fxa,
                subscriptions: [],
              } as Session["user"]["fxa"],
            }}
            subscriber={mockedSubscriber}
            breachCountByEmailAddress={{
              [mockedUser.email]: 42,
            }}
            emailAddresses={[]}
            fxaSettingsUrl=""
            fxaSubscriptionsUrl=""
            yearlySubscriptionUrl=""
            monthlySubscriptionUrl=""
            subscriptionBillingAmount={mockedSubscriptionBillingAmount}
            enabledFeatureFlags={[]}
            experimentData={defaultExperimentData["Features"]}
            isMonthlySubscriber={true}
            data={mockedPlusSubscriberEmailPreferences}
<<<<<<< HEAD
            isEligibleForPremium={false}
=======
            actions={mockedActions}
>>>>>>> 8a64e175
            userAnnouncements={mockedAnnouncements}
          />
        </SettingsWrapper>,
      );

      const deleteAccountButton = screen.getByRole("button", {
        name: "Delete account",
      });
      await user.click(deleteAccountButton);
      const dialog = screen.getByRole("dialog");
      const dismissButton = within(dialog).getByRole("button", {
        name: "Close modal",
      });
      await user.click(dismissButton);

      expect(mockedRecordTelemetry).toHaveBeenCalledWith(
        "popup",
        "exit",
        expect.objectContaining({
          popup_id: "settings-delete-monitor-free-dialog",
        }),
      );
    });

    it("counts how often Plus users click the 'Delete account' button", async () => {
      const user = userEvent.setup();
      render(
        <SettingsWrapper>
          <SettingsView
            activeTab="manage-account"
            l10n={getL10n()}
            user={{
              ...mockedUser,
              fxa: {
                ...mockedUser.fxa,
                subscriptions: ["monitor"],
              } as Session["user"]["fxa"],
            }}
            subscriber={mockedSubscriber}
            breachCountByEmailAddress={{
              [mockedUser.email]: 42,
            }}
            emailAddresses={[]}
            fxaSettingsUrl=""
            fxaSubscriptionsUrl=""
            yearlySubscriptionUrl=""
            monthlySubscriptionUrl=""
            subscriptionBillingAmount={mockedSubscriptionBillingAmount}
            enabledFeatureFlags={[]}
            experimentData={defaultExperimentData["Features"]}
            isMonthlySubscriber={true}
            data={mockedPlusSubscriberEmailPreferences}
<<<<<<< HEAD
            isEligibleForPremium={false}
=======
            actions={mockedActions}
>>>>>>> 8a64e175
            userAnnouncements={mockedAnnouncements}
          />
        </SettingsWrapper>,
      );

      const deleteAccountButton = screen.getByRole("button", {
        name: "Delete account",
      });
      await user.click(deleteAccountButton);

      expect(mockedRecordTelemetry).toHaveBeenCalledWith(
        "popup",
        "view",
        expect.objectContaining({
          popup_id: "settings-delete-monitor-plus-dialog",
        }),
      );
    });

    it("counts how often Plus users close the 'Delete account' dialog", async () => {
      const user = userEvent.setup();
      render(
        <SettingsWrapper>
          <SettingsView
            activeTab="manage-account"
            l10n={getL10n()}
            user={{
              ...mockedUser,
              fxa: {
                ...mockedUser.fxa,
                subscriptions: ["monitor"],
              } as Session["user"]["fxa"],
            }}
            subscriber={mockedSubscriber}
            breachCountByEmailAddress={{
              [mockedUser.email]: 42,
            }}
            emailAddresses={[]}
            fxaSettingsUrl=""
            fxaSubscriptionsUrl=""
            yearlySubscriptionUrl=""
            monthlySubscriptionUrl=""
            subscriptionBillingAmount={mockedSubscriptionBillingAmount}
            enabledFeatureFlags={[]}
            experimentData={defaultExperimentData["Features"]}
            isMonthlySubscriber={true}
            data={mockedPlusSubscriberEmailPreferences}
<<<<<<< HEAD
            isEligibleForPremium={false}
=======
            actions={mockedActions}
>>>>>>> 8a64e175
            userAnnouncements={mockedAnnouncements}
          />
        </SettingsWrapper>,
      );

      const deleteAccountButton = screen.getByRole("button", {
        name: "Delete account",
      });
      await user.click(deleteAccountButton);
      const dialog = screen.getByRole("dialog");
      const dismissButton = within(dialog).getByRole("button", {
        name: "Never mind, take me back",
      });
      await user.click(dismissButton);

      expect(mockedRecordTelemetry).toHaveBeenCalledWith(
        "popup",
        "exit",
        expect.objectContaining({
          popup_id: "settings-delete-monitor-plus-dialog",
        }),
      );
    });

    it("counts how often users delete their account", async () => {
      const user = userEvent.setup();
      render(
        <SettingsWrapper>
          <SettingsView
            activeTab="manage-account"
            l10n={getL10n()}
            user={{
              ...mockedUser,
              fxa: {
                ...mockedUser.fxa,
                subscriptions: [],
              } as Session["user"]["fxa"],
            }}
            subscriber={mockedSubscriber}
            breachCountByEmailAddress={{
              [mockedUser.email]: 42,
            }}
            emailAddresses={[]}
            fxaSettingsUrl=""
            fxaSubscriptionsUrl=""
            yearlySubscriptionUrl=""
            monthlySubscriptionUrl=""
            subscriptionBillingAmount={mockedSubscriptionBillingAmount}
            enabledFeatureFlags={[]}
            experimentData={defaultExperimentData["Features"]}
            isMonthlySubscriber={true}
            data={mockedPlusSubscriberEmailPreferences}
<<<<<<< HEAD
            isEligibleForPremium={false}
=======
            actions={mockedActions}
>>>>>>> 8a64e175
            userAnnouncements={mockedAnnouncements}
          />
        </SettingsWrapper>,
      );

      const deleteAccountButton = screen.getByRole("button", {
        name: "Delete account",
      });
      await user.click(deleteAccountButton);

      const dialog = screen.getByRole("dialog");
      const confirmationButton = within(dialog).getByRole("button", {
        name: "Delete account",
      });
      await user.click(confirmationButton);

      expect(mockedRecordTelemetry).toHaveBeenCalledWith(
        "ctaButton",
        "click",
        expect.objectContaining({
          button_id: "confirm_delete_account",
        }),
      );
    });

    it("selects the coupon code discount cta and shows the all-set dialog step", async () => {
      const user = userEvent.setup();

      (
        mockedActions.onCheckUserHasCurrentCouponSet as jest.Mock
      ).mockResolvedValueOnce({
        success: false,
      });
      (mockedActions.onApplyCouponCode as jest.Mock).mockResolvedValueOnce({
        success: true,
      });

      render(
        <SettingsWrapper>
          <SettingsView
            activeTab="manage-account"
            l10n={getL10n()}
            user={{
              ...mockedUser,
              fxa: {
                ...mockedUser.fxa,
                subscriptions: ["monitor"],
              } as Session["user"]["fxa"],
            }}
            subscriber={mockedSubscriber}
            breachCountByEmailAddress={{
              [mockedUser.email]: 42,
            }}
            emailAddresses={[]}
            fxaSettingsUrl=""
            fxaSubscriptionsUrl=""
            yearlySubscriptionUrl=""
            monthlySubscriptionUrl=""
            subscriptionBillingAmount={mockedSubscriptionBillingAmount}
            enabledFeatureFlags={[
              "CancellationFlow",
              "DiscountCouponNextThreeMonths",
            ]}
            experimentData={defaultExperimentData["Features"]}
            isMonthlySubscriber={true}
            data={mockedPlusSubscriberEmailPreferences}
<<<<<<< HEAD
            isEligibleForPremium={false}
=======
            actions={mockedActions}
>>>>>>> 8a64e175
            userAnnouncements={mockedAnnouncements}
          />
        </SettingsWrapper>,
      );

      const cancellationButton = screen.getByRole("button", {
        name: "Cancel your subscription",
      });
      await user.click(cancellationButton);

      const discountCta = screen.getByRole("button", {
        name: "Stay and get ⁨30%⁩ off ⁨3⁩ months",
      });

      expect(mockedRecordTelemetry).toHaveBeenCalledWith(
        "popup",
        "view",
        expect.objectContaining({
          popup_id: "settings-cancel-monitor-plus-dialog",
        }),
      );
      expect(discountCta).toBeInTheDocument();

      await user.click(discountCta);

      expect(mockedRecordTelemetry).toHaveBeenCalledWith(
        "ctaButton",
        "click",
        expect.objectContaining({
          button_id: "stay_get_30_off",
        }),
      );

      const allSetHeader = await screen.findByText("You’re all set!");
      expect(allSetHeader).toBeInTheDocument();

      const cancellationDialogCloseBtn = screen.getByRole("button", {
        name: "Close modal",
      });

      await user.click(cancellationDialogCloseBtn);

      expect(mockedRecordTelemetry).toHaveBeenCalledWith(
        "popup",
        "exit",
        expect.objectContaining({
          popup_id: "exited_youre_all_set",
        }),
      );
    });

    it("shows error message if the applying the coupon code function was unsuccessful", async () => {
      const user = userEvent.setup();

      (
        mockedActions.onCheckUserHasCurrentCouponSet as jest.Mock
      ).mockResolvedValueOnce({
        success: false,
      });
      (mockedActions.onApplyCouponCode as jest.Mock).mockResolvedValueOnce({
        success: false,
      });

      render(
        <SettingsWrapper>
          <SettingsView
            activeTab="manage-account"
            l10n={getL10n()}
            user={{
              ...mockedUser,
              fxa: {
                ...mockedUser.fxa,
                subscriptions: ["monitor"],
              } as Session["user"]["fxa"],
            }}
            subscriber={mockedSubscriber}
            breachCountByEmailAddress={{
              [mockedUser.email]: 42,
            }}
            emailAddresses={[]}
            fxaSettingsUrl=""
            fxaSubscriptionsUrl=""
            yearlySubscriptionUrl=""
            monthlySubscriptionUrl=""
            subscriptionBillingAmount={mockedSubscriptionBillingAmount}
            enabledFeatureFlags={[
              "CancellationFlow",
              "DiscountCouponNextThreeMonths",
            ]}
            experimentData={defaultExperimentData["Features"]}
            isMonthlySubscriber={true}
            data={mockedPlusSubscriberEmailPreferences}
<<<<<<< HEAD
            isEligibleForPremium={false}
=======
            actions={mockedActions}
>>>>>>> 8a64e175
            userAnnouncements={mockedAnnouncements}
          />
        </SettingsWrapper>,
      );

      const cancellationButton = screen.getByRole("button", {
        name: "Cancel your subscription",
      });
      await user.click(cancellationButton);

      const discountCta = screen.getByRole("button", {
        name: "Stay and get ⁨30%⁩ off ⁨3⁩ months",
      });

      await user.click(discountCta);

      const errorMessage = await screen.findByText(
        "There was a problem applying your discount",
        { exact: false },
      );

      expect(errorMessage).toBeInTheDocument();

      const tryAgainCta = screen.getByRole("button", {
        name: "Please try again.",
      });

      await user.click(tryAgainCta);

      expect(mockedActions.onApplyCouponCode).toHaveBeenCalled();
    });

    it("does not show the coupon code if a user already has a coupon set", async () => {
      const user = userEvent.setup();

      (
        mockedActions.onCheckUserHasCurrentCouponSet as jest.Mock
      ).mockResolvedValueOnce({
        success: true,
      });

      render(
        <SettingsWrapper>
          <SettingsView
            activeTab="manage-account"
            l10n={getL10n()}
            user={{
              ...mockedUser,
              fxa: {
                ...mockedUser.fxa,
                subscriptions: ["monitor"],
              } as Session["user"]["fxa"],
            }}
            subscriber={mockedSubscriber}
            breachCountByEmailAddress={{
              [mockedUser.email]: 42,
            }}
            emailAddresses={[]}
            fxaSettingsUrl=""
            fxaSubscriptionsUrl=""
            yearlySubscriptionUrl=""
            monthlySubscriptionUrl=""
            subscriptionBillingAmount={mockedSubscriptionBillingAmount}
            enabledFeatureFlags={[
              "CancellationFlow",
              "DiscountCouponNextThreeMonths",
            ]}
            experimentData={defaultExperimentData["Features"]}
            isMonthlySubscriber={true}
            data={mockedPlusSubscriberEmailPreferences}
<<<<<<< HEAD
            isEligibleForPremium={false}
=======
            actions={mockedActions}
>>>>>>> 8a64e175
            userAnnouncements={mockedAnnouncements}
          />
        </SettingsWrapper>,
      );
      const cancellationButton = screen.getByRole("button", {
        name: "Cancel your subscription",
      });
      await user.click(cancellationButton);
      const takeMeBackButton = screen.getByRole("button", {
        name: "Never mind, take me back",
      });
      expect(takeMeBackButton).toBeInTheDocument();
    });
  });

  describe("Set notifications", () => {
    it("preselects 'Send all breach alerts to the primary email address' if that's the user's current preference", () => {
      render(
        <SettingsWrapper>
          <SettingsView
            activeTab="notifications"
            l10n={getL10n()}
            user={{
              ...mockedUser,
              subscriber: {
                ...mockedUser.subscriber!,
                all_emails_to_primary: true,
              },
            }}
            subscriber={mockedSubscriber}
            breachCountByEmailAddress={{
              [mockedUser.email]: 42,
              [mockedSecondaryVerifiedEmail.email]: 42,
            }}
            emailAddresses={[mockedSecondaryVerifiedEmail]}
            fxaSettingsUrl=""
            fxaSubscriptionsUrl=""
            yearlySubscriptionUrl=""
            monthlySubscriptionUrl=""
            subscriptionBillingAmount={mockedSubscriptionBillingAmount}
            enabledFeatureFlags={[]}
            experimentData={defaultExperimentData["Features"]}
            isMonthlySubscriber={true}
            data={mockedPlusSubscriberEmailPreferences}
<<<<<<< HEAD
            isEligibleForPremium={false}
=======
            actions={mockedActions}
>>>>>>> 8a64e175
            userAnnouncements={mockedAnnouncements}
          />
        </SettingsWrapper>,
      );

      const affectedRadioButton = screen.getByLabelText(
        "Send breach alerts to the affected email address",
      );
      const primaryRadioButton = screen.getByLabelText(
        "Send all breach alerts to the primary email address",
      );

      expect(affectedRadioButton).not.toHaveAttribute("checked");
      expect(primaryRadioButton).toHaveAttribute("checked");
    });

    it("preselects 'Send breach alerts to the affected email address' if that's the user's current preference", () => {
      render(
        <SettingsWrapper>
          <SettingsView
            activeTab="notifications"
            l10n={getL10n()}
            user={{
              ...mockedUser,
              subscriber: {
                ...mockedUser.subscriber!,
                all_emails_to_primary: false,
              },
            }}
            subscriber={{
              ...mockedSubscriber,
              all_emails_to_primary: false,
            }}
            breachCountByEmailAddress={{
              [mockedUser.email]: 42,
              [mockedSecondaryVerifiedEmail.email]: 42,
            }}
            emailAddresses={[mockedSecondaryVerifiedEmail]}
            fxaSettingsUrl=""
            fxaSubscriptionsUrl=""
            yearlySubscriptionUrl=""
            monthlySubscriptionUrl=""
            subscriptionBillingAmount={mockedSubscriptionBillingAmount}
            enabledFeatureFlags={[]}
            experimentData={defaultExperimentData["Features"]}
            isMonthlySubscriber={true}
            data={mockedPlusSubscriberEmailPreferences}
<<<<<<< HEAD
            isEligibleForPremium={false}
=======
            actions={mockedActions}
>>>>>>> 8a64e175
            userAnnouncements={mockedAnnouncements}
          />
        </SettingsWrapper>,
      );

      const affectedRadioButton = screen.getByLabelText(
        "Send breach alerts to the affected email address",
      );
      const primaryRadioButton = screen.getByLabelText(
        "Send all breach alerts to the primary email address",
      );

      expect(affectedRadioButton).toHaveAttribute("checked");
      expect(primaryRadioButton).not.toHaveAttribute("checked");
    });

    it("disables breach alert notification options if a user opts out of breach alerts", async () => {
      global.fetch = jest.fn().mockResolvedValue({ ok: true });
      const user = userEvent.setup();

      render(
        <SettingsWrapper>
          <SettingsView
            activeTab="notifications"
            l10n={getL10n()}
            user={{
              ...mockedUser,
              subscriber: {
                ...mockedUser.subscriber!,
                all_emails_to_primary: true,
              },
            }}
            subscriber={mockedSubscriber}
            breachCountByEmailAddress={{
              [mockedUser.email]: 42,
              [mockedSecondaryVerifiedEmail.email]: 42,
            }}
            emailAddresses={[mockedSecondaryVerifiedEmail]}
            fxaSettingsUrl=""
            fxaSubscriptionsUrl=""
            yearlySubscriptionUrl=""
            monthlySubscriptionUrl=""
            subscriptionBillingAmount={mockedSubscriptionBillingAmount}
            enabledFeatureFlags={[]}
            experimentData={defaultExperimentData["Features"]}
            isMonthlySubscriber={true}
            data={mockedPlusSubscriberEmailPreferences}
<<<<<<< HEAD
            isEligibleForPremium={false}
=======
            actions={mockedActions}
>>>>>>> 8a64e175
            userAnnouncements={mockedAnnouncements}
          />
        </SettingsWrapper>,
      );
      const activateBreachAlertsCheckbox = screen.getByLabelText(
        "Instant breach alerts",
        { exact: false },
      );
      const affectedRadioButton = screen.getByLabelText(
        "Send breach alerts to the affected email address",
      );
      const primaryRadioButton = screen.getByLabelText(
        "Send all breach alerts to the primary email address",
      );

      await user.click(activateBreachAlertsCheckbox);

      expect(global.fetch).toHaveBeenCalledWith(
        "/api/v1/user/update-comm-option",
        {
          body: JSON.stringify({
            instantBreachAlerts: "null",
          }),
          method: "POST",
        },
      );

      expect(activateBreachAlertsCheckbox).toHaveAttribute(
        "aria-checked",
        "false",
      );
      expect(primaryRadioButton).not.toBeInTheDocument();
      expect(affectedRadioButton).not.toBeInTheDocument();
    });

    it("preselects primary email alert option", () => {
      render(
        <SettingsWrapper>
          <SettingsView
            activeTab="notifications"
            l10n={getL10n()}
            user={{
              ...mockedUser,
              subscriber: {
                ...mockedUser.subscriber!,
                all_emails_to_primary: true,
              },
            }}
            subscriber={mockedSubscriber}
            breachCountByEmailAddress={{
              [mockedUser.email]: 42,
              [mockedSecondaryVerifiedEmail.email]: 42,
            }}
            emailAddresses={[mockedSecondaryVerifiedEmail]}
            fxaSettingsUrl=""
            fxaSubscriptionsUrl=""
            yearlySubscriptionUrl=""
            monthlySubscriptionUrl=""
            subscriptionBillingAmount={mockedSubscriptionBillingAmount}
            enabledFeatureFlags={[]}
            experimentData={defaultExperimentData["Features"]}
            isMonthlySubscriber={true}
            data={mockedPlusSubscriberEmailPreferences}
<<<<<<< HEAD
            isEligibleForPremium={false}
=======
            actions={mockedActions}
>>>>>>> 8a64e175
            userAnnouncements={mockedAnnouncements}
          />
        </SettingsWrapper>,
      );

      const primaryRadioButton = screen.getByLabelText(
        "Send all breach alerts to the primary email address",
      );

      expect(primaryRadioButton).toHaveAttribute("aria-checked", "true");
    });

    it("unselects the breach alerts checkbox and sends a null value to the API", async () => {
      global.fetch = jest.fn().mockResolvedValue({ ok: true });
      const user = userEvent.setup();

      render(
        <SettingsWrapper>
          <SettingsView
            activeTab="notifications"
            l10n={getL10n()}
            user={{
              ...mockedUser,
              subscriber: {
                ...mockedUser.subscriber!,
                all_emails_to_primary: true,
              },
            }}
            subscriber={mockedSubscriber}
            breachCountByEmailAddress={{
              [mockedUser.email]: 42,
              [mockedSecondaryVerifiedEmail.email]: 42,
            }}
            emailAddresses={[mockedSecondaryVerifiedEmail]}
            fxaSettingsUrl=""
            fxaSubscriptionsUrl=""
            yearlySubscriptionUrl=""
            monthlySubscriptionUrl=""
            subscriptionBillingAmount={mockedSubscriptionBillingAmount}
            enabledFeatureFlags={[]}
            experimentData={defaultExperimentData["Features"]}
            isMonthlySubscriber={true}
            data={mockedPlusSubscriberEmailPreferences}
<<<<<<< HEAD
            isEligibleForPremium={false}
=======
            actions={mockedActions}
>>>>>>> 8a64e175
            userAnnouncements={mockedAnnouncements}
          />
        </SettingsWrapper>,
      );

      const primaryRadioButton = screen.getByLabelText(
        "Send all breach alerts to the primary email address",
      );
      const activateBreachAlertsCheckbox = screen.getByLabelText(
        "Instant breach alerts",
        { exact: false },
      );

      expect(primaryRadioButton).toHaveAttribute("aria-checked", "true");

      await user.click(activateBreachAlertsCheckbox);

      expect(global.fetch).toHaveBeenCalledWith(
        "/api/v1/user/update-comm-option",
        {
          body: JSON.stringify({
            instantBreachAlerts: "null",
          }),
          method: "POST",
        },
      );
    });

    it("preselects the affected email comms option after a user decides to enable breach alerts", async () => {
      global.fetch = jest.fn().mockResolvedValue({ ok: true });
      const user = userEvent.setup();

      render(
        <SettingsWrapper>
          <SettingsView
            activeTab="notifications"
            l10n={getL10n()}
            user={{
              ...mockedUser,
              subscriber: {
                ...mockedUser.subscriber!,
                all_emails_to_primary: null,
              },
            }}
            subscriber={{
              ...mockedSubscriber,
              all_emails_to_primary: null,
            }}
            breachCountByEmailAddress={{
              [mockedUser.email]: 42,
              [mockedSecondaryVerifiedEmail.email]: 42,
            }}
            emailAddresses={[mockedSecondaryVerifiedEmail]}
            fxaSettingsUrl=""
            fxaSubscriptionsUrl=""
            yearlySubscriptionUrl=""
            monthlySubscriptionUrl=""
            subscriptionBillingAmount={mockedSubscriptionBillingAmount}
            enabledFeatureFlags={[]}
            experimentData={defaultExperimentData["Features"]}
            isMonthlySubscriber={true}
            data={mockedPlusSubscriberEmailPreferences}
<<<<<<< HEAD
            isEligibleForPremium={false}
=======
            actions={mockedActions}
>>>>>>> 8a64e175
            userAnnouncements={mockedAnnouncements}
          />
        </SettingsWrapper>,
      );

      const activateBreachAlertsCheckbox = screen.getByLabelText(
        "Instant breach alerts",
        { exact: false },
      );
      await user.click(activateBreachAlertsCheckbox);

      const affectedRadioButton = screen.getByLabelText(
        "Send breach alerts to the affected email address",
      );

      expect(affectedRadioButton).toBeInTheDocument();
      expect(affectedRadioButton).toHaveAttribute("aria-checked", "true");
    });

    it("sends a call to the API to change the email alert preferences when changing the radio button values", async () => {
      global.fetch = jest.fn().mockResolvedValue({ ok: true });

      const user = userEvent.setup();
      render(
        <SettingsWrapper>
          <SettingsView
            activeTab="notifications"
            l10n={getL10n()}
            user={{
              ...mockedUser,
              subscriber: {
                ...mockedUser.subscriber!,
                all_emails_to_primary: true,
              },
            }}
            subscriber={mockedSubscriber}
            breachCountByEmailAddress={{
              [mockedUser.email]: 42,
              [mockedSecondaryVerifiedEmail.email]: 42,
            }}
            emailAddresses={[mockedSecondaryVerifiedEmail]}
            fxaSettingsUrl=""
            fxaSubscriptionsUrl=""
            yearlySubscriptionUrl=""
            monthlySubscriptionUrl=""
            subscriptionBillingAmount={mockedSubscriptionBillingAmount}
            enabledFeatureFlags={[]}
            experimentData={defaultExperimentData["Features"]}
            isMonthlySubscriber={true}
            data={mockedPlusSubscriberEmailPreferences}
<<<<<<< HEAD
            isEligibleForPremium={false}
=======
            actions={mockedActions}
>>>>>>> 8a64e175
            userAnnouncements={mockedAnnouncements}
          />
        </SettingsWrapper>,
      );

      const affectedRadioButton = screen.getByLabelText(
        "Send breach alerts to the affected email address",
      );
      await user.click(affectedRadioButton);

      expect(global.fetch).toHaveBeenCalledWith(
        "/api/v1/user/update-comm-option",
        {
          body: JSON.stringify({
            instantBreachAlerts: "affected",
          }),
          method: "POST",
        },
      );
      const primaryRadioButton = screen.getByLabelText(
        "Send all breach alerts to the primary email address",
      );
      await user.click(primaryRadioButton);
      expect(global.fetch).toHaveBeenCalledWith(
        "/api/v1/user/update-comm-option",
        {
          body: JSON.stringify({
            instantBreachAlerts: "primary",
          }),
          method: "POST",
        },
      );
    });

    it("checks that monthly monitor report is available to free users", () => {
      render(
        <SettingsWrapper>
          <SettingsView
            activeTab="notifications"
            l10n={getL10n()}
            user={{
              ...mockedFreeUser,
            }}
            subscriber={{
              ...mockedSubscriber,
            }}
            breachCountByEmailAddress={{
              [mockedUser.email]: 42,
              [mockedSecondaryVerifiedEmail.email]: 42,
            }}
            emailAddresses={[mockedSecondaryVerifiedEmail]}
            fxaSettingsUrl=""
            fxaSubscriptionsUrl=""
            yearlySubscriptionUrl=""
            monthlySubscriptionUrl=""
            subscriptionBillingAmount={mockedSubscriptionBillingAmount}
            enabledFeatureFlags={[]}
            experimentData={defaultExperimentData["Features"]}
            isMonthlySubscriber={false}
            data={mockedFreeSubscriberEmailPreferences}
<<<<<<< HEAD
            isEligibleForPremium={false}
=======
            actions={mockedActions}
>>>>>>> 8a64e175
            userAnnouncements={mockedAnnouncements}
          />
        </SettingsWrapper>,
      );

      const monthlyMonitorReportBtn = screen.getByLabelText(
        "Monthly ⁨Monitor⁩ report",
        { exact: false },
      );
      expect(monthlyMonitorReportBtn).toHaveAttribute("aria-checked", "true");
    });

    it("checks that monthly monitor report is enabled", () => {
      render(
        <SettingsWrapper>
          <SettingsView
            activeTab="notifications"
            l10n={getL10n()}
            user={{
              ...mockedUser,
              subscriber: {
                ...mockedUser.subscriber!,
                all_emails_to_primary: true,
                monthly_monitor_report: true,
              },
            }}
            subscriber={{
              ...mockedSubscriber,
              monthly_monitor_report: true,
            }}
            breachCountByEmailAddress={{
              [mockedUser.email]: 42,
              [mockedSecondaryVerifiedEmail.email]: 42,
            }}
            emailAddresses={[mockedSecondaryVerifiedEmail]}
            fxaSettingsUrl=""
            fxaSubscriptionsUrl=""
            yearlySubscriptionUrl=""
            monthlySubscriptionUrl=""
            subscriptionBillingAmount={mockedSubscriptionBillingAmount}
            enabledFeatureFlags={[]}
            experimentData={defaultExperimentData["Features"]}
            isMonthlySubscriber={true}
            data={mockedPlusSubscriberEmailPreferences}
<<<<<<< HEAD
            isEligibleForPremium={false}
=======
            actions={mockedActions}
>>>>>>> 8a64e175
            userAnnouncements={mockedAnnouncements}
          />
        </SettingsWrapper>,
      );

      const monthlyMonitorReportBtn = screen.getByLabelText(
        "Monthly ⁨Monitor Plus⁩ report",
        { exact: false },
      );
      expect(monthlyMonitorReportBtn).toHaveAttribute("aria-checked", "true");
    });

    it("sends an API call to disable monthly monitor reports", async () => {
      global.fetch = jest.fn().mockResolvedValue({ ok: true });
      const user = userEvent.setup();
      render(
        <SettingsWrapper>
          <SettingsView
            activeTab="notifications"
            l10n={getL10n()}
            user={{
              ...mockedUser,
              subscriber: {
                ...mockedUser.subscriber!,
                all_emails_to_primary: true,
                monthly_monitor_report: true,
              },
            }}
            subscriber={{
              ...mockedSubscriber,
              all_emails_to_primary: true,
              monthly_monitor_report: true,
            }}
            breachCountByEmailAddress={{
              [mockedUser.email]: 42,
              [mockedSecondaryVerifiedEmail.email]: 42,
            }}
            emailAddresses={[mockedSecondaryVerifiedEmail]}
            fxaSettingsUrl=""
            fxaSubscriptionsUrl=""
            yearlySubscriptionUrl=""
            monthlySubscriptionUrl=""
            subscriptionBillingAmount={mockedSubscriptionBillingAmount}
            enabledFeatureFlags={[]}
            experimentData={defaultExperimentData["Features"]}
            isMonthlySubscriber={true}
            data={mockedPlusSubscriberEmailPreferences}
<<<<<<< HEAD
            isEligibleForPremium={false}
=======
            actions={mockedActions}
>>>>>>> 8a64e175
            userAnnouncements={mockedAnnouncements}
          />
        </SettingsWrapper>,
      );
      const monthlyMonitorReportBtn = screen.getByLabelText(
        "Monthly ⁨Monitor Plus⁩ report",
        { exact: false },
      );

      await user.click(monthlyMonitorReportBtn);

      expect(global.fetch).toHaveBeenCalledWith(
        "/api/v1/user/update-comm-option",
        {
          body: JSON.stringify({
            monthlyMonitorReport: false,
          }),
          method: "POST",
        },
      );
    });

    it("calls the right telemetry event if a user opts out of monthly report", async () => {
      global.fetch = jest.fn().mockResolvedValue({ ok: true });
      const user = userEvent.setup();
      render(
        <SettingsWrapper>
          <SettingsView
            activeTab="notifications"
            l10n={getL10n()}
            user={{
              ...mockedUser,
              subscriber: {
                ...mockedUser.subscriber!,
                all_emails_to_primary: true,
                monthly_monitor_report: true,
              },
            }}
            subscriber={{
              ...mockedSubscriber,
              all_emails_to_primary: true,
              monthly_monitor_report: true,
            }}
            breachCountByEmailAddress={{
              [mockedUser.email]: 42,
              [mockedSecondaryVerifiedEmail.email]: 42,
            }}
            emailAddresses={[mockedSecondaryVerifiedEmail]}
            fxaSettingsUrl=""
            fxaSubscriptionsUrl=""
            yearlySubscriptionUrl=""
            monthlySubscriptionUrl=""
            subscriptionBillingAmount={mockedSubscriptionBillingAmount}
            enabledFeatureFlags={[]}
            experimentData={defaultExperimentData["Features"]}
            isMonthlySubscriber={true}
            data={mockedPlusSubscriberEmailPreferences}
<<<<<<< HEAD
            isEligibleForPremium={false}
=======
            actions={mockedActions}
>>>>>>> 8a64e175
            userAnnouncements={mockedAnnouncements}
          />
        </SettingsWrapper>,
      );
      const monthlyMonitorReportBtn = screen.getByLabelText(
        "Monthly ⁨Monitor Plus⁩ report",
        { exact: false },
      );

      await user.click(monthlyMonitorReportBtn);

      expect(mockedRecordTelemetry).toHaveBeenCalledWith(
        "button",
        "click",
        expect.objectContaining({
          button_id: "monthly_report_opt_out",
        }),
      );

      await user.click(monthlyMonitorReportBtn);
      expect(mockedRecordTelemetry).toHaveBeenCalledWith(
        "button",
        "click",
        expect.objectContaining({
          button_id: "monthly_report_opt_in",
        }),
      );
    });

    it("refreshes the session token after changing email alert preferences, to ensure the latest pref is available in it", async () => {
      global.fetch = jest.fn().mockResolvedValueOnce({ ok: true });
      const user = userEvent.setup();
      render(
        <SettingsWrapper>
          <SettingsView
            activeTab="notifications"
            l10n={getL10n()}
            user={{
              ...mockedUser,
              subscriber: {
                ...mockedUser.subscriber!,
                all_emails_to_primary: true,
              },
            }}
            subscriber={mockedSubscriber}
            breachCountByEmailAddress={{
              [mockedUser.email]: 42,
              [mockedSecondaryVerifiedEmail.email]: 42,
            }}
            emailAddresses={[mockedSecondaryVerifiedEmail]}
            fxaSettingsUrl=""
            fxaSubscriptionsUrl=""
            yearlySubscriptionUrl=""
            monthlySubscriptionUrl=""
            subscriptionBillingAmount={mockedSubscriptionBillingAmount}
            enabledFeatureFlags={[]}
            experimentData={defaultExperimentData["Features"]}
            isMonthlySubscriber={true}
            data={mockedPlusSubscriberEmailPreferences}
<<<<<<< HEAD
            isEligibleForPremium={false}
=======
            actions={mockedActions}
>>>>>>> 8a64e175
            userAnnouncements={mockedAnnouncements}
          />
        </SettingsWrapper>,
      );

      const affectedRadioButton = screen.getByLabelText(
        "Send breach alerts to the affected email address",
      );
      await user.click(affectedRadioButton);

      expect(mockedSessionUpdate).toHaveBeenCalledTimes(1);
    });
  });

  it("does not crash if no email preferences were found for the current user", () => {
    const component = (
      <SettingsWrapper>
        <SettingsView
          activeTab="notifications"
          l10n={getL10n()}
          user={mockedUser}
          subscriber={mockedSubscriber}
          breachCountByEmailAddress={{
            [mockedUser.email]: 42,
            [mockedSecondaryVerifiedEmail.email]: 42,
          }}
          emailAddresses={[mockedSecondaryVerifiedEmail]}
          fxaSettingsUrl=""
          fxaSubscriptionsUrl=""
          yearlySubscriptionUrl=""
          monthlySubscriptionUrl=""
          subscriptionBillingAmount={mockedSubscriptionBillingAmount}
          enabledFeatureFlags={[]}
          experimentData={defaultExperimentData["Features"]}
          isMonthlySubscriber={true}
          data={undefined}
<<<<<<< HEAD
          isEligibleForPremium={false}
=======
          actions={mockedActions}
>>>>>>> 8a64e175
          userAnnouncements={mockedAnnouncements}
        />
      </SettingsWrapper>
    );

    expect(() => render(component)).not.toThrow();
  });
});<|MERGE_RESOLUTION|>--- conflicted
+++ resolved
@@ -11,15 +11,6 @@
 import { getL10n } from "../../../../../../functions/l10n/storybookAndJest";
 import { TestComponentWrapper } from "../../../../../../../TestComponentWrapper";
 import { SerializedSubscriber } from "../../../../../../../next-auth";
-<<<<<<< HEAD
-import {
-  onAddEmail,
-  onApplyCouponCode,
-  onCheckUserHasCurrentCouponSet,
-  onRemoveEmail,
-} from "#settings/actions";
-=======
->>>>>>> 8a64e175
 
 const mockedSessionUpdate = jest.fn();
 const mockedRecordTelemetry = jest.fn();
@@ -253,7 +244,9 @@
   onDeleteAccount: () => new Promise(() => undefined),
   onApplyCouponCode: jest.fn(),
   onCheckUserHasCurrentCouponSet: jest.fn(),
+  onHandleUpdateProfileData: jest.fn(),
 };
+
 const mockedAnnouncements: UserAnnouncementWithDetails[] = [
   createRandomAnnouncement(),
   createRandomAnnouncement(),
@@ -308,11 +301,8 @@
           experimentData={defaultExperimentData["Features"]}
           isMonthlySubscriber={true}
           data={mockedPlusSubscriberEmailPreferences}
-<<<<<<< HEAD
           isEligibleForPremium={false}
-=======
           actions={mockedActions}
->>>>>>> 8a64e175
           userAnnouncements={mockedAnnouncements}
         />
       </SettingsWrapper>,
@@ -391,11 +381,8 @@
             enabledFeatureFlags={[]}
             experimentData={defaultExperimentData["Features"]}
             isMonthlySubscriber={true}
-<<<<<<< HEAD
-            isEligibleForPremium={false}
-=======
-            actions={mockedActions}
->>>>>>> 8a64e175
+            isEligibleForPremium={false}
+            actions={mockedActions}
             userAnnouncements={mockedAnnouncements}
           />
         </SettingsWrapper>,
@@ -432,11 +419,8 @@
             experimentData={defaultExperimentData["Features"]}
             isMonthlySubscriber={true}
             data={mockedPlusSubscriberEmailPreferences}
-<<<<<<< HEAD
-            isEligibleForPremium={false}
-=======
-            actions={mockedActions}
->>>>>>> 8a64e175
+            isEligibleForPremium={false}
+            actions={mockedActions}
             userAnnouncements={mockedAnnouncements}
           />
         </SettingsWrapper>,
@@ -492,11 +476,8 @@
             experimentData={defaultExperimentData["Features"]}
             isMonthlySubscriber={true}
             data={mockedPlusSubscriberEmailPreferences}
-<<<<<<< HEAD
-            isEligibleForPremium={false}
-=======
-            actions={mockedActions}
->>>>>>> 8a64e175
+            isEligibleForPremium={false}
+            actions={mockedActions}
             userAnnouncements={mockedAnnouncements}
           />
         </SettingsWrapper>,
@@ -544,11 +525,8 @@
             experimentData={defaultExperimentData["Features"]}
             isMonthlySubscriber={true}
             data={mockedPlusSubscriberEmailPreferences}
-<<<<<<< HEAD
-            isEligibleForPremium={false}
-=======
-            actions={mockedActions}
->>>>>>> 8a64e175
+            isEligibleForPremium={false}
+            actions={mockedActions}
             userAnnouncements={mockedAnnouncements}
           />
         </SettingsWrapper>,
@@ -586,11 +564,8 @@
             experimentData={defaultExperimentData["Features"]}
             isMonthlySubscriber={true}
             data={mockedPlusSubscriberEmailPreferences}
-<<<<<<< HEAD
-            isEligibleForPremium={false}
-=======
-            actions={mockedActions}
->>>>>>> 8a64e175
+            isEligibleForPremium={false}
+            actions={mockedActions}
             userAnnouncements={mockedAnnouncements}
           />
         </SettingsWrapper>,
@@ -631,11 +606,8 @@
             experimentData={defaultExperimentData["Features"]}
             isMonthlySubscriber={true}
             data={mockedPlusSubscriberEmailPreferences}
-<<<<<<< HEAD
-            isEligibleForPremium={false}
-=======
-            actions={mockedActions}
->>>>>>> 8a64e175
+            isEligibleForPremium={false}
+            actions={mockedActions}
             userAnnouncements={mockedAnnouncements}
           />
         </SettingsWrapper>,
@@ -686,11 +658,8 @@
             experimentData={defaultExperimentData["Features"]}
             isMonthlySubscriber={true}
             data={mockedPlusSubscriberEmailPreferences}
-<<<<<<< HEAD
-            isEligibleForPremium={false}
-=======
-            actions={mockedActions}
->>>>>>> 8a64e175
+            isEligibleForPremium={false}
+            actions={mockedActions}
             userAnnouncements={mockedAnnouncements}
           />
         </SettingsWrapper>,
@@ -737,11 +706,8 @@
             experimentData={defaultExperimentData["Features"]}
             isMonthlySubscriber={true}
             data={mockedPlusSubscriberEmailPreferences}
-<<<<<<< HEAD
-            isEligibleForPremium={false}
-=======
-            actions={mockedActions}
->>>>>>> 8a64e175
+            isEligibleForPremium={false}
+            actions={mockedActions}
             userAnnouncements={mockedAnnouncements}
           />
         </SettingsWrapper>,
@@ -782,11 +748,8 @@
               experimentData={defaultExperimentData["Features"]}
               isMonthlySubscriber={true}
               data={mockedPlusSubscriberEmailPreferences}
-<<<<<<< HEAD
               isEligibleForPremium={false}
-=======
               actions={mockedActions}
->>>>>>> 8a64e175
               userAnnouncements={mockedAnnouncements}
             />
           </SettingsWrapper>,
@@ -834,11 +797,8 @@
               experimentData={defaultExperimentData["Features"]}
               isMonthlySubscriber={true}
               data={mockedPlusSubscriberEmailPreferences}
-<<<<<<< HEAD
               isEligibleForPremium={false}
-=======
               actions={mockedActions}
->>>>>>> 8a64e175
               userAnnouncements={mockedAnnouncements}
             />
           </SettingsWrapper>,
@@ -886,11 +846,8 @@
               experimentData={defaultExperimentData["Features"]}
               isMonthlySubscriber={true}
               data={mockedPlusSubscriberEmailPreferences}
-<<<<<<< HEAD
               isEligibleForPremium={false}
-=======
               actions={mockedActions}
->>>>>>> 8a64e175
               userAnnouncements={mockedAnnouncements}
             />
           </SettingsWrapper>,
@@ -942,11 +899,8 @@
             experimentData={defaultExperimentData["Features"]}
             isMonthlySubscriber={true}
             data={mockedPlusSubscriberEmailPreferences}
-<<<<<<< HEAD
-            isEligibleForPremium={false}
-=======
-            actions={mockedActions}
->>>>>>> 8a64e175
+            isEligibleForPremium={false}
+            actions={mockedActions}
             userAnnouncements={mockedAnnouncements}
           />
         </SettingsWrapper>,
@@ -985,11 +939,8 @@
             experimentData={defaultExperimentData["Features"]}
             isMonthlySubscriber={true}
             data={mockedPlusSubscriberEmailPreferences}
-<<<<<<< HEAD
-            isEligibleForPremium={false}
-=======
-            actions={mockedActions}
->>>>>>> 8a64e175
+            isEligibleForPremium={false}
+            actions={mockedActions}
             userAnnouncements={mockedAnnouncements}
           />
         </SettingsWrapper>,
@@ -1029,11 +980,8 @@
             experimentData={defaultExperimentData["Features"]}
             isMonthlySubscriber={true}
             data={mockedPlusSubscriberEmailPreferences}
-<<<<<<< HEAD
-            isEligibleForPremium={false}
-=======
-            actions={mockedActions}
->>>>>>> 8a64e175
+            isEligibleForPremium={false}
+            actions={mockedActions}
             userAnnouncements={mockedAnnouncements}
           />
         </SettingsWrapper>,
@@ -1084,11 +1032,8 @@
             experimentData={defaultExperimentData["Features"]}
             isMonthlySubscriber={true}
             data={mockedPlusSubscriberEmailPreferences}
-<<<<<<< HEAD
-            isEligibleForPremium={false}
-=======
-            actions={mockedActions}
->>>>>>> 8a64e175
+            isEligibleForPremium={false}
+            actions={mockedActions}
             userAnnouncements={mockedAnnouncements}
           />
         </SettingsWrapper>,
@@ -1172,11 +1117,8 @@
             experimentData={defaultExperimentData["Features"]}
             isMonthlySubscriber={true}
             data={mockedPlusSubscriberEmailPreferences}
-<<<<<<< HEAD
-            isEligibleForPremium={false}
-=======
-            actions={mockedActions}
->>>>>>> 8a64e175
+            isEligibleForPremium={false}
+            actions={mockedActions}
             userAnnouncements={mockedAnnouncements}
           />
         </SettingsWrapper>,
@@ -1239,11 +1181,8 @@
             experimentData={defaultExperimentData["Features"]}
             isMonthlySubscriber={true}
             data={mockedPlusSubscriberEmailPreferences}
-<<<<<<< HEAD
-            isEligibleForPremium={false}
-=======
-            actions={mockedActions}
->>>>>>> 8a64e175
+            isEligibleForPremium={false}
+            actions={mockedActions}
             userAnnouncements={mockedAnnouncements}
           />
         </SettingsWrapper>,
@@ -1297,11 +1236,8 @@
             experimentData={defaultExperimentData["Features"]}
             isMonthlySubscriber={true}
             data={mockedPlusSubscriberEmailPreferences}
-<<<<<<< HEAD
-            isEligibleForPremium={false}
-=======
-            actions={mockedActions}
->>>>>>> 8a64e175
+            isEligibleForPremium={false}
+            actions={mockedActions}
             userAnnouncements={mockedAnnouncements}
           />
         </SettingsWrapper>,
@@ -1346,11 +1282,8 @@
             experimentData={defaultExperimentData["Features"]}
             isMonthlySubscriber={true}
             data={mockedPlusSubscriberEmailPreferences}
-<<<<<<< HEAD
-            isEligibleForPremium={false}
-=======
-            actions={mockedActions}
->>>>>>> 8a64e175
+            isEligibleForPremium={false}
+            actions={mockedActions}
             userAnnouncements={mockedAnnouncements}
           />
         </SettingsWrapper>,
@@ -1397,11 +1330,8 @@
             experimentData={defaultExperimentData["Features"]}
             isMonthlySubscriber={true}
             data={mockedPlusSubscriberEmailPreferences}
-<<<<<<< HEAD
-            isEligibleForPremium={false}
-=======
-            actions={mockedActions}
->>>>>>> 8a64e175
+            isEligibleForPremium={false}
+            actions={mockedActions}
             userAnnouncements={mockedAnnouncements}
           />
         </SettingsWrapper>,
@@ -1449,11 +1379,8 @@
             experimentData={defaultExperimentData["Features"]}
             isMonthlySubscriber={true}
             data={mockedPlusSubscriberEmailPreferences}
-<<<<<<< HEAD
-            isEligibleForPremium={false}
-=======
-            actions={mockedActions}
->>>>>>> 8a64e175
+            isEligibleForPremium={false}
+            actions={mockedActions}
             userAnnouncements={mockedAnnouncements}
           />
         </SettingsWrapper>,
@@ -1498,11 +1425,8 @@
             experimentData={defaultExperimentData["Features"]}
             isMonthlySubscriber={true}
             data={mockedPlusSubscriberEmailPreferences}
-<<<<<<< HEAD
-            isEligibleForPremium={false}
-=======
-            actions={mockedActions}
->>>>>>> 8a64e175
+            isEligibleForPremium={false}
+            actions={mockedActions}
             userAnnouncements={mockedAnnouncements}
           />
         </SettingsWrapper>,
@@ -1553,11 +1477,8 @@
             experimentData={defaultExperimentData["Features"]}
             isMonthlySubscriber={true}
             data={mockedPlusSubscriberEmailPreferences}
-<<<<<<< HEAD
-            isEligibleForPremium={false}
-=======
-            actions={mockedActions}
->>>>>>> 8a64e175
+            isEligibleForPremium={false}
+            actions={mockedActions}
             userAnnouncements={mockedAnnouncements}
           />
         </SettingsWrapper>,
@@ -1605,11 +1526,8 @@
             experimentData={defaultExperimentData["Features"]}
             isMonthlySubscriber={true}
             data={mockedPlusSubscriberEmailPreferences}
-<<<<<<< HEAD
-            isEligibleForPremium={false}
-=======
-            actions={mockedActions}
->>>>>>> 8a64e175
+            isEligibleForPremium={false}
+            actions={mockedActions}
             userAnnouncements={mockedAnnouncements}
           />
         </SettingsWrapper>,
@@ -1662,11 +1580,8 @@
             experimentData={defaultExperimentData["Features"]}
             isMonthlySubscriber={true}
             data={mockedPlusSubscriberEmailPreferences}
-<<<<<<< HEAD
-            isEligibleForPremium={false}
-=======
-            actions={mockedActions}
->>>>>>> 8a64e175
+            isEligibleForPremium={false}
+            actions={mockedActions}
             userAnnouncements={mockedAnnouncements}
           />
         </SettingsWrapper>,
@@ -1715,11 +1630,8 @@
             experimentData={defaultExperimentData["Features"]}
             isMonthlySubscriber={true}
             data={mockedPlusSubscriberEmailPreferences}
-<<<<<<< HEAD
-            isEligibleForPremium={false}
-=======
-            actions={mockedActions}
->>>>>>> 8a64e175
+            isEligibleForPremium={false}
+            actions={mockedActions}
             userAnnouncements={mockedAnnouncements}
           />
         </SettingsWrapper>,
@@ -1772,11 +1684,8 @@
             experimentData={defaultExperimentData["Features"]}
             isMonthlySubscriber={true}
             data={mockedPlusSubscriberEmailPreferences}
-<<<<<<< HEAD
-            isEligibleForPremium={false}
-=======
-            actions={mockedActions}
->>>>>>> 8a64e175
+            isEligibleForPremium={false}
+            actions={mockedActions}
             userAnnouncements={mockedAnnouncements}
           />
         </SettingsWrapper>,
@@ -1824,11 +1733,8 @@
             experimentData={defaultExperimentData["Features"]}
             isMonthlySubscriber={true}
             data={mockedPlusSubscriberEmailPreferences}
-<<<<<<< HEAD
-            isEligibleForPremium={false}
-=======
-            actions={mockedActions}
->>>>>>> 8a64e175
+            isEligibleForPremium={false}
+            actions={mockedActions}
             userAnnouncements={mockedAnnouncements}
           />
         </SettingsWrapper>,
@@ -1881,11 +1787,8 @@
             experimentData={defaultExperimentData["Features"]}
             isMonthlySubscriber={true}
             data={mockedPlusSubscriberEmailPreferences}
-<<<<<<< HEAD
-            isEligibleForPremium={false}
-=======
-            actions={mockedActions}
->>>>>>> 8a64e175
+            isEligibleForPremium={false}
+            actions={mockedActions}
             userAnnouncements={mockedAnnouncements}
           />
         </SettingsWrapper>,
@@ -1952,11 +1855,8 @@
             experimentData={defaultExperimentData["Features"]}
             isMonthlySubscriber={true}
             data={mockedPlusSubscriberEmailPreferences}
-<<<<<<< HEAD
-            isEligibleForPremium={false}
-=======
-            actions={mockedActions}
->>>>>>> 8a64e175
+            isEligibleForPremium={false}
+            actions={mockedActions}
             userAnnouncements={mockedAnnouncements}
           />
         </SettingsWrapper>,
@@ -2049,11 +1949,8 @@
             experimentData={defaultExperimentData["Features"]}
             isMonthlySubscriber={true}
             data={mockedPlusSubscriberEmailPreferences}
-<<<<<<< HEAD
-            isEligibleForPremium={false}
-=======
-            actions={mockedActions}
->>>>>>> 8a64e175
+            isEligibleForPremium={false}
+            actions={mockedActions}
             userAnnouncements={mockedAnnouncements}
           />
         </SettingsWrapper>,
@@ -2124,11 +2021,8 @@
             experimentData={defaultExperimentData["Features"]}
             isMonthlySubscriber={true}
             data={mockedPlusSubscriberEmailPreferences}
-<<<<<<< HEAD
-            isEligibleForPremium={false}
-=======
-            actions={mockedActions}
->>>>>>> 8a64e175
+            isEligibleForPremium={false}
+            actions={mockedActions}
             userAnnouncements={mockedAnnouncements}
           />
         </SettingsWrapper>,
@@ -2173,11 +2067,8 @@
             experimentData={defaultExperimentData["Features"]}
             isMonthlySubscriber={true}
             data={mockedPlusSubscriberEmailPreferences}
-<<<<<<< HEAD
-            isEligibleForPremium={false}
-=======
-            actions={mockedActions}
->>>>>>> 8a64e175
+            isEligibleForPremium={false}
+            actions={mockedActions}
             userAnnouncements={mockedAnnouncements}
           />
         </SettingsWrapper>,
@@ -2225,11 +2116,8 @@
             experimentData={defaultExperimentData["Features"]}
             isMonthlySubscriber={true}
             data={mockedPlusSubscriberEmailPreferences}
-<<<<<<< HEAD
-            isEligibleForPremium={false}
-=======
-            actions={mockedActions}
->>>>>>> 8a64e175
+            isEligibleForPremium={false}
+            actions={mockedActions}
             userAnnouncements={mockedAnnouncements}
           />
         </SettingsWrapper>,
@@ -2277,11 +2165,8 @@
             experimentData={defaultExperimentData["Features"]}
             isMonthlySubscriber={true}
             data={mockedPlusSubscriberEmailPreferences}
-<<<<<<< HEAD
-            isEligibleForPremium={false}
-=======
-            actions={mockedActions}
->>>>>>> 8a64e175
+            isEligibleForPremium={false}
+            actions={mockedActions}
             userAnnouncements={mockedAnnouncements}
           />
         </SettingsWrapper>,
@@ -2345,11 +2230,8 @@
             experimentData={defaultExperimentData["Features"]}
             isMonthlySubscriber={true}
             data={mockedPlusSubscriberEmailPreferences}
-<<<<<<< HEAD
-            isEligibleForPremium={false}
-=======
-            actions={mockedActions}
->>>>>>> 8a64e175
+            isEligibleForPremium={false}
+            actions={mockedActions}
             userAnnouncements={mockedAnnouncements}
           />
         </SettingsWrapper>,
@@ -2393,11 +2275,8 @@
             experimentData={defaultExperimentData["Features"]}
             isMonthlySubscriber={true}
             data={mockedPlusSubscriberEmailPreferences}
-<<<<<<< HEAD
-            isEligibleForPremium={false}
-=======
-            actions={mockedActions}
->>>>>>> 8a64e175
+            isEligibleForPremium={false}
+            actions={mockedActions}
             userAnnouncements={mockedAnnouncements}
           />
         </SettingsWrapper>,
@@ -2460,11 +2339,8 @@
             experimentData={defaultExperimentData["Features"]}
             isMonthlySubscriber={true}
             data={mockedPlusSubscriberEmailPreferences}
-<<<<<<< HEAD
-            isEligibleForPremium={false}
-=======
-            actions={mockedActions}
->>>>>>> 8a64e175
+            isEligibleForPremium={false}
+            actions={mockedActions}
             userAnnouncements={mockedAnnouncements}
           />
         </SettingsWrapper>,
@@ -2515,11 +2391,8 @@
             experimentData={defaultExperimentData["Features"]}
             isMonthlySubscriber={true}
             data={mockedPlusSubscriberEmailPreferences}
-<<<<<<< HEAD
-            isEligibleForPremium={false}
-=======
-            actions={mockedActions}
->>>>>>> 8a64e175
+            isEligibleForPremium={false}
+            actions={mockedActions}
             userAnnouncements={mockedAnnouncements}
           />
         </SettingsWrapper>,
@@ -2580,11 +2453,8 @@
             experimentData={defaultExperimentData["Features"]}
             isMonthlySubscriber={false}
             data={mockedFreeSubscriberEmailPreferences}
-<<<<<<< HEAD
-            isEligibleForPremium={false}
-=======
-            actions={mockedActions}
->>>>>>> 8a64e175
+            isEligibleForPremium={false}
+            actions={mockedActions}
             userAnnouncements={mockedAnnouncements}
           />
         </SettingsWrapper>,
@@ -2629,11 +2499,8 @@
             experimentData={defaultExperimentData["Features"]}
             isMonthlySubscriber={true}
             data={mockedPlusSubscriberEmailPreferences}
-<<<<<<< HEAD
-            isEligibleForPremium={false}
-=======
-            actions={mockedActions}
->>>>>>> 8a64e175
+            isEligibleForPremium={false}
+            actions={mockedActions}
             userAnnouncements={mockedAnnouncements}
           />
         </SettingsWrapper>,
@@ -2681,11 +2548,8 @@
             experimentData={defaultExperimentData["Features"]}
             isMonthlySubscriber={true}
             data={mockedPlusSubscriberEmailPreferences}
-<<<<<<< HEAD
-            isEligibleForPremium={false}
-=======
-            actions={mockedActions}
->>>>>>> 8a64e175
+            isEligibleForPremium={false}
+            actions={mockedActions}
             userAnnouncements={mockedAnnouncements}
           />
         </SettingsWrapper>,
@@ -2743,11 +2607,8 @@
             experimentData={defaultExperimentData["Features"]}
             isMonthlySubscriber={true}
             data={mockedPlusSubscriberEmailPreferences}
-<<<<<<< HEAD
-            isEligibleForPremium={false}
-=======
-            actions={mockedActions}
->>>>>>> 8a64e175
+            isEligibleForPremium={false}
+            actions={mockedActions}
             userAnnouncements={mockedAnnouncements}
           />
         </SettingsWrapper>,
@@ -2807,11 +2668,8 @@
             experimentData={defaultExperimentData["Features"]}
             isMonthlySubscriber={true}
             data={mockedPlusSubscriberEmailPreferences}
-<<<<<<< HEAD
-            isEligibleForPremium={false}
-=======
-            actions={mockedActions}
->>>>>>> 8a64e175
+            isEligibleForPremium={false}
+            actions={mockedActions}
             userAnnouncements={mockedAnnouncements}
           />
         </SettingsWrapper>,
@@ -2848,11 +2706,8 @@
           experimentData={defaultExperimentData["Features"]}
           isMonthlySubscriber={true}
           data={undefined}
-<<<<<<< HEAD
           isEligibleForPremium={false}
-=======
           actions={mockedActions}
->>>>>>> 8a64e175
           userAnnouncements={mockedAnnouncements}
         />
       </SettingsWrapper>
