--- conflicted
+++ resolved
@@ -18,11 +18,7 @@
 import { useTelemetry } from "../../../../../../../hooks/useTelemetry";
 import { Button } from "../../../../../../../components/client/Button";
 import styles from "./SettingsPanelEditInfo.module.scss";
-<<<<<<< HEAD
-import { onRemoveEmail } from "#settings/actions";
-=======
 import { type onRemoveEmail, type onAddEmail } from "../actions";
->>>>>>> 8a64e175
 
 export type SettingsPanelEditInfoProps = {
   breachCountByEmailAddress: Record<string, number>;
@@ -30,14 +26,11 @@
   emailAddresses: SanitizedEmailAddressRow[];
   subscriber: SubscriberRow;
   user: Session["user"];
-<<<<<<< HEAD
   profileData?: OnerepProfileRow;
-=======
   actions: {
     onAddEmail: typeof onAddEmail;
     onRemoveEmail: typeof onRemoveEmail;
   };
->>>>>>> 8a64e175
 };
 
 function MonitoredEmail(props: {
