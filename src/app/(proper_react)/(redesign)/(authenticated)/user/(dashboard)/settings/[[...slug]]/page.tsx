/* This Source Code Form is subject to the terms of the Mozilla Public
 * License, v. 2.0. If a copy of the MPL was not distributed with this
 * file, You can obtain one at http://mozilla.org/MPL/2.0/. */

import { redirect } from "next/navigation";
import { headers } from "next/headers";
import { getServerSession } from "../../../../../../../functions/server/getServerSession";
import { SettingsView, TabType } from "../View";
import {
  getSubscriptionBillingAmount,
  getPremiumSubscriptionUrl,
} from "../../../../../../../functions/server/getPremiumSubscriptionInfo";
import {
  getAcceptLangHeaderInServerComponents,
  getL10n,
} from "../../../../../../../functions/l10n/serverComponents";
import { getUserEmails } from "../../../../../../../../db/tables/emailAddresses";
import { getBreaches } from "../../../../../../../functions/server/getBreaches";
import { getBreachesForEmail } from "../../../../../../../../utils/hibp";
import { getSha1 } from "../../../../../../../../utils/fxa";
import { getAttributionsFromCookiesOrDb } from "../../../../../../../functions/server/attributions";
import { getEnabledFeatureFlags } from "../../../../../../../../db/tables/featureFlags";
import { getLatestOnerepScan } from "../../../../../../../../db/tables/onerep_scans";
import { getExperimentationId } from "../../../../../../../functions/server/getExperimentationId";
import { getExperiments } from "../../../../../../../functions/server/getExperiments";
import { getLocale } from "../../../../../../../functions/universal/getLocale";
import { getCountryCode } from "../../../../../../../functions/server/getCountryCode";
import { getSubscriberById } from "../../../../../../../../db/tables/subscribers";
import { checkSession } from "../../../../../../../functions/server/checkSession";
import { checkUserHasMonthlySubscription } from "../../../../../../../functions/server/user";
import { getEmailPreferenceForPrimaryEmail } from "../../../../../../../../db/tables/subscriber_email_preferences";
import { CONST_SETTINGS_TAB_SLUGS } from "../../../../../../../../constants";
<<<<<<< HEAD
import getDataBrokerScanProfile from "../../../../../../../functions/server/getDataBrokerScanProfile";
import { canSubscribeToPremium } from "../../../../../../../functions/universal/user";
=======
import {
  onAddEmail,
  onDeleteAccount,
  onRemoveEmail,
  onApplyCouponCode,
  onCheckUserHasCurrentCouponSet,
} from "../actions";
>>>>>>> 8a64e175
import { initializeUserAnnouncements } from "../../../../../../../../db/tables/user_announcements";

type Props = {
  params: Promise<{
    slug: string[] | undefined;
  }>;
};

export default async function SettingsPage(props: Props) {
  const params = await props.params;
  const session = await getServerSession();

  if (!session?.user?.subscriber?.id || !checkSession(session)) {
    return redirect("/auth/logout");
  }

  const { slug } = params;
  const defaultTab = CONST_SETTINGS_TAB_SLUGS[0];
  const activeTab = (slug?.[0] ?? defaultTab) as TabType;
  // Only allow the tab slugs. Otherwise: Redirect to the default settings route.
  if (
    typeof slug !== "undefined" &&
    (!CONST_SETTINGS_TAB_SLUGS.includes(activeTab) || slug.length >= 2)
  ) {
    return redirect(`/user/settings/${defaultTab}`);
  }

  const emailAddresses = await getUserEmails(session.user.subscriber.id);
  const isMonthlySubscriber = await checkUserHasMonthlySubscription(
    session.user,
  );

  const fxaSettingsUrl = process.env.FXA_SETTINGS_URL!;
  const fxaSubscriptionsUrl = process.env.FXA_SUBSCRIPTIONS_URL!;
  const allBreaches = await getBreaches();
  const breachCountByEmailAddress: Record<string, number> = {};
  const emailAddressStrings = emailAddresses.map(
    (emailAddress) => emailAddress.email,
  );
  emailAddressStrings.push(session.user.email);
  for (const emailAddress of emailAddressStrings) {
    const breaches = await getBreachesForEmail(
      getSha1(emailAddress),
      allBreaches,
      true,
    );
    breachCountByEmailAddress[emailAddress] = breaches.length;
  }

  const enabledFeatureFlags = await getEnabledFeatureFlags({
    isSignedOut: false,
    email: session.user.email,
  });

  const additionalSubplatParams = await getAttributionsFromCookiesOrDb(
    session.user.subscriber.id,
  );
  const additionalSubplatParamsString =
    additionalSubplatParams.size > 0
      ? // SubPlat2 subscription links already have the UTM parameter `?plan` appended.
        `${enabledFeatureFlags.includes("SubPlat3") ? "?" : "&"}${additionalSubplatParams.toString()}`
      : "";

  const monthlySubscriptionUrl = getPremiumSubscriptionUrl({
    type: "monthly",
    enabledFeatureFlags,
  });
  const yearlySubscriptionUrl = getPremiumSubscriptionUrl({
    type: "yearly",
    enabledFeatureFlags,
  });

  const headersList = await headers();
  const l10n = getL10n(await getAcceptLangHeaderInServerComponents());
  const countryCode = getCountryCode(headersList);
  const experimentationId = await getExperimentationId(session.user);

  const experimentData = await getExperiments({
    experimentationId,
    countryCode,
    locale: getLocale(l10n),
  });

  const lastOneRepScan = await getLatestOnerepScan(
    session.user.subscriber.onerep_profile_id,
  );

  const userData = await getSubscriberById(session.user.subscriber.id);
  if (!userData) {
    return redirect("/");
  }

  const settingsData = await getEmailPreferenceForPrimaryEmail(
    session.user.email,
  );
  const profileData =
    session.user.subscriber.onerep_profile_id &&
    (await getDataBrokerScanProfile(session.user.subscriber.onerep_profile_id));
  const isEligibleForPremium = canSubscribeToPremium({
    user: session.user,
    countryCode,
  });

  const userAnnouncements = await initializeUserAnnouncements(
    session.user.subscriber,
  );

  return (
    <SettingsView
      l10n={l10n}
      user={session.user}
      subscriber={userData}
      data={settingsData}
      emailAddresses={emailAddresses}
      breachCountByEmailAddress={breachCountByEmailAddress}
      fxaSettingsUrl={fxaSettingsUrl}
      fxaSubscriptionsUrl={fxaSubscriptionsUrl}
      monthlySubscriptionUrl={`${monthlySubscriptionUrl}${additionalSubplatParamsString}`}
      yearlySubscriptionUrl={`${yearlySubscriptionUrl}${additionalSubplatParamsString}`}
      subscriptionBillingAmount={getSubscriptionBillingAmount()}
      enabledFeatureFlags={enabledFeatureFlags}
      experimentData={experimentData["Features"]}
      lastScanDate={lastOneRepScan?.created_at}
      isMonthlySubscriber={isMonthlySubscriber}
      activeTab={activeTab}
<<<<<<< HEAD
      isEligibleForPremium={isEligibleForPremium}
=======
      actions={{
        onAddEmail: onAddEmail,
        onRemoveEmail: onRemoveEmail,
        onDeleteAccount: onDeleteAccount,
        onApplyCouponCode: onApplyCouponCode,
        onCheckUserHasCurrentCouponSet: onCheckUserHasCurrentCouponSet,
      }}
>>>>>>> 8a64e175
      userAnnouncements={userAnnouncements}
      {...(profileData && { profileData })}
    />
  );
}<|MERGE_RESOLUTION|>--- conflicted
+++ resolved
@@ -30,10 +30,8 @@
 import { checkUserHasMonthlySubscription } from "../../../../../../../functions/server/user";
 import { getEmailPreferenceForPrimaryEmail } from "../../../../../../../../db/tables/subscriber_email_preferences";
 import { CONST_SETTINGS_TAB_SLUGS } from "../../../../../../../../constants";
-<<<<<<< HEAD
 import getDataBrokerScanProfile from "../../../../../../../functions/server/getDataBrokerScanProfile";
 import { canSubscribeToPremium } from "../../../../../../../functions/universal/user";
-=======
 import {
   onAddEmail,
   onDeleteAccount,
@@ -41,7 +39,6 @@
   onApplyCouponCode,
   onCheckUserHasCurrentCouponSet,
 } from "../actions";
->>>>>>> 8a64e175
 import { initializeUserAnnouncements } from "../../../../../../../../db/tables/user_announcements";
 
 type Props = {
@@ -167,17 +164,14 @@
       lastScanDate={lastOneRepScan?.created_at}
       isMonthlySubscriber={isMonthlySubscriber}
       activeTab={activeTab}
-<<<<<<< HEAD
       isEligibleForPremium={isEligibleForPremium}
-=======
       actions={{
-        onAddEmail: onAddEmail,
-        onRemoveEmail: onRemoveEmail,
-        onDeleteAccount: onDeleteAccount,
-        onApplyCouponCode: onApplyCouponCode,
-        onCheckUserHasCurrentCouponSet: onCheckUserHasCurrentCouponSet,
+        onAddEmail,
+        onRemoveEmail,
+        onDeleteAccount,
+        onApplyCouponCode,
+        onCheckUserHasCurrentCouponSet,
       }}
->>>>>>> 8a64e175
       userAnnouncements={userAnnouncements}
       {...(profileData && { profileData })}
     />
