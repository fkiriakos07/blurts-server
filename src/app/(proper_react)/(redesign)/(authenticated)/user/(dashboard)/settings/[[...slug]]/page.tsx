/* This Source Code Form is subject to the terms of the Mozilla Public
 * License, v. 2.0. If a copy of the MPL was not distributed with this
 * file, You can obtain one at http://mozilla.org/MPL/2.0/. */

import { redirect } from "next/navigation";
import { headers } from "next/headers";
import { getServerSession } from "../../../../../../../functions/server/getServerSession";
import { SettingsView, TabType } from "../View";
import {
  getSubscriptionBillingAmount,
  getPremiumSubscriptionUrl,
} from "../../../../../../../functions/server/getPremiumSubscriptionInfo";
import {
  getAcceptLangHeaderInServerComponents,
  getL10n,
} from "../../../../../../../functions/l10n/serverComponents";
import { getUserEmails } from "../../../../../../../../db/tables/emailAddresses";
import { getBreaches } from "../../../../../../../functions/server/getBreaches";
import { getBreachesForEmail } from "../../../../../../../../utils/hibp";
import { getSha1 } from "../../../../../../../../utils/fxa";
import { getAttributionsFromCookiesOrDb } from "../../../../../../../functions/server/attributions";
import { getEnabledFeatureFlags } from "../../../../../../../../db/tables/featureFlags";
import { getLatestOnerepScan } from "../../../../../../../../db/tables/onerep_scans";
import { getExperimentationId } from "../../../../../../../functions/server/getExperimentationId";
import { getExperiments } from "../../../../../../../functions/server/getExperiments";
import { getLocale } from "../../../../../../../functions/universal/getLocale";
import { getCountryCode } from "../../../../../../../functions/server/getCountryCode";
import { getSubscriberById } from "../../../../../../../../db/tables/subscribers";
import { checkSession } from "../../../../../../../functions/server/checkSession";
import { checkUserHasMonthlySubscription } from "../../../../../../../functions/server/user";
import { getEmailPreferenceForPrimaryEmail } from "../../../../../../../../db/tables/subscriber_email_preferences";
import { CONST_SETTINGS_TAB_SLUGS } from "../../../../../../../../constants";
<<<<<<< HEAD
import getDataBrokerScanProfile from "../../../../../../../functions/server/getDataBrokerScanProfile";
import { canSubscribeToPremium } from "../../../../../../../functions/universal/user";
=======
import { initializeUserAnnouncements } from "../../../../../../../../db/tables/user_announcements";
>>>>>>> 7b95c6fb

type Props = {
  params: Promise<{
    slug: string[] | undefined;
  }>;
};

export default async function SettingsPage(props: Props) {
  const params = await props.params;
  const session = await getServerSession();

  if (!session?.user?.subscriber?.id || !checkSession(session)) {
    return redirect("/auth/logout");
  }

  const { slug } = params;
  const defaultTab = CONST_SETTINGS_TAB_SLUGS[0];
  const activeTab = (slug?.[0] ?? defaultTab) as TabType;
  // Only allow the tab slugs. Otherwise: Redirect to the default settings route.
  if (
    typeof slug !== "undefined" &&
    (!CONST_SETTINGS_TAB_SLUGS.includes(activeTab) || slug.length >= 2)
  ) {
    return redirect(`/user/settings/${defaultTab}`);
  }

  const emailAddresses = await getUserEmails(session.user.subscriber.id);
  const isMonthlySubscriber = await checkUserHasMonthlySubscription(
    session.user,
  );

  const fxaSettingsUrl = process.env.FXA_SETTINGS_URL!;
  const fxaSubscriptionsUrl = process.env.FXA_SUBSCRIPTIONS_URL!;
  const allBreaches = await getBreaches();
  const breachCountByEmailAddress: Record<string, number> = {};
  const emailAddressStrings = emailAddresses.map(
    (emailAddress) => emailAddress.email,
  );
  emailAddressStrings.push(session.user.email);
  for (const emailAddress of emailAddressStrings) {
    const breaches = await getBreachesForEmail(
      getSha1(emailAddress),
      allBreaches,
      true,
    );
    breachCountByEmailAddress[emailAddress] = breaches.length;
  }

  const enabledFeatureFlags = await getEnabledFeatureFlags({
    isSignedOut: false,
    email: session.user.email,
  });

  const additionalSubplatParams = await getAttributionsFromCookiesOrDb(
    session.user.subscriber.id,
  );
  const additionalSubplatParamsString =
    additionalSubplatParams.size > 0
      ? // SubPlat2 subscription links already have the UTM parameter `?plan` appended.
        `${enabledFeatureFlags.includes("SubPlat3") ? "?" : "&"}${additionalSubplatParams.toString()}`
      : "";

  const monthlySubscriptionUrl = getPremiumSubscriptionUrl({
    type: "monthly",
    enabledFeatureFlags,
  });
  const yearlySubscriptionUrl = getPremiumSubscriptionUrl({
    type: "yearly",
    enabledFeatureFlags,
  });

  const headersList = await headers();
  const l10n = getL10n(await getAcceptLangHeaderInServerComponents());
  const countryCode = getCountryCode(headersList);
  const experimentationId = await getExperimentationId(session.user);

  const experimentData = await getExperiments({
    experimentationId,
    countryCode,
    locale: getLocale(l10n),
  });

  const lastOneRepScan = await getLatestOnerepScan(
    session.user.subscriber.onerep_profile_id,
  );

  const userData = await getSubscriberById(session.user.subscriber.id);
  if (!userData) {
    return redirect("/");
  }

  const settingsData = await getEmailPreferenceForPrimaryEmail(
    session.user.email,
  );
  const profileData =
    session.user.subscriber.onerep_profile_id &&
    (await getDataBrokerScanProfile(session.user.subscriber.onerep_profile_id));
  const isEligibleForPremium = canSubscribeToPremium({
    user: session.user,
    countryCode,
  });

  const userAnnouncements = await initializeUserAnnouncements(
    session.user.subscriber,
  );

  return (
    <SettingsView
      l10n={l10n}
      user={session.user}
      subscriber={userData}
      data={settingsData}
      emailAddresses={emailAddresses}
      breachCountByEmailAddress={breachCountByEmailAddress}
      fxaSettingsUrl={fxaSettingsUrl}
      fxaSubscriptionsUrl={fxaSubscriptionsUrl}
      monthlySubscriptionUrl={`${monthlySubscriptionUrl}${additionalSubplatParamsString}`}
      yearlySubscriptionUrl={`${yearlySubscriptionUrl}${additionalSubplatParamsString}`}
      subscriptionBillingAmount={getSubscriptionBillingAmount()}
      enabledFeatureFlags={enabledFeatureFlags}
      experimentData={experimentData["Features"]}
      lastScanDate={lastOneRepScan?.created_at}
      isMonthlySubscriber={isMonthlySubscriber}
      activeTab={activeTab}
<<<<<<< HEAD
      isEligibleForPremium={isEligibleForPremium}
      {...(profileData && { profileData })}
=======
      userAnnouncements={userAnnouncements}
>>>>>>> 7b95c6fb
    />
  );
}<|MERGE_RESOLUTION|>--- conflicted
+++ resolved
@@ -30,12 +30,9 @@
 import { checkUserHasMonthlySubscription } from "../../../../../../../functions/server/user";
 import { getEmailPreferenceForPrimaryEmail } from "../../../../../../../../db/tables/subscriber_email_preferences";
 import { CONST_SETTINGS_TAB_SLUGS } from "../../../../../../../../constants";
-<<<<<<< HEAD
 import getDataBrokerScanProfile from "../../../../../../../functions/server/getDataBrokerScanProfile";
 import { canSubscribeToPremium } from "../../../../../../../functions/universal/user";
-=======
 import { initializeUserAnnouncements } from "../../../../../../../../db/tables/user_announcements";
->>>>>>> 7b95c6fb
 
 type Props = {
   params: Promise<{
@@ -160,12 +157,9 @@
       lastScanDate={lastOneRepScan?.created_at}
       isMonthlySubscriber={isMonthlySubscriber}
       activeTab={activeTab}
-<<<<<<< HEAD
       isEligibleForPremium={isEligibleForPremium}
+      userAnnouncements={userAnnouncements}
       {...(profileData && { profileData })}
-=======
-      userAnnouncements={userAnnouncements}
->>>>>>> 7b95c6fb
     />
   );
 }