--- conflicted
+++ resolved
@@ -30,11 +30,8 @@
   countryCode: string;
   enabledFeatureFlags: FeatureFlagName[];
   experimentData: ExperimentData["Features"];
-<<<<<<< HEAD
+  announcements: UserAnnouncementWithDetails[] | null;
   hideSidebar?: boolean;
-=======
-  announcements: UserAnnouncementWithDetails[] | null;
->>>>>>> 7b95c6fb
 };
 
 export const Shell = (props: Props) => {
@@ -66,12 +63,7 @@
           enabledFeatureFlags={props.enabledFeatureFlags}
           experimentData={props.experimentData}
           l10n={props.l10n}
-<<<<<<< HEAD
-          announcements={null}
-          hideSidebar={props.hideSidebar}
-=======
           announcements={props.announcements}
->>>>>>> 7b95c6fb
         >
           <div className={styles.page}>{props.children}</div>
         </ShellRedesign>
