/* This Source Code Form is subject to the terms of the Mozilla Public
 * License, v. 2.0. If a copy of the MPL was not distributed with this
 * file, You can obtain one at http://mozilla.org/MPL/2.0/. */

import { DashboardTopBannerProps } from "./index";
import styles from "./DashboardTopBannerContent.module.scss";
import {
  UserDashboardState,
  getUserDashboardState,
} from "../getUserDashboardState";
import {
  StepLink,
  getNextGuidedStep,
} from "../../../../../../../functions/server/getRelevantGuidedSteps";
import { ProgressCard } from "../../../../../../../components/client/ProgressCard";
import { Button } from "../../../../../../../components/client/Button";
import { useL10n } from "../../../../../../../hooks/l10n";
import { PremiumButton } from "../../../../../../../components/client/PremiumBadge";
import { SubscriberWaitlistDialog } from "../../../../../../../components/client/SubscriberWaitlistDialog";
import { useTelemetry } from "../../../../../../../hooks/useTelemetry";

export interface ContentProps {
  relevantGuidedStep: StepLink;
  hasExposures: boolean;
  hasUnresolvedBreaches: boolean;
  hasUnresolvedBrokers: boolean;
  isEligibleForFreeScan: boolean;
  isEligibleForPremium: boolean;
  isPremiumUser: boolean;
  scanInProgress: boolean;
  onShowFixed: () => void;
}

export const DashboardTopBannerContent = (props: DashboardTopBannerProps) => {
  const l10n = useL10n();
  const recordTelemetry = useTelemetry();

  const {
    tabType,
    bannerData,
    stepDeterminationData,
    hasExposures,
    hasUnresolvedBreaches,
    hasUnresolvedBrokers,
    isEligibleForFreeScan,
    isEligibleForPremium,
    isPremiumUser,
    scanInProgress,
    onShowFixed,
    monthlySubscriptionUrl,
    yearlySubscriptionUrl,
  } = props;

  if (tabType === "fixed") {
    return (
      <ProgressCard
        isPremiumUser={isPremiumUser}
        isEligibleForPremium={isEligibleForPremium}
        resolvedByYou={
          bannerData.dataBrokerManuallyResolvedDataPointsNum +
          bannerData.dataBreachFixedDataPointsNum
        }
        autoRemoved={bannerData.dataBrokerAutoFixedDataPointsNum}
        inProgress={bannerData.dataBrokerInProgressDataPointsNum}
      />
    );
  }

  const relevantGuidedStep = getNextGuidedStep(stepDeterminationData);

  const contentProps = {
    relevantGuidedStep,
    hasExposures,
    hasUnresolvedBreaches,
    hasUnresolvedBrokers,
    isEligibleForFreeScan,
    isEligibleForPremium,
    isPremiumUser,
    scanInProgress,
    onShowFixed,
  };
  const userDashboardState = getUserDashboardState(contentProps);

  function getDashboardBannerContent({
    userDashboardState,
    relevantGuidedStep,
  }: {
    userDashboardState: UserDashboardState;
    relevantGuidedStep: StepLink;
  }) {
    switch (userDashboardState) {
      case "NonEligiblePremiumUserNoBreaches":
        return (
          <>
            <h3>
              {l10n.getString("dashboard-top-banner-no-exposures-found-title")}
            </h3>
            <p>
              {l10n.getString(
                "dashboard-top-banner-non-us-no-exposures-found-description",
              )}
            </p>
            <div className={styles.cta}>
              <Button
                href="/redesign/user/settings"
                small
                variant="primary"
                onPress={() => {
                  recordTelemetry("ctaButton", "click", {
                    button_id: "non_eligible_premium_no_breaches",
                  });
                }}
              >
                {l10n.getString("dashboard-top-banner-monitor-more-cta")}
              </Button>
            </div>
          </>
        );
      case "NonEligiblePremiumUserUnresolvedBreaches":
        return (
          <>
            <h3>
              {l10n.getString("dashboard-top-banner-protect-your-data-title")}
            </h3>
            <p>
              {l10n.getString(
                "dashboard-top-banner-non-us-protect-your-data-description-line1",
                {
                  exposures_unresolved_num:
                    bannerData.totalDataPointsNum -
                    bannerData.dataBrokerAutoFixedDataPointsNum -
                    bannerData.dataBreachFixedDataPointsNum -
                    bannerData.dataBrokerInProgressDataPointsNum -
                    bannerData.dataBrokerManuallyResolvedDataPointsNum,
                },
              )}{" "}
              {l10n.getString(
                "dashboard-top-banner-non-us-protect-your-data-description-line2",
                {
                  data_breach_unresolved_num:
                    bannerData.dataBreachUnresolvedNum,
                },
              )}
            </p>
            <div className={styles.cta}>
              <Button
                href={relevantGuidedStep.href}
                small
                variant="primary"
                onPress={() => {
                  recordTelemetry("ctaButton", "click", {
                    button_id: "non_eligible_premium_unresolved_breaches",
                  });
                }}
              >
                {l10n.getString("dashboard-top-banner-protect-your-data-cta")}
              </Button>
            </div>
          </>
        );
      case "NonEligiblePremiumUserResolvedBreaches":
        return (
          <>
            <h3>
              {l10n.getString(
                "dashboard-top-banner-your-data-is-protected-title",
              )}
            </h3>
            <p>
              {l10n.getString(
                "dashboard-top-banner-non-us-your-data-is-protected-description",
                {
                  exposures_resolved_num: bannerData.totalDataPointsNum,
                },
              )}
            </p>
            <div className={styles.cta}>
              <Button
                onPress={() => {
                  contentProps.onShowFixed();
                  recordTelemetry("ctaButton", "click", {
                    button_id: "non_eligible_premium_resolved_breaches",
                  });
                }}
                small
                variant="primary"
              >
                {l10n.getString(
                  "dashboard-top-banner-your-data-is-protected-cta",
                )}
              </Button>
            </div>
          </>
        );
      case "UsUserNonPremiumWithoutScan":
        return (
          <>
            <h3>
              {l10n.getString(
                "dashboard-top-banner-monitor-protects-your-even-more-title",
              )}
            </h3>
            <p>
              {l10n.getString(
                "dashboard-top-banner-monitor-protects-your-even-more-description",
                {
                  data_broker_sites_total_num: parseInt(
                    process.env.NEXT_PUBLIC_ONEREP_DATA_BROKER_COUNT as string,
                    10,
                  ),
                },
              )}
            </p>
            <div className={styles.cta}>
<<<<<<< HEAD
              <Button
                href="/redesign/user/welcome/free-scan?referrer=dashboard"
                small
                variant="primary"
                onPress={() => {
                  recordTelemetry("ctaButton", "click", {
                    button_id: `us_non_premium_no_scan${
                      contentProps.hasUnresolvedBreaches
                        ? "_unresolved_breaches"
                        : ""
                    }`,
                  });
                }}
              >
                {l10n.getString(
                  "dashboard-top-banner-monitor-protects-your-even-more-cta",
                )}
              </Button>
=======
              {props.totalNumberOfPerformedScans <
              parseInt(
                process.env.NEXT_PUBLIC_ONEREP_MAX_SCANS_THRESHOLD as string,
                10,
              ) ? (
                <Button
                  href="/redesign/user/welcome/free-scan?referrer=dashboard"
                  small
                  variant="primary"
                >
                  {l10n.getString(
                    "dashboard-top-banner-monitor-protects-your-even-more-cta",
                  )}
                </Button>
              ) : (
                <SubscriberWaitlistDialog>
                  <Button variant={"primary"} small>
                    {l10n.getString(
                      "dashboard-top-banner-monitor-protects-your-even-more-cta",
                    )}
                  </Button>
                </SubscriberWaitlistDialog>
              )}
>>>>>>> 3b2dfbfe
            </div>
            <a
              href={process.env.NEXT_PUBLIC_HOW_IT_WORKS_SUMO_URL}
              target="_blank"
              onClick={() =>
                recordTelemetry("link", "click", {
                  link_id: "learn_more",
                })
              }
            >
              {l10n.getString(
                "dashboard-top-banner-monitor-protects-your-even-more-learn-more",
              )}
            </a>
          </>
        );
      case "UsUserNonPremiumNoExposures":
        return (
          <>
            <h3>
              {l10n.getString("dashboard-top-banner-no-exposures-found-title")}
            </h3>
            <p>
              {l10n.getString(
                "dashboard-top-banner-no-exposures-found-description",
                {
                  data_broker_sites_total_num: parseInt(
                    process.env.NEXT_PUBLIC_ONEREP_DATA_BROKER_COUNT as string,
                    10,
                  ),
                },
              )}
            </p>
            <p>
              {l10n.getString(
                "dashboard-top-banner-no-exposures-found-upsell-info",
              )}
            </p>
            <div className={styles.cta}>
              <PremiumButton
                label={l10n.getString(
                  "dashboard-top-banner-no-exposures-found-cta",
                )}
                monthlySubscriptionUrl={monthlySubscriptionUrl}
                yearlySubscriptionUrl={yearlySubscriptionUrl}
              />
            </div>
          </>
        );
      case "UsUserNonPremiumWithScanUnresolvedExposures":
        return (
          <>
            <h3>
              {l10n.getString("dashboard-top-banner-protect-your-data-title")}
            </h3>
            <p>
              {l10n.getString(
                "dashboard-top-banner-protect-your-data-description",
                {
                  data_breach_unresolved_num:
                    bannerData.dataBreachUnresolvedNum,
                  data_broker_unresolved_num:
                    bannerData.dataBrokerTotalNum -
                    bannerData.dataBrokerAutoFixedNum -
                    bannerData.dataBrokerInProgressNum,
                },
              )}
            </p>
            <div className={styles.cta}>
              <Button
                href={relevantGuidedStep.href}
                small
                variant="primary"
                onPress={() => {
                  let buttonId = "us_non_premium_yes_scan";
                  if (contentProps.hasUnresolvedBreaches)
                    buttonId = buttonId.concat("_unresolved_breaches");
                  if (contentProps.hasUnresolvedBrokers)
                    buttonId = buttonId.concat("_unresolved_brokers");
                  recordTelemetry("ctaButton", "click", {
                    button_id: buttonId,
                  });
                }}
              >
                {l10n.getString("dashboard-top-banner-protect-your-data-cta")}
              </Button>
            </div>
          </>
        );
      case "UsUserNonPremiumWithScanRemovalInProgress":
        return (
          <>
            <h3>
              {l10n.getString(
                "dashboard-top-banner-lets-keep-protecting-title",
              )}
            </h3>
            <p>
              {l10n.getString(
                "dashboard-top-banner-lets-keep-protecting-description",
                {
                  exposures_unresolved_num:
                    bannerData.totalDataPointsNum -
                    bannerData.dataBreachFixedDataPointsNum -
                    bannerData.dataBrokerAutoFixedDataPointsNum -
                    bannerData.dataBrokerInProgressDataPointsNum -
                    bannerData.dataBrokerManuallyResolvedDataPointsNum,
                },
              )}
            </p>
            <div className={styles.cta}>
              <Button
                href={relevantGuidedStep.href}
                small
                variant="primary"
                onPress={() => {
                  let buttonId = "us_non_premium_yes_scan";
                  if (contentProps.hasUnresolvedBreaches)
                    buttonId = buttonId.concat("_unresolved_breaches");
                  recordTelemetry("ctaButton", "click", {
                    button_id: buttonId,
                  });
                }}
              >
                {l10n.getString(
                  "dashboard-top-banner-lets-keep-protecting-cta",
                )}
              </Button>
            </div>
          </>
        );
      case "UsUserNonPremiumWithScanAllResolved":
        return (
          <>
            <h3>
              {l10n.getString(
                "dashboard-top-banner-your-data-is-protected-title",
              )}
            </h3>
            <p>
              {l10n.getString(
                "dashboard-top-banner-your-data-is-protected-all-fixed-description",
                {
                  starting_exposure_total_num: bannerData.totalDataPointsNum,
                },
              )}
            </p>
            <div className={styles.cta}>
              <PremiumButton
                label={l10n.getString(
                  "dashboard-top-banner-no-exposures-found-cta",
                )}
                monthlySubscriptionUrl={monthlySubscriptionUrl}
                yearlySubscriptionUrl={yearlySubscriptionUrl}
              />
            </div>
          </>
        );
      case "UsUserPremiumOrNonPremiumWithScanUnresolvedExposures":
        return (
          <>
            <h3>
              {l10n.getString(
                "dashboard-top-banner-lets-keep-protecting-title",
              )}
            </h3>
            <p>
              {l10n.getString(
                "dashboard-top-banner-lets-keep-protecting-description",
                {
                  exposures_unresolved_num:
                    bannerData.totalDataPointsNum -
                    bannerData.dataBreachFixedDataPointsNum -
                    bannerData.dataBrokerAutoFixedDataPointsNum -
                    bannerData.dataBrokerInProgressDataPointsNum -
                    bannerData.dataBrokerManuallyResolvedDataPointsNum,
                },
              )}
            </p>
            <div className={styles.cta}>
              <Button
                href={relevantGuidedStep.href}
                small
                variant="primary"
                onPress={() => {
                  recordTelemetry("ctaButton", "click", {
                    button_id: `us_${isPremiumUser ? "" : "non_"}premium${
                      contentProps.hasUnresolvedBreaches
                        ? "_unresolved_breaches"
                        : ""
                    }${
                      contentProps.hasUnresolvedBrokers
                        ? "_unresolved_brokers"
                        : ""
                    }`,
                  });
                }}
              >
                {l10n.getString(
                  "dashboard-top-banner-lets-keep-protecting-cta",
                )}
              </Button>
            </div>
          </>
        );
      case "UsUserPremiumWithScanNoExposures":
        return (
          <>
            <h3>
              {l10n.getString("dashboard-top-banner-no-exposures-found-title")}
            </h3>
            <p>
              {l10n.getString(
                "dashboard-top-banner-no-exposures-found-description",
                {
                  data_broker_sites_total_num: parseInt(
                    process.env.NEXT_PUBLIC_ONEREP_DATA_BROKER_COUNT as string,
                    10,
                  ),
                },
              )}
            </p>
            <div className={styles.cta}>
              <Button
                href="/redesign/user/settings"
                small
                variant="primary"
                onPress={() => {
                  recordTelemetry("ctaButton", "click", {
                    button_id: "us_premium_yes_scan_no_exposures",
                  });
                }}
              >
                {l10n.getString("dashboard-top-banner-monitor-more-cta")}
              </Button>
            </div>
          </>
        );
      case "UsUserPremiumWithScanAllResolved":
        return (
          <>
            <h3>
              {l10n.getString(
                "dashboard-top-banner-your-data-is-protected-title",
              )}
            </h3>
            <p>
              {l10n.getString(
                "dashboard-top-banner-your-data-is-protected-description",
                {
                  starting_exposure_total_num: bannerData.totalDataPointsNum,
                },
              )}
            </p>
            <div className={styles.cta}>
              <Button
                onPress={() => {
                  contentProps.onShowFixed();
                  recordTelemetry("ctaButton", "click", {
                    button_id: "us_premium_yes_scan_all_resolved",
                  });
                }}
                small
                variant="primary"
              >
                {l10n.getString(
                  "dashboard-top-banner-your-data-is-protected-cta",
                )}
              </Button>
            </div>
          </>
        );
      case "UsUserScanInProgressNoBreaches":
        return (
          <>
            <h3>
              {l10n.getString("dashboard-top-banner-scan-in-progress-title")}
            </h3>
            <p>
              {l10n.getString(
                "dashboard-top-banner-scan-in-progress-unresolved-description",
                {
                  unresolved_exposures:
                    bannerData.totalDataPointsNum -
                    bannerData.dataBrokerAutoFixedDataPointsNum -
                    bannerData.dataBreachFixedDataPointsNum -
                    bannerData.dataBrokerInProgressDataPointsNum -
                    bannerData.dataBrokerManuallyResolvedDataPointsNum,
                },
              )}
              <br />
              <br />
              {l10n.getString(
                "dashboard-top-banner-scan-in-progress-no-results-info",
              )}
            </p>
            <div className={styles.cta}>
              <Button
                href="/redesign/user/settings"
                small
                variant="primary"
                onPress={() => {
                  recordTelemetry("ctaButton", "click", {
                    button_id: `us_${
                      isPremiumUser ? "" : "non_"
                    }premium_scan_in_progress_no_breaches`,
                  });
                }}
              >
                {l10n.getString(
                  "dashboard-top-banner-scan-in-progress-no-results-cta",
                )}
              </Button>
            </div>
          </>
        );
      case "UsUserScanInProgressUnresolvedBreaches":
        return (
          <>
            <h3>
              {l10n.getString("dashboard-top-banner-scan-in-progress-title")}
            </h3>
            <p>
              {l10n.getString(
                "dashboard-top-banner-scan-in-progress-unresolved-description",
                {
                  unresolved_exposures:
                    bannerData.totalDataPointsNum -
                    bannerData.dataBrokerAutoFixedDataPointsNum -
                    bannerData.dataBreachFixedDataPointsNum -
                    bannerData.dataBrokerInProgressDataPointsNum -
                    bannerData.dataBrokerManuallyResolvedDataPointsNum,
                },
              )}
              <br />
              <br />
              {l10n.getString(
                "dashboard-top-banner-scan-in-progress-fix-now-hint",
              )}
            </p>
            <div className={styles.cta}>
              <Button
                href={relevantGuidedStep.href}
                small
                variant="primary"
                onPress={() => {
                  recordTelemetry("ctaButton", "click", {
                    button_id: `us_${
                      isPremiumUser ? "" : "non_"
                    }premium_scan_in_progress_unresolved_breaches`,
                  });
                }}
              >
                {l10n.getString(
                  "dashboard-top-banner-scan-in-progress-results-found-cta",
                )}
              </Button>
            </div>
          </>
        );
      case "UsUserScanInProgressResolvedBreaches":
        return (
          <>
            <h3>
              {l10n.getString("dashboard-top-banner-scan-in-progress-title")}
            </h3>
            <p>
              {l10n.getString(
                "dashboard-top-banner-your-data-scan-in-progress-all-fixed-description",
                {
                  exposures_resolved_num:
                    bannerData.dataBrokerAutoFixedDataPointsNum +
                    bannerData.dataBreachFixedDataPointsNum +
                    bannerData.dataBrokerInProgressDataPointsNum -
                    bannerData.dataBrokerManuallyResolvedDataPointsNum,
                },
              )}
              <br />
              <br />
              {l10n.getString(
                "dashboard-top-banner-scan-in-progress-no-results-info",
              )}
            </p>
            <div className={styles.cta}>
              <Button
                href="/redesign/user/settings"
                small
                variant="primary"
                onPress={() => {
                  recordTelemetry("ctaButton", "click", {
                    button_id: `us_${
                      isPremiumUser ? "" : "non_"
                    }premium_scan_in_progress_resolved_breaches`,
                  });
                }}
              >
                {l10n.getString(
                  "dashboard-top-banner-scan-in-progress-no-results-cta",
                )}
              </Button>
            </div>
          </>
        );
      default:
        // The above conditions should always match one of the possible dashboard states.
        console.warn("No matching condition for dashboard state found.");
        return null;
    }
  }

  return (
    <section
      className={styles.explainerContentWrapper}
      aria-label={l10n.getString("dashboard-top-banner-section-label")}
    >
      <div className={styles.explainerContent}>
        {getDashboardBannerContent({ userDashboardState, relevantGuidedStep })}
      </div>
    </section>
  );
};<|MERGE_RESOLUTION|>--- conflicted
+++ resolved
@@ -212,26 +212,6 @@
               )}
             </p>
             <div className={styles.cta}>
-<<<<<<< HEAD
-              <Button
-                href="/redesign/user/welcome/free-scan?referrer=dashboard"
-                small
-                variant="primary"
-                onPress={() => {
-                  recordTelemetry("ctaButton", "click", {
-                    button_id: `us_non_premium_no_scan${
-                      contentProps.hasUnresolvedBreaches
-                        ? "_unresolved_breaches"
-                        : ""
-                    }`,
-                  });
-                }}
-              >
-                {l10n.getString(
-                  "dashboard-top-banner-monitor-protects-your-even-more-cta",
-                )}
-              </Button>
-=======
               {props.totalNumberOfPerformedScans <
               parseInt(
                 process.env.NEXT_PUBLIC_ONEREP_MAX_SCANS_THRESHOLD as string,
@@ -241,6 +221,15 @@
                   href="/redesign/user/welcome/free-scan?referrer=dashboard"
                   small
                   variant="primary"
+                  onPress={() => {
+                  recordTelemetry("ctaButton", "click", {
+                    button_id: `us_non_premium_no_scan${
+                      contentProps.hasUnresolvedBreaches
+                        ? "_unresolved_breaches"
+                        : ""
+                    }`,
+                  });
+                }}
                 >
                   {l10n.getString(
                     "dashboard-top-banner-monitor-protects-your-even-more-cta",
@@ -248,14 +237,22 @@
                 </Button>
               ) : (
                 <SubscriberWaitlistDialog>
-                  <Button variant={"primary"} small>
+                  <Button variant={"primary"} small
+                    onPress={() => {
+                  recordTelemetry("ctaButton", "click", {
+                    button_id: `us_non_premium_no_scan${
+                      contentProps.hasUnresolvedBreaches
+                        ? "_unresolved_breaches"
+                        : ""
+                    }`,
+                  });
+                }}>
                     {l10n.getString(
                       "dashboard-top-banner-monitor-protects-your-even-more-cta",
                     )}
                   </Button>
                 </SubscriberWaitlistDialog>
               )}
->>>>>>> 3b2dfbfe
             </div>
             <a
               href={process.env.NEXT_PUBLIC_HOW_IT_WORKS_SUMO_URL}
