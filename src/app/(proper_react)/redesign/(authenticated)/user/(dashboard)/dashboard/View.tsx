/* This Source Code Form is subject to the terms of the Mozilla Public
 * License, v. 2.0. If a copy of the MPL was not distributed with this
 * file, You can obtain one at http://mozilla.org/MPL/2.0/. */

"use client";

import { useContext, useRef, useState } from "react";
import Image from "next/image";
import { Session } from "next-auth";
import { OnerepScanResultRow } from "knex/types/tables";
import styles from "./View.module.scss";
import { Toolbar } from "../../../../../../components/client/toolbar/Toolbar";
import { DashboardTopBanner } from "./DashboardTopBanner";
import { useL10n } from "../../../../../../hooks/l10n";
import {
  Exposure,
  ExposureCard,
  isScanResult,
} from "../../../../../../components/client/ExposureCard";
import {
  ExposuresFilter,
  FilterState,
} from "../../../../../../components/client/ExposuresFilter";
import { getDashboardSummary } from "../../../../../../functions/server/dashboard";
import { getExposureStatus } from "../../../../../../components/server/StatusPill";
import { TabList } from "../../../../../../components/client/TabList";
import { filterExposures } from "./filterExposures";
import { SubscriberBreach } from "../../../../../../../utils/subscriberBreaches";
import {
  canSubscribeToPremium,
  hasPremium,
} from "../../../../../../functions/universal/user";
import { LatestOnerepScanData } from "../../../../../../../db/tables/onerep_scans";
import { getLocale } from "../../../../../../functions/universal/getLocale";
import { Button } from "../../../../../../components/client/Button";

import AllFixedIllustration from "./images/dashboard-all-fixed.svg";
import NoExposuresIllustration from "./images/dashboard-no-exposures.svg";
import ScanProgressIllustration from "./images/scan-illustration.svg";
import { CountryCodeContext } from "../../../../../../../contextProviders/country-code";
import { FeatureFlagName } from "../../../../../../../db/tables/featureFlags";
import { getNextGuidedStep } from "../../../../../../functions/server/getRelevantGuidedSteps";
<<<<<<< HEAD
import { SubscriberWaitlistDialog } from "../../../../../../components/client/SubscriberWaitlistDialog";
import { useOverlayTriggerState } from "react-stately";
import { useOverlayTrigger } from "react-aria";
=======
import { useTelemetry } from "../../../../../../hooks/useTelemetry";
>>>>>>> 6f9ec400

export type Props = {
  enabledFeatureFlags: FeatureFlagName[];
  user: Session["user"];
  userBreaches: SubscriberBreach[];
  userScanData: LatestOnerepScanData;
  isEligibleForFreeScan: boolean;
  isEligibleForPremium: boolean;
  monthlySubscriptionUrl: string;
  yearlySubscriptionUrl: string;
  fxaSettingsUrl: string;
  scanCount: number;
  totalNumberOfPerformedScans: number;
};

export type TabType = "action-needed" | "fixed";

export type TabData = {
  name: string;
  key: TabType;
};

export const View = (props: Props) => {
  const l10n = useL10n();
  const recordTelemetry = useTelemetry();
  const countryCode = useContext(CountryCodeContext);

  const initialFilterState: FilterState = {
    exposureType: "show-all-exposure-type",
    dateFound: "show-all-date-found",
  };
  const [filters, setFilters] = useState<FilterState>(initialFilterState);
  const [selectedTab, setSelectedTab] = useState<TabType>("action-needed");
  const [activeExposureCardKey, setActiveExposureCardKey] = useState<
    string | null
  >(null);
  const tabsData: TabData[] = [
    {
      name: l10n.getString("dashboard-tab-label-action-needed"),
      key: "action-needed",
    },
    {
      name: l10n.getString("dashboard-tab-label-fixed"),
      key: "fixed",
    },
  ];
  const breachesDataArray = props.userBreaches.flat();
  const initialScanInProgress =
    props.userScanData.scan?.onerep_scan_status === "in_progress" &&
    props.scanCount === 1;

  // Merge exposure cards
  const combinedArray = [...breachesDataArray, ...props.userScanData.results];

  // Sort in descending order
  const arraySortedByDate = combinedArray.sort((a, b) => {
    const dateA =
      (a as SubscriberBreach).addedDate ||
      (a as OnerepScanResultRow).created_at;
    const dateB =
      (b as SubscriberBreach).addedDate ||
      (b as OnerepScanResultRow).created_at;

    const timestampA = dateA.getTime();
    const timestampB = dateB.getTime();

    return timestampB - timestampA;
  });

  const getTabSpecificExposures = (tabKey: TabType) =>
    arraySortedByDate.filter((exposure: Exposure) => {
      const exposureStatus = getExposureStatus(exposure);
      return (
        (tabKey === "action-needed" && exposureStatus === "needAction") ||
        (tabKey === "fixed" && exposureStatus !== "needAction")
      );
    });

  const tabSpecificExposures = getTabSpecificExposures(selectedTab);
  const filteredExposures = filterExposures(tabSpecificExposures, filters);
  const exposureCardElems = filteredExposures.map((exposure: Exposure) => {
    const exposureCardKey = isScanResult(exposure)
      ? "scan-" + exposure.onerep_scan_result_id
      : "breach-" + exposure.id;
    return (
      <li key={exposureCardKey} className={styles.exposureListItem}>
        <ExposureCard
          exposureData={exposure}
          isExpanded={exposureCardKey === activeExposureCardKey}
          onToggleExpanded={() => {
            if (exposureCardKey === activeExposureCardKey) {
              setActiveExposureCardKey(null);
              recordTelemetry("collapse", "click", {
                button_id: isScanResult(exposure)
                  ? `data_broker_card_${exposure.onerep_scan_result_id}`
                  : `data_breach_card_${exposure.id}`,
              });
            } else {
              setActiveExposureCardKey(exposureCardKey);
              recordTelemetry("expand", "click", {
                button_id: isScanResult(exposure)
                  ? `data_broker_card_${exposure.onerep_scan_result_id}`
                  : `data_breach_card_${exposure.id}`,
              });
            }
          }}
          locale={getLocale(l10n)}
          isPremiumBrokerRemovalEnabled={props.enabledFeatureFlags.includes(
            "PremiumBrokerRemoval",
          )}
          isPremiumUser={hasPremium(props.user)}
          resolutionCta={
            <Button
              variant="primary"
              wide
              href={
                getNextGuidedStep({
                  user: props.user,
                  countryCode,
                  latestScanData: props.userScanData,
                  subscriberBreaches: props.userBreaches,
                }).href
              }
            >
              {l10n.getString("exposure-card-cta")}
            </Button>
          }
        />
      </li>
    );
  });
  const noUnresolvedExposures = exposureCardElems.length === 0;
  const dataSummary = getDashboardSummary(
    props.userScanData.results,
    props.userBreaches,
  );

  const hasExposures = combinedArray.length > 0;
  const hasUnresolvedBreaches =
    tabSpecificExposures.filter((exposure) => !isScanResult(exposure)).length >
    0;
  const hasUnresolvedBrokers =
    tabSpecificExposures.filter(isScanResult).length > 0;

  const hasUnresolvedExposures = hasUnresolvedBreaches || hasUnresolvedBrokers;
  const hasFixedExposures = hasExposures && !hasUnresolvedExposures;

  const TabContentActionNeeded = () => {
    const {
      dataBreachUnresolvedNum,
      dataBrokerTotalNum,
      dataBrokerAutoFixedNum,
      dataBrokerManuallyResolvedNum,
      dataBrokerInProgressNum,
      dataBreachFixedDataPointsNum,
      dataBrokerAutoFixedDataPointsNum,
      dataBrokerInProgressDataPointsNum,
      dataBrokerManuallyResolvedDataPointsNum,
      totalDataPointsNum,
    } = dataSummary;

    let exposuresAreaDescription;

    if (hasUnresolvedExposures) {
      exposuresAreaDescription = l10n.getString(
        "dashboard-exposures-area-description",
        {
          exposures_unresolved_num:
            totalDataPointsNum -
            dataBrokerAutoFixedDataPointsNum -
            dataBreachFixedDataPointsNum -
            dataBrokerInProgressDataPointsNum -
            dataBrokerManuallyResolvedDataPointsNum,
          data_breach_unresolved_num: dataBreachUnresolvedNum,
          data_broker_unresolved_num:
            dataBrokerTotalNum -
            dataBrokerAutoFixedNum -
            dataBrokerManuallyResolvedNum -
            dataBrokerInProgressNum,
        },
      );
    }

    if (initialScanInProgress && !noUnresolvedExposures) {
      exposuresAreaDescription = l10n.getString(
        "dashboard-exposures-breaches-scan-progress-description",
        {
          exposures_unresolved_num:
            totalDataPointsNum -
            dataBrokerAutoFixedDataPointsNum -
            dataBreachFixedDataPointsNum -
            dataBrokerInProgressDataPointsNum -
            dataBrokerManuallyResolvedDataPointsNum,
          data_breach_unresolved_num: dataBreachUnresolvedNum,
        },
      );
    } else if (initialScanInProgress) {
      exposuresAreaDescription = l10n.getString(
        "dashboard-exposures-no-breaches-scan-progress-description",
      );
    }

    return (
      <>
        <h2 className={styles.exposuresAreaHeadline}>
          {l10n.getString("dashboard-exposures-area-headline")}
        </h2>
        {exposuresAreaDescription && (
          <p className={styles.exposuresAreaDescription}>
            {exposuresAreaDescription}
          </p>
        )}
      </>
    );
  };

  const TabContentFixed = () => (
    <>
      <h2 className={styles.exposuresAreaHeadline}>
        {l10n.getString("dashboard-fixed-area-headline")}
      </h2>
    </>
  );

  const waitlistTriggerRef = useRef<HTMLAnchorElement>(null);
  const dialogTriggerState = useOverlayTriggerState({});
  const overlayTrigger = useOverlayTrigger(
    { type: "dialog" },
    dialogTriggerState,
    waitlistTriggerRef,
  );

  const freeScanCta = props.isEligibleForFreeScan && (
<<<<<<< HEAD
    <>
      <SubscriberWaitlistDialog
        triggerRef={waitlistTriggerRef}
        dialogTriggerState={dialogTriggerState}
        overlayTrigger={overlayTrigger}
      />
      <p>
        {l10n.getFragment("dashboard-exposures-all-fixed-free-scan", {
          vars: {
            data_broker_total_num: parseInt(
              process.env.NEXT_PUBLIC_ONEREP_DATA_BROKER_COUNT as string,
              10,
            ),
          },
          elems: {
            a:
              props.totalNumberOfPerformedScans <
              parseInt(
                process.env.NEXT_PUBLIC_ONEREP_MAX_SCANS_THRESHOLD as string,
                10,
              ) ? (
                <a
                  ref={waitlistTriggerRef}
                  href="/redesign/user/welcome/free-scan?referrer=dashboard"
                />
              ) : (
                <Button
                  variant="ternary"
                  buttonRef={waitlistTriggerRef}
                  {...overlayTrigger.triggerProps}
                  onPress={() => {
                    dialogTriggerState.open();
                  }}
                />
              ),
          },
        })}
      </p>
    </>
=======
    <p>
      {l10n.getFragment("dashboard-exposures-all-fixed-free-scan", {
        vars: {
          data_broker_total_num: parseInt(
            process.env.NEXT_PUBLIC_ONEREP_DATA_BROKER_COUNT as string,
            10,
          ),
        },
        elems: {
          a: (
            <a
              href="/redesign/user/welcome/free-scan?referrer=dashboard"
              onClick={() =>
                recordTelemetry("link", "click", {
                  link_id: "exposures_all_fixed_free_scan",
                })
              }
            />
          ),
        },
      })}
    </p>
>>>>>>> 6f9ec400
  );

  const getZeroStateIndicator = () => {
    if (initialScanInProgress) {
      return (
        <>
          <Image src={ScanProgressIllustration} alt="" />
          <strong>
            {l10n.getString("dashboard-exposures-scan-progress-label")}
          </strong>
        </>
      );
    }

    if (!hasUnresolvedExposures && hasFixedExposures) {
      return (
        <>
          <Image src={AllFixedIllustration} alt="" />
          <strong>
            {l10n.getString("dashboard-exposures-all-fixed-label")}
          </strong>
          {freeScanCta}
        </>
      );
    }

    return (
      <>
        <Image src={NoExposuresIllustration} alt="" />
        <strong>{l10n.getString("dashboard-no-exposures-label")}</strong>
        {freeScanCta}
      </>
    );
  };

  return (
    <div className={styles.wrapper}>
      <Toolbar
        user={props.user}
        monthlySubscriptionUrl={props.monthlySubscriptionUrl}
        yearlySubscriptionUrl={props.yearlySubscriptionUrl}
        fxaSettingsUrl={props.fxaSettingsUrl}
      >
        <TabList
          tabs={tabsData}
          onSelectionChange={(selectedKey) => {
            setSelectedTab(selectedKey as TabType);
            const buttonId =
              "header_" + (selectedKey as TabType).replaceAll("-", "_");
            recordTelemetry("ctaButton", "click", {
              button_id: buttonId,
            });
          }}
          selectedKey={selectedTab}
        />
      </Toolbar>
      <div className={styles.dashboardContent}>
        <DashboardTopBanner
          tabType={selectedTab}
          scanInProgress={initialScanInProgress}
          isPremiumUser={hasPremium(props.user)}
          isEligibleForPremium={canSubscribeToPremium({
            user: props.user,
            countryCode,
          })}
          isEligibleForFreeScan={props.isEligibleForFreeScan}
          hasExposures={hasExposures}
          hasUnresolvedBreaches={hasUnresolvedBreaches}
          hasUnresolvedBrokers={hasUnresolvedBrokers}
          bannerData={getDashboardSummary(
            props.userScanData.results,
            props.userBreaches,
          )}
          stepDeterminationData={{
            countryCode,
            latestScanData: props.userScanData,
            subscriberBreaches: props.userBreaches,
            user: props.user,
          }}
          onShowFixed={() => {
            setSelectedTab("fixed");
          }}
          monthlySubscriptionUrl={props.monthlySubscriptionUrl}
          yearlySubscriptionUrl={props.yearlySubscriptionUrl}
          totalNumberOfPerformedScans={props.totalNumberOfPerformedScans}
        />
        <section className={styles.exposuresArea}>
          {selectedTab === "action-needed" ? (
            <TabContentActionNeeded />
          ) : (
            <TabContentFixed />
          )}
        </section>
        <div className={styles.exposuresFilterWrapper}>
          <ExposuresFilter
            initialFilterValues={initialFilterState}
            filterValues={filters}
            setFilterValues={setFilters}
          />
        </div>
        {noUnresolvedExposures ? (
          <div className={styles.zeroStateIndicator}>
            {getZeroStateIndicator()}
          </div>
        ) : (
          <ul className={styles.exposureList}>{exposureCardElems}</ul>
        )}
      </div>
    </div>
  );
};<|MERGE_RESOLUTION|>--- conflicted
+++ resolved
@@ -40,13 +40,10 @@
 import { CountryCodeContext } from "../../../../../../../contextProviders/country-code";
 import { FeatureFlagName } from "../../../../../../../db/tables/featureFlags";
 import { getNextGuidedStep } from "../../../../../../functions/server/getRelevantGuidedSteps";
-<<<<<<< HEAD
 import { SubscriberWaitlistDialog } from "../../../../../../components/client/SubscriberWaitlistDialog";
 import { useOverlayTriggerState } from "react-stately";
 import { useOverlayTrigger } from "react-aria";
-=======
 import { useTelemetry } from "../../../../../../hooks/useTelemetry";
->>>>>>> 6f9ec400
 
 export type Props = {
   enabledFeatureFlags: FeatureFlagName[];
@@ -280,7 +277,6 @@
   );
 
   const freeScanCta = props.isEligibleForFreeScan && (
-<<<<<<< HEAD
     <>
       <SubscriberWaitlistDialog
         triggerRef={waitlistTriggerRef}
@@ -305,6 +301,11 @@
                 <a
                   ref={waitlistTriggerRef}
                   href="/redesign/user/welcome/free-scan?referrer=dashboard"
+                  onClick={() => {
+                    recordTelemetry("link", "click", {
+                      link_id: "exposures_all_fixed_free_scan",
+                    });
+                  }}
                 />
               ) : (
                 <Button
@@ -320,30 +321,6 @@
         })}
       </p>
     </>
-=======
-    <p>
-      {l10n.getFragment("dashboard-exposures-all-fixed-free-scan", {
-        vars: {
-          data_broker_total_num: parseInt(
-            process.env.NEXT_PUBLIC_ONEREP_DATA_BROKER_COUNT as string,
-            10,
-          ),
-        },
-        elems: {
-          a: (
-            <a
-              href="/redesign/user/welcome/free-scan?referrer=dashboard"
-              onClick={() =>
-                recordTelemetry("link", "click", {
-                  link_id: "exposures_all_fixed_free_scan",
-                })
-              }
-            />
-          ),
-        },
-      })}
-    </p>
->>>>>>> 6f9ec400
   );
 
   const getZeroStateIndicator = () => {
