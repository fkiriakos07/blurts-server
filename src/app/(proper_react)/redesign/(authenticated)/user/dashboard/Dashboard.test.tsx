/* This Source Code Form is subject to the terms of the Mozilla Public
 * License, v. 2.0. If a copy of the MPL was not distributed with this
 * file, You can obtain one at http://mozilla.org/MPL/2.0/. */

import { it, expect } from "@jest/globals";
import { render, screen } from "@testing-library/react";
import userEvent from "@testing-library/user-event";
import { composeStory } from "@storybook/react";
import { axe } from "jest-axe";
import Meta, {
  DashboardNonUsNoBreaches,
  DashboardUsNoPremiumEmptyScanResolvedBreaches,
  DashboardUsNoPremiumNoScanNoBreaches,
  DashboardUsNoPremiumResolvedScanResolvedBreaches,
  DashboardUsNoPremiumUnresolvedScanNoBreaches,
  DashboardUsNoPremiumUnresolvedScanUnresolvedBreaches,
  DashboardUsPremiumNoScanNoBreaches,
  DashboardUsPremiumResolvedScanResolvedBreaches,
  DashboardUsPremiumResolvedScanUnresolvedBreaches,
} from "./Dashboard.stories";

<<<<<<< HEAD
function enablePremium() {
  process.env.NEXT_PUBLIC_PREMIUM_ENABLED = "true";
}

function disablePremium() {
  process.env.NEXT_PUBLIC_PREMIUM_ENABLED = "false";
}

beforeAll(() => {
  window.gtag = () => null;
});

beforeEach(() => {
  disablePremium();
});

afterAll(() => {
  disablePremium();
});

=======
>>>>>>> 8566e8ab
jest.mock("next/navigation", () => ({
  useRouter: jest.fn(),
  usePathname: jest.fn(),
}));

it("passes the axe accessibility test suite 1", async () => {
  const ComposedDashboard = composeStory(DashboardNonUsNoBreaches, Meta);
  const { container } = render(<ComposedDashboard />);
  expect(await axe(container)).toHaveNoViolations();
});

it("passes the axe accessibility test suite 2", async () => {
  const ComposedDashboard = composeStory(
    DashboardUsNoPremiumUnresolvedScanUnresolvedBreaches,
    Meta
  );
  const { container } = render(<ComposedDashboard />);
  expect(await axe(container)).toHaveNoViolations();
});

it("passes the axe accessibility test suite 3", async () => {
  const ComposedDashboard = composeStory(
    DashboardUsPremiumResolvedScanUnresolvedBreaches,
    Meta
  );
  const { container } = render(<ComposedDashboard />);
  expect(await axe(container)).toHaveNoViolations();
});

it("shows the “let’s fix it” banner content", () => {
  const ComposedDashboard = composeStory(
    DashboardUsNoPremiumUnresolvedScanNoBreaches,
    Meta
  );
  render(<ComposedDashboard />);

  const letsFixItBannerContent = screen.getByText("Let’s protect your data");
  expect(letsFixItBannerContent).toBeInTheDocument();
});

it("shows the 'Start a free scan' CTA to free US-based users who haven't performed a scan yet", () => {
  const ComposedDashboard = composeStory(
    DashboardUsNoPremiumNoScanNoBreaches,
    Meta
  );
  render(<ComposedDashboard />);

  const freeScanCta = screen.getByRole("link", { name: "Start a free scan" });
  expect(freeScanCta).toBeInTheDocument();
});

it("does not show the 'Start a free scan' CTA for non-US users", () => {
  const ComposedDashboard = composeStory(DashboardNonUsNoBreaches, Meta);
  render(<ComposedDashboard />);

  const freeScanCta = screen.queryByRole("link", { name: "Start a free scan" });
  expect(freeScanCta).not.toBeInTheDocument();
});

it("switches between tab panels", async () => {
  const user = userEvent.setup();
  const ComposedDashboard = composeStory(
    DashboardUsNoPremiumNoScanNoBreaches,
    Meta
  );
  render(<ComposedDashboard />);

  const tabActionNeededTrigger = screen.getByRole("tab", {
    name: "Action needed",
  });
  expect(tabActionNeededTrigger.getAttribute("aria-selected")).toBe("true");
  const tabFixedTrigger = screen.getByRole("tab", {
    name: "Fixed",
  });
  tabFixedTrigger.getAttribute("aria-selected");
  expect(tabFixedTrigger.getAttribute("aria-selected")).toBe("false");
  await user.click(tabFixedTrigger);
  expect(tabFixedTrigger.getAttribute("aria-selected")).toBe("true");
  expect(tabActionNeededTrigger.getAttribute("aria-selected")).toBe("false");
});

it("shows the premium upgrade cta if the user is not a premium subscriber", () => {
  const ComposedDashboard = composeStory(
    DashboardUsNoPremiumNoScanNoBreaches,
    Meta
  );
  render(<ComposedDashboard />);

  // We show a CTA on desktop in the toolbar and in the mobile menu
  const premiumCtas = screen.queryAllByRole("button", {
    name: "Upgrade to ⁨Premium⁩",
  });
  expect(premiumCtas.length).toBe(2);
});

<<<<<<< HEAD
it("opens and closes the premium upsell dialog via the Premium upsell badge)", async () => {
  enablePremium();
=======
it("opens and closes the premium upsell dialog", async () => {
>>>>>>> 8566e8ab
  const user = userEvent.setup();
  const ComposedDashboard = composeStory(
    DashboardUsNoPremiumNoScanNoBreaches,
    Meta
  );
  render(<ComposedDashboard />);

  // We show a CTA on desktop in the toolbar and in the mobile menu
  const premiumCtas = screen.queryAllByRole("button", {
    name: "Upgrade to ⁨Premium⁩",
  });
  expect(premiumCtas.length).toBe(2);

  // Shows the modal for the desktop layout
  await user.click(premiumCtas[0]);
  expect(
    screen.getByText("Choose the level of protection that’s right for you")
  ).toBeInTheDocument();
  const closeButtonIcon1 = screen.getByLabelText("Close");
  await user.click(closeButtonIcon1.parentElement as HTMLElement);
  expect(
    screen.queryByText("Choose the level of protection that’s right for you")
  ).not.toBeInTheDocument();

  // Shows the modal for the mobile layout
  await user.click(premiumCtas[1]);
  expect(
    screen.getByText("Choose the level of protection that’s right for you")
  ).toBeInTheDocument();
  const closeButtonIcon2 = screen.getByLabelText("Close");
  await user.click(closeButtonIcon2.parentElement as HTMLElement);
  expect(
    screen.queryByText("Choose the level of protection that’s right for you")
  ).not.toBeInTheDocument();
});

it("opens and closes the premium upsell dialog via the Premium upsell button)", async () => {
  enablePremium();
  const user = userEvent.setup();
  const ComposedDashboard = composeStory(
    DashboardUsNoPremiumEmptyScanResolvedBreaches,
    Meta
  );
  render(<ComposedDashboard />);

  const premiumCta = screen.queryByRole("button", {
    name: "Get Continuous Protection",
  });
  expect(premiumCta).toBeInTheDocument();

  await user.click(premiumCta as HTMLElement);
  expect(
    screen.getByText("Choose the level of protection that’s right for you")
  ).toBeInTheDocument();
  const closeButtonIcon1 = screen.getByLabelText("Close");
  await user.click(closeButtonIcon1.parentElement as HTMLElement);
  expect(
    screen.queryByText("Choose the level of protection that’s right for you")
  ).not.toBeInTheDocument();
});

it("toggles between the product offerings in the premium upsell dialog", async () => {
  const user = userEvent.setup();
  const ComposedDashboard = composeStory(
    DashboardUsNoPremiumNoScanNoBreaches,
    Meta
  );
  render(<ComposedDashboard />);

  // We show a CTA on desktop in the toolbar and in the mobile menu
  const premiumCtas = screen.queryAllByRole("button", {
    name: "Upgrade to ⁨Premium⁩",
  });
  expect(premiumCtas.length).toBe(2);

  await user.click(premiumCtas[0]);

  const productTabYearly1 = screen.queryByRole("tab", { name: "Yearly" });
  expect(productTabYearly1?.getAttribute("aria-selected")).toBe("true");
  const productTabMonthly1 = screen.queryByRole("tab", { name: "Monthly" });
  expect(productTabMonthly1?.getAttribute("aria-selected")).toBe("false");
  const productYearlyCta = screen.queryByRole("link", {
    name: "Select yearly plan",
  });
  expect(productYearlyCta).toBeInTheDocument();

  await user.click(productTabMonthly1 as HTMLElement);

  const productTabYearly2 = screen.queryByRole("tab", { name: "Yearly" });
  expect(productTabYearly2?.getAttribute("aria-selected")).toBe("false");
  const productTabMonthly2 = screen.queryByRole("tab", { name: "Monthly" });
  expect(productTabMonthly2?.getAttribute("aria-selected")).toBe("true");

  const productMontlyCta = screen.queryByRole("link", {
    name: "Select monthly plan",
  });
  expect(productMontlyCta).toBeInTheDocument();
});

it("shows the premium badge if the user is a premium subscriber", () => {
  const ComposedDashboard = composeStory(
    DashboardUsPremiumNoScanNoBreaches,
    Meta
  );
  render(<ComposedDashboard />);

  // We show a CTA on desktop in the toolbar and in the mobile menu
  const premiumBadges = screen.queryAllByText("Premium");
  expect(premiumBadges.length).toBe(2);
});

it("shows returned free user who has resolved all tasks premium upsell and all fixed description", async () => {
  const user = userEvent.setup();
  const ComposedDashboard = composeStory(
    DashboardUsNoPremiumResolvedScanResolvedBreaches,
    Meta
  );
  render(<ComposedDashboard />);

  // We show a CTA on desktop in the toolbar and in the mobile menu
  const premiumCtas = screen.queryAllByRole("button", {
    name: "Upgrade to ⁨Premium⁩",
  });
  expect(premiumCtas.length).toBe(2);

  // show banner CTA premium upgrade
  const bannerPremiumCta = screen.queryAllByRole("button", {
    name: "Get Continuous Protection",
  });
  expect(bannerPremiumCta.length).toBe(1);

  // click on cta
  await user.click(bannerPremiumCta[0]);
  expect(screen.getByRole("dialog")).toBeInTheDocument();
});

it("shows a returning Premium user who has resolved all tasks a CTA to check out what was fixed", async () => {
  const user = userEvent.setup();
  const ComposedDashboard = composeStory(
    DashboardUsPremiumResolvedScanResolvedBreaches,
    Meta
  );
  render(<ComposedDashboard />);

  // We show a CTA on desktop in the toolbar and in the mobile menu
  const premiumBadges = screen.queryAllByText("Premium");
  expect(premiumBadges.length).toBe(2);

  // show banner CTA premium upgrade
  const bannerPremiumCta = screen.queryAllByRole("button", {
    name: "See what’s fixed",
  });
  expect(bannerPremiumCta.length).toBe(1);

  // click on cta
  await user.click(bannerPremiumCta[0]);

  const fixedTab = screen.getByRole("tab", { name: "Fixed" });
  expect(fixedTab).toHaveAttribute("aria-selected", "true");
});<|MERGE_RESOLUTION|>--- conflicted
+++ resolved
@@ -19,29 +19,6 @@
   DashboardUsPremiumResolvedScanUnresolvedBreaches,
 } from "./Dashboard.stories";
 
-<<<<<<< HEAD
-function enablePremium() {
-  process.env.NEXT_PUBLIC_PREMIUM_ENABLED = "true";
-}
-
-function disablePremium() {
-  process.env.NEXT_PUBLIC_PREMIUM_ENABLED = "false";
-}
-
-beforeAll(() => {
-  window.gtag = () => null;
-});
-
-beforeEach(() => {
-  disablePremium();
-});
-
-afterAll(() => {
-  disablePremium();
-});
-
-=======
->>>>>>> 8566e8ab
 jest.mock("next/navigation", () => ({
   useRouter: jest.fn(),
   usePathname: jest.fn(),
@@ -137,12 +114,7 @@
   expect(premiumCtas.length).toBe(2);
 });
 
-<<<<<<< HEAD
 it("opens and closes the premium upsell dialog via the Premium upsell badge)", async () => {
-  enablePremium();
-=======
-it("opens and closes the premium upsell dialog", async () => {
->>>>>>> 8566e8ab
   const user = userEvent.setup();
   const ComposedDashboard = composeStory(
     DashboardUsNoPremiumNoScanNoBreaches,
@@ -180,7 +152,6 @@
 });
 
 it("opens and closes the premium upsell dialog via the Premium upsell button)", async () => {
-  enablePremium();
   const user = userEvent.setup();
   const ComposedDashboard = composeStory(
     DashboardUsNoPremiumEmptyScanResolvedBreaches,
