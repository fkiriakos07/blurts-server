--- conflicted
+++ resolved
@@ -638,7 +638,6 @@
   expect(exposureTableDescription).toBeInTheDocument();
 });
 
-<<<<<<< HEAD
 // Check dashboard banner content for story DashboardNonUsNoBreaches
 it("shows the correct dashboard banner title for non-US users, no breaches", () => {
   const ComposedDashboard = composeStory(DashboardNonUsNoBreaches, Meta);
@@ -1152,16 +1151,10 @@
 it("shows the correct dashboard banner title for US user, with Premium, empty scan, resolved breaches", () => {
   const ComposedDashboard = composeStory(
     DashboardUsPremiumEmptyScanResolvedBreaches,
-=======
-it("shows scan in progress indicators on the dashboard with resolved scan results and unresolved breaches", () => {
-  const ComposedDashboard = composeStory(
-    DashboardPremiumUserScanResolvedInProgressUnresolvedBreaches,
->>>>>>> 3bad102f
-    Meta
-  );
-  render(<ComposedDashboard />);
-
-<<<<<<< HEAD
+    Meta
+  );
+  render(<ComposedDashboard />);
+
   const dashboardTopBannerTitle = screen.queryAllByText(
     "Your data is protected"
   );
@@ -1450,7 +1443,56 @@
 it("shows the correct dashboard banner CTA for US user, with Premium, scan unresolved and in progress, no breaches", () => {
   const ComposedDashboard = composeStory(
     DashboardUsPremiumScanUnresolvedInProgressNoBreaches,
-=======
+    Meta
+  );
+  render(<ComposedDashboard />);
+
+  const dashboardTopBannerCta = screen.queryAllByRole("link", {
+    name: "See what’s ready now",
+  });
+  expect(
+    getRelevantBannerContentElement(dashboardTopBannerCta)
+  ).toBeInTheDocument();
+});
+
+// Check dashboard banner content for story DashboardUsPremiumScanUnresolvedInProgressUnresolvedBreaches
+it("shows the correct dashboard banner title for US user, with Premium, scan unresolved and in progress, unresolved breaches", () => {
+  const ComposedDashboard = composeStory(
+    DashboardUsPremiumScanUnresolvedInProgressUnresolvedBreaches,
+    Meta
+  );
+  render(<ComposedDashboard />);
+
+  const dashboardTopBannerTitle = screen.queryAllByText(
+    "Your scan is still in progress"
+  );
+  expect(
+    getRelevantBannerContentElement(dashboardTopBannerTitle)
+  ).toBeInTheDocument();
+});
+
+it("shows the correct dashboard banner CTA for US user, with Premium, scan unresolved and in progress, unresolved breaches", () => {
+  const ComposedDashboard = composeStory(
+    DashboardUsPremiumScanUnresolvedInProgressUnresolvedBreaches,
+    Meta
+  );
+  render(<ComposedDashboard />);
+
+  const dashboardTopBannerCta = screen.queryAllByRole("link", {
+    name: "See what’s ready now",
+  });
+  expect(
+    getRelevantBannerContentElement(dashboardTopBannerCta)
+  ).toBeInTheDocument();
+});
+
+it("shows scan in progress indicators on the dashboard with resolved scan results and unresolved breaches", () => {
+  const ComposedDashboard = composeStory(
+    DashboardPremiumUserScanResolvedInProgressUnresolvedBreaches,
+    Meta
+  );
+  render(<ComposedDashboard />);
+
   const bannerContent = screen.getByText("Your scan is still in progress");
   expect(bannerContent).toBeInTheDocument();
   const bannerContentCta = screen.getByRole("link", {
@@ -1471,54 +1513,10 @@
 it("shows scan in progress indicators on the dashboard with unresolved scan results and resolved breaches", () => {
   const ComposedDashboard = composeStory(
     DashboardPremiumUserScanUnresolvedInProgressResolvedBreaches,
->>>>>>> 3bad102f
-    Meta
-  );
-  render(<ComposedDashboard />);
-
-<<<<<<< HEAD
-  const dashboardTopBannerCta = screen.queryAllByRole("link", {
-    name: "See what’s ready now",
-  });
-  expect(
-    getRelevantBannerContentElement(dashboardTopBannerCta)
-  ).toBeInTheDocument();
-});
-
-// Check dashboard banner content for story DashboardUsPremiumScanUnresolvedInProgressUnresolvedBreaches
-it("shows the correct dashboard banner title for US user, with Premium, scan unresolved and in progress, unresolved breaches", () => {
-  const ComposedDashboard = composeStory(
-    DashboardUsPremiumScanUnresolvedInProgressUnresolvedBreaches,
-    Meta
-  );
-  render(<ComposedDashboard />);
-
-  const dashboardTopBannerTitle = screen.queryAllByText(
-    "Your scan is still in progress"
-  );
-  expect(
-    getRelevantBannerContentElement(dashboardTopBannerTitle)
-  ).toBeInTheDocument();
-});
-
-it("shows the correct dashboard banner CTA for US user, with Premium, scan unresolved and in progress, unresolved breaches", () => {
-  const ComposedDashboard = composeStory(
-    DashboardUsPremiumScanUnresolvedInProgressUnresolvedBreaches,
-    Meta
-  );
-  render(<ComposedDashboard />);
-
-  const dashboardTopBannerCta = screen.queryAllByRole("link", {
-    name: "See what’s ready now",
-  });
-  expect(
-    getRelevantBannerContentElement(dashboardTopBannerCta)
-  ).toBeInTheDocument();
-});
-
-// Check dashboard banner content for story DashboardInvalidNonPremiumUserScanUnresolvedInProgressResolvedBreaches
-it("logs a warning in the story for an invalid user state", () => {
-=======
+    Meta
+  );
+  render(<ComposedDashboard />);
+
   const bannerContent = screen.getByText("Your scan is still in progress");
   expect(bannerContent).toBeInTheDocument();
   const bannerContentCta = screen.getByRole("link", {
@@ -1537,7 +1535,6 @@
 });
 
 it("logs a warning for an invalid dashboard user state", () => {
->>>>>>> 3bad102f
   const ComposedDashboard = composeStory(
     DashboardInvalidPremiumUserNoScanResolvedBreaches,
     Meta
@@ -1550,4 +1547,20 @@
     "No matching condition for dashboard state found."
   );
   warnLogSpy.mockReset();
+});
+
+// Check dashboard banner content for story DashboardInvalidNonPremiumUserScanUnresolvedInProgressResolvedBreaches
+it("logs a warning in the story for an invalid user state", () => {
+  const ComposedDashboard = composeStory(
+    DashboardInvalidPremiumUserNoScanResolvedBreaches,
+    Meta
+  );
+
+  const warnLogSpy = jest.spyOn(global.console, "warn").mockImplementation();
+  render(<ComposedDashboard />);
+
+  expect(warnLogSpy).toHaveBeenCalledWith(
+    "No matching condition for dashboard state found."
+  );
+  warnLogSpy.mockReset();
 });