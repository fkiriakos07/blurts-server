/* This Source Code Form is subject to the terms of the Mozilla Public
 * License, v. 2.0. If a copy of the MPL was not distributed with this
 * file, You can obtain one at http://mozilla.org/MPL/2.0/. */

import { it, expect } from "@jest/globals";
import { render, screen } from "@testing-library/react";
import userEvent from "@testing-library/user-event";
import { composeStory } from "@storybook/react";
import { axe } from "jest-axe";
import Meta, {
<<<<<<< HEAD
  DashboardWithScan,
  DashboardWithScanUserFromUs,
  DashboardWithoutScan,
  DashboardWithoutScanUserFromUs,
  DashboardFreeUser,
  DashboardPremiumUser,
  DashboardFreeUserAllResolved,
  DashboardDataIsProtected,
=======
  DashboardNonUsNoBreaches,
  DashboardUsNoPremiumNoScanNoBreaches,
  DashboardUsNoPremiumResolvedScanResolvedBreaches,
  DashboardUsNoPremiumUnresolvedScanNoBreaches,
  DashboardUsNoPremiumUnresolvedScanUnresolvedBreaches,
  DashboardUsPremiumNoScanNoBreaches,
  DashboardUsPremiumResolvedScanResolvedBreaches,
  DashboardUsPremiumResolvedScanUnresolvedBreaches,
>>>>>>> 65792b76
} from "./Dashboard.stories";

function enablePremium() {
  process.env.NEXT_PUBLIC_PREMIUM_ENABLED = "true";
}

function disablePremium() {
  process.env.NEXT_PUBLIC_PREMIUM_ENABLED = "false";
}

beforeAll(() => {
  window.gtag = () => null;
});

beforeEach(() => {
  disablePremium();
});

afterAll(() => {
  disablePremium();
});

jest.mock("next/navigation", () => ({
  useRouter: jest.fn(),
  usePathname: jest.fn(),
}));

it("passes the axe accessibility test suite 1", async () => {
  const ComposedDashboard = composeStory(DashboardNonUsNoBreaches, Meta);
  const { container } = render(<ComposedDashboard />);
  expect(await axe(container)).toHaveNoViolations();
});

it("passes the axe accessibility test suite 2", async () => {
  const ComposedDashboard = composeStory(
    DashboardUsNoPremiumUnresolvedScanUnresolvedBreaches,
    Meta
  );
  const { container } = render(<ComposedDashboard />);
  expect(await axe(container)).toHaveNoViolations();
});

it("passes the axe accessibility test suite 3", async () => {
  const ComposedDashboard = composeStory(
    DashboardUsPremiumResolvedScanUnresolvedBreaches,
    Meta
  );
  const { container } = render(<ComposedDashboard />);
  expect(await axe(container)).toHaveNoViolations();
});

it("shows the “let’s fix it” banner content", () => {
  const ComposedDashboard = composeStory(
    DashboardUsNoPremiumUnresolvedScanNoBreaches,
    Meta
  );
  render(<ComposedDashboard />);

  const letsFixItBannerContent = screen.getByText("Let’s protect your data");
  expect(letsFixItBannerContent).toBeInTheDocument();
});

it("shows the 'Start a free scan' CTA to free US-based users who haven't performed a scan yet", () => {
  const ComposedDashboard = composeStory(
    DashboardUsNoPremiumNoScanNoBreaches,
    Meta
  );
  render(<ComposedDashboard />);

  const freeScanCta = screen.getByRole("link", { name: "Start a free scan" });
  expect(freeScanCta).toBeInTheDocument();
});

it("does not show the 'Start a free scan' CTA for non-US users", () => {
  const ComposedDashboard = composeStory(DashboardNonUsNoBreaches, Meta);
  render(<ComposedDashboard />);

  const freeScanCta = screen.queryByRole("link", { name: "Start a free scan" });
  expect(freeScanCta).not.toBeInTheDocument();
});

it("switches between tab panels", async () => {
  const user = userEvent.setup();
  const ComposedDashboard = composeStory(
    DashboardUsNoPremiumNoScanNoBreaches,
    Meta
  );
  render(<ComposedDashboard />);

  const tabActionNeededTrigger = screen.getByRole("tab", {
    name: "Action needed",
  });
  expect(tabActionNeededTrigger.getAttribute("aria-selected")).toBe("true");
  const tabFixedTrigger = screen.getByRole("tab", {
    name: "Fixed",
  });
  tabFixedTrigger.getAttribute("aria-selected");
  expect(tabFixedTrigger.getAttribute("aria-selected")).toBe("false");
  await user.click(tabFixedTrigger);
  expect(tabFixedTrigger.getAttribute("aria-selected")).toBe("true");
  expect(tabActionNeededTrigger.getAttribute("aria-selected")).toBe("false");
});

it("shows the premium upgrade cta if the user is not a premium subscriber", () => {
  enablePremium();
  const ComposedDashboard = composeStory(
    DashboardUsNoPremiumNoScanNoBreaches,
    Meta
  );
  render(<ComposedDashboard />);

  // We show a CTA on desktop in the toolbar and in the mobile menu
  const premiumCtas = screen.queryAllByRole("button", {
    name: "Upgrade to ⁨Premium⁩",
  });
  expect(premiumCtas.length).toBe(2);
});

it("opens and closes the premium upsell dialog via the Premium upsell badge)", async () => {
  enablePremium();
  const user = userEvent.setup();
  const ComposedDashboard = composeStory(
    DashboardUsNoPremiumNoScanNoBreaches,
    Meta
  );
  render(<ComposedDashboard />);

  // We show a CTA on desktop in the toolbar and in the mobile menu
  const premiumCtas = screen.queryAllByRole("button", {
    name: "Upgrade to ⁨Premium⁩",
  });
  expect(premiumCtas.length).toBe(2);

  // Shows the modal for the desktop layout
  await user.click(premiumCtas[0]);
  expect(
    screen.getByText("Choose the level of protection that’s right for you")
  ).toBeInTheDocument();
  const closeButtonIcon1 = screen.getByLabelText("Close");
  await user.click(closeButtonIcon1.parentElement as HTMLElement);
  expect(
    screen.queryByText("Choose the level of protection that’s right for you")
  ).not.toBeInTheDocument();

  // Shows the modal for the mobile layout
  await user.click(premiumCtas[1]);
  expect(
    screen.getByText("Choose the level of protection that’s right for you")
  ).toBeInTheDocument();
  const closeButtonIcon2 = screen.getByLabelText("Close");
  await user.click(closeButtonIcon2.parentElement as HTMLElement);
  expect(
    screen.queryByText("Choose the level of protection that’s right for you")
  ).not.toBeInTheDocument();
});

it("opens and closes the premium upsell dialog via the Premium upsell button)", async () => {
  enablePremium();
  const user = userEvent.setup();
  const ComposedDashboard = composeStory(DashboardDataIsProtected, Meta);
  render(<ComposedDashboard />);

  const premiumCta = screen.queryByRole("button", {
    name: "Get Continuous Protection",
  });
  expect(premiumCta).toBeInTheDocument();

  await user.click(premiumCta as HTMLElement);
  expect(
    screen.getByText("Choose the level of protection that’s right for you")
  ).toBeInTheDocument();
  const closeButtonIcon1 = screen.getByLabelText("Close");
  await user.click(closeButtonIcon1.parentElement as HTMLElement);
  expect(
    screen.queryByText("Choose the level of protection that’s right for you")
  ).not.toBeInTheDocument();
});

it("toggles between the product offerings in the premium upsell dialog", async () => {
  enablePremium();
  const user = userEvent.setup();
  const ComposedDashboard = composeStory(
    DashboardUsNoPremiumNoScanNoBreaches,
    Meta
  );
  render(<ComposedDashboard />);

  // We show a CTA on desktop in the toolbar and in the mobile menu
  const premiumCtas = screen.queryAllByRole("button", {
    name: "Upgrade to ⁨Premium⁩",
  });
  expect(premiumCtas.length).toBe(2);

  await user.click(premiumCtas[0]);

  const productTabYearly1 = screen.queryByRole("tab", { name: "Yearly" });
  expect(productTabYearly1?.getAttribute("aria-selected")).toBe("true");
  const productTabMonthly1 = screen.queryByRole("tab", { name: "Monthly" });
  expect(productTabMonthly1?.getAttribute("aria-selected")).toBe("false");
  const productYearlyCta = screen.queryByRole("link", {
    name: "Select yearly plan",
  });
  expect(productYearlyCta).toBeInTheDocument();

  await user.click(productTabMonthly1 as HTMLElement);

  const productTabYearly2 = screen.queryByRole("tab", { name: "Yearly" });
  expect(productTabYearly2?.getAttribute("aria-selected")).toBe("false");
  const productTabMonthly2 = screen.queryByRole("tab", { name: "Monthly" });
  expect(productTabMonthly2?.getAttribute("aria-selected")).toBe("true");

  const productMontlyCta = screen.queryByRole("link", {
    name: "Select monthly plan",
  });
  expect(productMontlyCta).toBeInTheDocument();
});

it("shows the premium badge if the user is a premium subscriber", () => {
  enablePremium();
  const ComposedDashboard = composeStory(
    DashboardUsPremiumNoScanNoBreaches,
    Meta
  );
  render(<ComposedDashboard />);

  // We show a CTA on desktop in the toolbar and in the mobile menu
  const premiumBadges = screen.queryAllByText("Premium");
  expect(premiumBadges.length).toBe(2);
});

it("shows returned free user who has resolved all tasks premium upsell and all fixed description", async () => {
  enablePremium();
  const user = userEvent.setup();
  const ComposedDashboard = composeStory(
    DashboardUsNoPremiumResolvedScanResolvedBreaches,
    Meta
  );
  render(<ComposedDashboard />);

  // We show a CTA on desktop in the toolbar and in the mobile menu
  const premiumCtas = screen.queryAllByRole("button", {
    name: "Upgrade to ⁨Premium⁩",
  });
  expect(premiumCtas.length).toBe(2);

  // show banner CTA premium upgrade
  const bannerPremiumCta = screen.queryAllByRole("button", {
    name: "Get Continuous Protection",
  });
  expect(bannerPremiumCta.length).toBe(1);

  // click on cta
  await user.click(bannerPremiumCta[0]);
  expect(screen.getByRole("dialog")).toBeInTheDocument();
});

it("shows a returning Premium user who has resolved all tasks a CTA to check out what was fixed", async () => {
  enablePremium();
  const user = userEvent.setup();
  const ComposedDashboard = composeStory(
    DashboardUsPremiumResolvedScanResolvedBreaches,
    Meta
  );
  render(<ComposedDashboard />);

  // We show a CTA on desktop in the toolbar and in the mobile menu
  const premiumBadges = screen.queryAllByText("Premium");
  expect(premiumBadges.length).toBe(2);

  // show banner CTA premium upgrade
  const bannerPremiumCta = screen.queryAllByRole("button", {
    name: "See what’s fixed",
  });
  expect(bannerPremiumCta.length).toBe(1);

  // click on cta
  await user.click(bannerPremiumCta[0]);

  const fixedTab = screen.getByRole("tab", { name: "Fixed" });
  expect(fixedTab).toHaveAttribute("aria-selected", "true");
});<|MERGE_RESOLUTION|>--- conflicted
+++ resolved
@@ -8,16 +8,6 @@
 import { composeStory } from "@storybook/react";
 import { axe } from "jest-axe";
 import Meta, {
-<<<<<<< HEAD
-  DashboardWithScan,
-  DashboardWithScanUserFromUs,
-  DashboardWithoutScan,
-  DashboardWithoutScanUserFromUs,
-  DashboardFreeUser,
-  DashboardPremiumUser,
-  DashboardFreeUserAllResolved,
-  DashboardDataIsProtected,
-=======
   DashboardNonUsNoBreaches,
   DashboardUsNoPremiumNoScanNoBreaches,
   DashboardUsNoPremiumResolvedScanResolvedBreaches,
@@ -26,7 +16,6 @@
   DashboardUsPremiumNoScanNoBreaches,
   DashboardUsPremiumResolvedScanResolvedBreaches,
   DashboardUsPremiumResolvedScanUnresolvedBreaches,
->>>>>>> 65792b76
 } from "./Dashboard.stories";
 
 function enablePremium() {
