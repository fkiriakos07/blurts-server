--- conflicted
+++ resolved
@@ -21,25 +21,16 @@
   ExposuresFilter,
   FilterState,
 } from "../../../../../components/client/ExposuresFilter";
-<<<<<<< HEAD
-import { Scan, ScanResult } from "../../../../../functions/server/onerep";
-import { DashboardSummary } from "../../../../../functions/server/dashboard";
-=======
 import { getDashboardSummary } from "../../../../../functions/server/dashboard";
->>>>>>> 0a776d0f
 import { getExposureStatus } from "../../../../../components/server/StatusPill";
 import { TabList } from "../../../../../components/client/TabList";
 import { FeatureFlagsEnabled } from "../../../../../functions/server/featureFlags";
 import { filterExposures } from "./filterExposures";
 import { SubscriberBreach } from "../../../../../../utils/subscriberBreaches";
 import { hasPremium } from "../../../../../functions/universal/user";
-<<<<<<< HEAD
-import { parseIso8601Datetime } from "../../../../../../utils/parse";
+import { LatestOnerepScanData } from "../../../../../../db/tables/onerep_scans";
 import AllFixedLogo from "./images/dashboard-all-fixed.svg";
 import ScanProgressIllustration from "./images/scan-illustration.svg";
-=======
-import { LatestOnerepScanData } from "../../../../../../db/tables/onerep_scans";
->>>>>>> 0a776d0f
 
 export type Props = {
   featureFlagsEnabled: Pick<
@@ -51,29 +42,13 @@
   userBreaches: SubscriberBreach[];
   userScanData: LatestOnerepScanData;
   isEligibleForFreeScan: boolean;
-<<<<<<< HEAD
-  countryCode?: string;
-  scanStatus?: Scan["status"];
-  isAllFixed?: boolean;
-=======
   countryCode: string;
->>>>>>> 0a776d0f
+  scanInProgress: boolean;
 };
 
 export type TabType = "action-needed" | "fixed";
 
-export const View = ({
-  bannerData,
-  countryCode,
-  featureFlagsEnabled,
-  isAllFixed,
-  isEligibleForFreeScan,
-  locale,
-  scanStatus,
-  user,
-  userBreaches,
-  userScannedResults,
-}: Props) => {
+export const View = (props: Props) => {
   const l10n = useL10n();
 
   const initialFilterState: FilterState = {
@@ -93,17 +68,7 @@
     },
   ];
   const isActionNeededTab = selectedTab === "action-needed";
-  const isScanInProgress = scanStatus === "in_progress";
-
-<<<<<<< HEAD
-  const breachesDataArray = userBreaches.flat();
-  const scannedResultsDataArray =
-    // TODO: Add unit test when changing this code:
-    /* c8 ignore next */
-    userScannedResults.map((elem: ScanResult) => elem) || [];
-=======
   const breachesDataArray = props.userBreaches.flat();
->>>>>>> 0a776d0f
 
   // Merge exposure cards
   const combinedArray = [...breachesDataArray, ...props.userScanData.results];
@@ -142,22 +107,27 @@
       >
         <ExposureCard
           exposureData={exposure}
-          locale={locale}
+          locale={props.locale}
           isPremiumBrokerRemovalEnabled={
-            featureFlagsEnabled.PremiumBrokerRemoval
+            props.featureFlagsEnabled.PremiumBrokerRemoval
           }
         />
       </li>
     );
   });
-<<<<<<< HEAD
-  const isScanResultItemsEmpty = userScannedResults.length === 0;
+  const isScanResultItemsEmpty = props.userScanData.results.length === 0;
   const noUnresolvedExposures = exposureCardElems.length === 0;
-  const isUserFromUs = countryCode && countryCode.toLocaleLowerCase() === "us";
+  const dataSummary = getDashboardSummary(
+    props.userScanData.results,
+    props.userBreaches
+  );
+  const isAllFixed =
+    dataSummary.dataBreachFixedNum === dataSummary.dataBreachTotalNum &&
+    dataSummary.dataBrokerFixedNum === dataSummary.dataBrokerTotalNum;
 
   const TabContentActionNeeded = () => {
     const { dataBreachTotalNum, dataBrokerTotalNum, totalExposures } =
-      bannerData;
+      dataSummary;
 
     let exposuresAreaDescription = l10n.getString(
       "dashboard-exposures-area-description",
@@ -168,7 +138,7 @@
       }
     );
 
-    if (isScanInProgress && !noUnresolvedExposures) {
+    if (props.scanInProgress && !noUnresolvedExposures) {
       exposuresAreaDescription = l10n.getString(
         "dashboard-exposures-breaches-scan-progress-description",
         {
@@ -176,27 +146,12 @@
           data_breach_total_num: dataBreachTotalNum,
         }
       );
-    } else if (isScanInProgress) {
+    } else if (props.scanInProgress) {
       exposuresAreaDescription = l10n.getString(
         "dashboard-exposures-no-breaches-scan-progress-description"
       );
     }
 
-=======
-  const isScanResultItemsEmpty = props.userScanData.results.length === 0;
-  const noUnresolvedExposures = exposureCardElems.length === 0;
-  const dataSummary = getDashboardSummary(
-    props.userScanData.results,
-    props.userBreaches
-  );
-  const isAllFixed =
-    dataSummary.dataBreachFixedNum === dataSummary.dataBreachTotalNum &&
-    dataSummary.dataBrokerFixedNum === dataSummary.dataBrokerTotalNum;
-
-  const TabContentActionNeeded = () => {
-    const { dataBreachTotalNum, dataBrokerTotalNum, totalExposures } =
-      dataSummary;
->>>>>>> 0a776d0f
     return (
       <>
         <h2 className={styles.exposuresAreaHeadline}>
@@ -219,42 +174,33 @@
 
   let contentType: BannerContent = "NoContent";
   if (
-    featureFlagsEnabled?.FreeBrokerScan &&
-    featureFlagsEnabled?.PremiumBrokerRemoval &&
-    isUserFromUs
+    props.featureFlagsEnabled?.FreeBrokerScan &&
+    props.featureFlagsEnabled?.PremiumBrokerRemoval &&
+    props.isUserFromUs
   ) {
-    if (isScanResultItemsEmpty && !isScanInProgress) {
+    if (isScanResultItemsEmpty && !props.scanInProgress) {
       contentType = "DataBrokerScanUpsellContent";
-<<<<<<< HEAD
-    } else if (isScanResultItemsEmpty) {
+    } else if (isScanResultItemsEmpty && props.scanInProgress) {
       contentType = "ScanInProgressContent";
-    } else if ((!noUnresolvedExposures || !isAllFixed) && !isScanInProgress) {
-=======
     } else if (
       (!noUnresolvedExposures || !isAllFixed) &&
       props.countryCode &&
       props.countryCode.toLocaleLowerCase() === "us"
     ) {
->>>>>>> 0a776d0f
       contentType = "LetsFixDataContent";
     }
   }
 
   // MNTOR-1940: US user who is returning to the experience, free, and has resolved all their tasks
   if (
-    isUserFromUs &&
+    props.isUserFromUs &&
     noUnresolvedExposures &&
     !isScanResultItemsEmpty &&
-<<<<<<< HEAD
-    isAllFixed &&
-    !hasPremium(user)
-=======
     !hasPremium(props.user) &&
     // TODO: A bug causes `isAllFixed` to not be `true` when it should be:
     // https://mozilla-hub.atlassian.net/browse/MNTOR-2192
     /* c8 ignore next 4 */
     isAllFixed
->>>>>>> 0a776d0f
   ) {
     contentType = "YourDataIsProtectedAllFixedContent";
   }
@@ -279,22 +225,22 @@
     return (
       <div className={styles.zeroStateIndicator}>
         <Image
-          src={isScanInProgress ? ScanProgressIllustration : AllFixedLogo}
+          src={props.scanInProgress ? ScanProgressIllustration : AllFixedLogo}
           alt=""
         />
         <strong>
-          {isScanInProgress
+          {props.scanInProgress
             ? l10n.getString("dashboard-exposures-scan-progress-label")
             : l10n.getString("dashboard-exposures-all-fixed-label")}
         </strong>
-        {!isScanInProgress && freeScanCta}
+        {!props.scanInProgress && freeScanCta}
       </div>
     );
   };
 
   return (
     <div className={styles.wrapper}>
-      <Toolbar user={user}>
+      <Toolbar user={props.user}>
         <TabList
           tabs={tabsData}
           onSelectionChange={(selectedKey) => setSelectedTab(selectedKey)}
@@ -303,16 +249,6 @@
       </Toolbar>
       <div className={styles.dashboardContent}>
         <DashboardTopBanner
-<<<<<<< HEAD
-          bannerData={bannerData}
-          content={contentType}
-          type={selectedTab as TabType}
-          scanStatus={scanStatus}
-          isEligibleForFreeScan={isEligibleForFreeScan}
-          // TODO: Add unit test when changing this code:
-          /* c8 ignore next 3 */
-          ctaCallback={() => {
-=======
           bannerData={getDashboardSummary(
             props.userScanData.results,
             props.userBreaches
@@ -326,9 +262,9 @@
           content={contentType}
           type={selectedTab as TabType}
           hasRunScan={!isScanResultItemsEmpty}
+          scanInProgress={props.scanInProgress}
           isEligibleForFreeScan={props.isEligibleForFreeScan}
           onShowFixed={() => {
->>>>>>> 0a776d0f
             setSelectedTab("fixed");
           }}
         />
