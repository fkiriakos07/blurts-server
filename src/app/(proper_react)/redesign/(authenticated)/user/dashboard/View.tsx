/* This Source Code Form is subject to the terms of the Mozilla Public
 * License, v. 2.0. If a copy of the MPL was not distributed with this
 * file, You can obtain one at http://mozilla.org/MPL/2.0/. */

"use client";

<<<<<<< HEAD
import { Key, useState } from "react";
=======
import Image from "next/image";
>>>>>>> 60563158
import { Session } from "next-auth";
import styles from "./View.module.scss";
import { Toolbar } from "../../../../../components/client/toolbar/Toolbar";
import { DashboardTopBanner } from "./DashboardTopBanner";
import { useL10n } from "../../../../../hooks/l10n";
import type { UserBreaches } from "../../../../../functions/server/getUserBreaches";
import {
  ExposureCard,
  isScanResult,
} from "../../../../../components/client/ExposureCard";
import {
  ExposuresFilter,
  FilterState,
} from "../../../../../components/client/ExposuresFilter";
import { TabList } from "../../../../../components/client/TabList";
import { ScanResult } from "../../../../../functions/server/onerep";
import { HibpLikeDbBreach } from "../../../../../../utils/hibp";
import { BundledVerifiedEmails } from "../../../../../../utils/breaches";
import { DashboardSummary } from "../../../../../functions/server/dashboard";
import AllFixedLogo from "./images/dashboard-all-fixed.svg";

export type Props = {
  user: Session["user"];
  userBreaches: UserBreaches;
  userScannedResults: ScanResult[];
  bannerData: DashboardSummary;
  locale: string;
};

export const View = (props: Props) => {
  const l10n = useL10n();

  const [selectedTab, setSelectedTab] = useState<Key>("first");
  const tabsData = [
    {
      name: "Action needed",
      key: "action-neeed",
    },
    {
      name: "Fixed",
      key: "fixed",
    },
  ];

  const totalBreaches = props.userBreaches.breachesData.verifiedEmails.reduce(
    (count, emailData) => count + emailData.breaches.length,
    0
  );

  const dateObject = (isoString: string): Date => {
    return new Date(isoString);
  };

  const initialFilterState: FilterState = {
    exposureType: "",
    dateFound: "",
    status: "",
  };

  const [filters, setFilters] = useState<FilterState>(initialFilterState);

  // Only breaches exposure cards
  const breachExposureCards = props.userBreaches.breachesData.verifiedEmails
    .map((verifiedEmail) => {
      const breachCardsForThisEmail = verifiedEmail.breaches.map((breach) => {
        return (
          <li
            key={`${verifiedEmail.email}_${breach.Id.toString()}`}
            className={styles.exposureListItem}
          >
            <ExposureCard
              exposureData={breach}
              exposureName={breach.Name}
              fromEmail={verifiedEmail.email}
              exposureDetailsLink={""} //TODO: Find out what link to add in a breach card
              dateFound={breach.AddedDate}
              statusPillType="needAction"
              locale={props.locale}
              color={getRandomLightNebulaColor(breach.Name)}
            />
          </li>
        );
      });
      // Technically a JSX.Element can be `any`, but we know it's not.
      // (At least, I *think* that's why this rule triggers.)
      // eslint-disable-next-line @typescript-eslint/no-unsafe-return
      return breachCardsForThisEmail;
    })
    .flat();

  const breachesDataArray = props.userBreaches.breachesData.verifiedEmails.map(
    (elem: BundledVerifiedEmails) => elem.breaches
  );
  const scannedResultsDataArray =
    props.userScannedResults.map((elem: ScanResult) => elem) || [];

  // Merge exposure cards
  const combinedArray = [
    ...breachesDataArray.flat(),
    ...scannedResultsDataArray,
  ];

  // Sort in descending order
  const arraySortedByDate = combinedArray.sort((a, b) => {
    const dateA =
      (a as HibpLikeDbBreach).AddedDate || (a as ScanResult).created_at;
    const dateB =
      (b as HibpLikeDbBreach).AddedDate || (b as ScanResult).created_at;

    const timestampA =
      typeof dateA === "object" ? dateA.getTime() : new Date(dateA).getTime();
    const timestampB =
      typeof dateB === "object" ? dateB.getTime() : new Date(dateB).getTime();

    return timestampB - timestampA;
  });

  const filteredExposures = arraySortedByDate.filter(
    (exposure: ScanResult | HibpLikeDbBreach) => {
      const getExposureType = isScanResult(exposure)
        ? "data-broker"
        : "data-breach";

      // Filter by exposure type
      if (
        filters.exposureType &&
        filters.exposureType !== getExposureType &&
        filters.exposureType !== "show-all-exposure-type"
      ) {
        return false;
      }

      // Filter by date
      if (filters.dateFound && filters.dateFound !== "show-all-date-found") {
        const currentDate = new Date();
        const exposureDate = isScanResult(exposure)
          ? new Date(exposure.created_at)
          : exposure.AddedDate;

        if (filters.dateFound === "seven-days") {
          const sevenDaysAgo = new Date(
            currentDate.getTime() - 7 * 24 * 60 * 60 * 1000
          );
          if (exposureDate < sevenDaysAgo) {
            return false;
          }
        } else if (filters.dateFound === "thirty-days") {
          const thirtyDaysAgo = new Date(
            currentDate.getTime() - 30 * 24 * 60 * 60 * 1000
          );
          if (exposureDate < thirtyDaysAgo) {
            return false;
          }
        } else if (filters.dateFound === "last-year") {
          const oneYearAgo = new Date(
            currentDate.getTime() - 365 * 24 * 60 * 60 * 1000
          );
          if (exposureDate < oneYearAgo) {
            return false;
          }
        }
      }
      // TODO: Filter by status
      return true;
    }
  );

  const exposureCardElems = filteredExposures.map(
    (exposure: ScanResult | HibpLikeDbBreach, index) => {
      let email;
      // Get the email assosciated with breach
      if (!isScanResult(exposure)) {
        props.userBreaches.breachesData.verifiedEmails.forEach(
          (verifiedEmail) => {
            if (
              verifiedEmail.breaches.some((breach) => breach.Id === exposure.Id)
            ) {
              email = verifiedEmail.email;
            }
          }
        );
      }
      return isScanResult(exposure) ? (
        // Scanned result
        <li
          key={`scan-${exposure.id}-${index}`}
          className={styles.exposureListItem}
        >
          <ExposureCard
            exposureData={exposure}
            exposureName={exposure.data_broker}
            exposureDetailsLink={exposure.link}
            dateFound={dateObject(exposure.created_at)}
            statusPillType="needAction"
            locale={props.locale}
            color={getRandomLightNebulaColor(exposure.data_broker)}
          />
        </li>
      ) : (
        // Breaches result
        <li
          key={`breach-${exposure.Id}-${index}`}
          className={styles.exposureListItem}
        >
          <ExposureCard
            exposureData={exposure}
            exposureName={exposure.Title}
            fromEmail={email}
            exposureDetailsLink=""
            dateFound={exposure.AddedDate}
            statusPillType="needAction"
            locale={props.locale}
            color={getRandomLightNebulaColor(exposure.Name)}
          />
        </li>
      );
    }
  );
  const isScanResultItemsEmpty = props.userScannedResults.length === 0;
  const noUnresolvedExposures = exposureCardElems.length === 0;

  return (
    <div className={styles.wrapper}>
<<<<<<< HEAD
      <Toolbar user={props.user}>
        <TabList
          tabs={tabsData}
          onSelectionChange={(selectedKey) => setSelectedTab(selectedKey)}
        />
      </Toolbar>
      <div className={styles.dashboardContent}>
        {selectedTab === "action-neeed" ? (
          <>
            <DashboardTopBanner
              bannerData={props.bannerData}
              type={
                isScanResultItemsEmpty
                  ? "DataBrokerScanUpsellContent"
                  : "LetsFixDataContent"
              }
            />
            <section className={styles.exposuresArea}>
              <h2 className={styles.exposuresAreaHeadline}>
                {l10n.getString("dashboard-exposures-area-headline")}
              </h2>
              <p className={styles.exposuresAreaDescription}>
                {l10n.getString("dashboard-exposures-area-description", {
                  // TODO: Use real user data
                  exposures_total_num: 1337,
                  data_breach_total_num: totalBreaches,
                  data_broker_total_num: 1337,
                })}
              </p>
              <div className={styles.exposuresFilterWrapper}>
                <ExposuresFilter setFilterValues={setFilters} />
              </div>
              <ul className={styles.exposureList}>
                {isScanResultItemsEmpty
                  ? breachExposureCards
                  : exposureCardElems}
              </ul>
            </section>
          </>
        ) : (
          <>Fixed tab content</>
        )}
=======
      <Toolbar user={props.user} />
      <div className={styles.dashboardContent}>
        <DashboardTopBanner
          bannerData={props.bannerData}
          type={
            isScanResultItemsEmpty
              ? "DataBrokerScanUpsellContent"
              : "LetsFixDataContent"
          }
          hasRunScan={!isScanResultItemsEmpty}
        />
        <section className={styles.exposuresArea}>
          <h2 className={styles.exposuresAreaHeadline}>
            {l10n.getString("dashboard-exposures-area-headline")}
          </h2>
          <p className={styles.exposuresAreaDescription}>
            {l10n.getString("dashboard-exposures-area-description", {
              // TODO: Use real user data
              exposures_total_num: 1337,
              data_breach_total_num: totalBreaches,
              data_broker_total_num: 1337,
            })}
          </p>
          <div className={styles.exposuresFilterWrapper}>
            <ExposuresFilter setFilterValues={setFilters} />
          </div>
          {noUnresolvedExposures ? (
            <div className={styles.noExposures}>
              <Image src={AllFixedLogo} alt="" />
              <strong>
                {l10n.getString("dashboard-exposures-all-fixed-label")}
              </strong>
            </div>
          ) : (
            <ul className={styles.exposureList}>
              {isScanResultItemsEmpty ? breachExposureCards : exposureCardElems}
            </ul>
          )}
        </section>
>>>>>>> 60563158
      </div>
    </div>
  );
};

// Same logic as breachLogo.js
function getRandomLightNebulaColor(name: string) {
  const colors = [
    "#C689FF",
    "#D9BFFF",
    "#AB71FF",
    "#E7DFFF",
    "#AB71FF",
    "#3FE1B0",
    "#54FFBD",
    "#88FFD1",
    "#B3FFE3",
    "#D1FFEE",
    "#F770FF",
    "#F68FFF",
    "#F6B8FF",
    "#00B3F4",
    "#00DDFF",
    "#80EBFF",
    "#FF8450",
    "#FFA266",
    "#FFB587",
    "#FFD5B2",
    "#FF848B",
    "#FF9AA2",
    "#FFBDC5",
    "#FF8AC5",
    "#FFB4DB",
  ];

  const charValues = name.split("").map((letter) => letter.codePointAt(0));

  const charSum = charValues.reduce((sum: number | undefined, codePoint) => {
    if (codePoint === undefined) return sum;
    if (sum === undefined) return codePoint;
    return sum + codePoint;
  }, undefined);

  if (charSum === undefined) {
    return colors[0];
  }

  const colorIndex = charSum % colors.length;
  return colors[colorIndex];
}<|MERGE_RESOLUTION|>--- conflicted
+++ resolved
@@ -4,11 +4,8 @@
 
 "use client";
 
-<<<<<<< HEAD
 import { Key, useState } from "react";
-=======
 import Image from "next/image";
->>>>>>> 60563158
 import { Session } from "next-auth";
 import styles from "./View.module.scss";
 import { Toolbar } from "../../../../../components/client/toolbar/Toolbar";
@@ -232,50 +229,6 @@
 
   return (
     <div className={styles.wrapper}>
-<<<<<<< HEAD
-      <Toolbar user={props.user}>
-        <TabList
-          tabs={tabsData}
-          onSelectionChange={(selectedKey) => setSelectedTab(selectedKey)}
-        />
-      </Toolbar>
-      <div className={styles.dashboardContent}>
-        {selectedTab === "action-neeed" ? (
-          <>
-            <DashboardTopBanner
-              bannerData={props.bannerData}
-              type={
-                isScanResultItemsEmpty
-                  ? "DataBrokerScanUpsellContent"
-                  : "LetsFixDataContent"
-              }
-            />
-            <section className={styles.exposuresArea}>
-              <h2 className={styles.exposuresAreaHeadline}>
-                {l10n.getString("dashboard-exposures-area-headline")}
-              </h2>
-              <p className={styles.exposuresAreaDescription}>
-                {l10n.getString("dashboard-exposures-area-description", {
-                  // TODO: Use real user data
-                  exposures_total_num: 1337,
-                  data_breach_total_num: totalBreaches,
-                  data_broker_total_num: 1337,
-                })}
-              </p>
-              <div className={styles.exposuresFilterWrapper}>
-                <ExposuresFilter setFilterValues={setFilters} />
-              </div>
-              <ul className={styles.exposureList}>
-                {isScanResultItemsEmpty
-                  ? breachExposureCards
-                  : exposureCardElems}
-              </ul>
-            </section>
-          </>
-        ) : (
-          <>Fixed tab content</>
-        )}
-=======
       <Toolbar user={props.user} />
       <div className={styles.dashboardContent}>
         <DashboardTopBanner
@@ -315,7 +268,6 @@
             </ul>
           )}
         </section>
->>>>>>> 60563158
       </div>
     </div>
   );
