/* This Source Code Form is subject to the terms of the Mozilla Public
 * License, v. 2.0. If a copy of the MPL was not distributed with this
 * file, You can obtain one at http://mozilla.org/MPL/2.0/. */

"use client";

import { Key, useState } from "react";
import { Session } from "next-auth";
import styles from "./View.module.scss";
import { Toolbar } from "../../../../../components/client/toolbar/Toolbar";
import { DashboardTopBanner } from "./DashboardTopBanner";
import { useL10n } from "../../../../../hooks/l10n";
import type { UserBreaches } from "../../../../../functions/server/getUserBreaches";
import {
  ExposureCard,
  isScanResult,
} from "../../../../../components/client/ExposureCard";
import {
  ExposuresFilter,
  FilterState,
} from "../../../../../components/client/ExposuresFilter";
import { TabList } from "../../../../../components/client/TabList";
import { ScanResult } from "../../../../../functions/server/onerep";
import { HibpLikeDbBreach } from "../../../../../../utils/hibp";
import { BundledVerifiedEmails } from "../../../../../../utils/breaches";
import { DashboardSummary } from "../../../../../functions/server/dashboard";

export type Props = {
  user: Session["user"];
  userBreaches: UserBreaches;
  userScannedResults: ScanResult[];
  bannerData: DashboardSummary;
  locale: string;
};

export const View = (props: Props) => {
  const l10n = useL10n();
<<<<<<< HEAD

  const [selectedTab, setSelectedTab] = useState<Key>("first");
  const tabsData = [
    {
      name: "Action needed",
      key: "action-neeed",
    },
    {
      name: "Fixed",
      key: "fixed",
    },
  ];

=======
>>>>>>> 09514901
  const totalBreaches = props.userBreaches.breachesData.verifiedEmails.reduce(
    (count, emailData) => count + emailData.breaches.length,
    0
  );

  const dateObject = (isoString: string): Date => {
    return new Date(isoString);
  };

  const initialFilterState: FilterState = {
    exposureType: "",
    dateFound: "",
    status: "",
  };

  const [filters, setFilters] = useState<FilterState>(initialFilterState);

  // Only breaches exposure cards
  const breachExposureCards = props.userBreaches.breachesData.verifiedEmails
    .map((verifiedEmail) => {
      const breachCardsForThisEmail = verifiedEmail.breaches.map((breach) => {
        return (
          <li
            key={`${verifiedEmail.email}_${breach.Id.toString()}`}
            className={styles.exposureListItem}
          >
            <ExposureCard
              exposureData={breach}
              exposureName={breach.Name}
              fromEmail={verifiedEmail.email}
              exposureDetailsLink={""} //TODO: Find out what link to add in a breach card
              dateFound={breach.AddedDate}
              statusPillType="needAction"
              locale={props.locale}
              color={getRandomLightNebulaColor(breach.Name)}
            />
          </li>
        );
      });
      // Technically a JSX.Element can be `any`, but we know it's not.
      // (At least, I *think* that's why this rule triggers.)
      // eslint-disable-next-line @typescript-eslint/no-unsafe-return
      return breachCardsForThisEmail;
    })
    .flat();

  const breachesDataArray = props.userBreaches.breachesData.verifiedEmails.map(
    (elem: BundledVerifiedEmails) => elem.breaches
  );
  const scannedResultsDataArray =
    props.userScannedResults.map((elem: ScanResult) => elem) || [];

  // Merge exposure cards
  const combinedArray = [
    ...breachesDataArray.flat(),
    ...scannedResultsDataArray,
  ];

  // Sort in descending order
  const arraySortedByDate = combinedArray.sort((a, b) => {
    const dateA =
      (a as HibpLikeDbBreach).AddedDate || (a as ScanResult).created_at;
    const dateB =
      (b as HibpLikeDbBreach).AddedDate || (b as ScanResult).created_at;

    const timestampA =
      typeof dateA === "object" ? dateA.getTime() : new Date(dateA).getTime();
    const timestampB =
      typeof dateB === "object" ? dateB.getTime() : new Date(dateB).getTime();

    return timestampB - timestampA;
  });

  const filteredExposures = arraySortedByDate.filter(
    (exposure: ScanResult | HibpLikeDbBreach) => {
      const getExposureType = isScanResult(exposure)
        ? "data-broker"
        : "data-breach";

      // Filter by exposure type
      if (
        filters.exposureType &&
        filters.exposureType !== getExposureType &&
        filters.exposureType !== "show-all-exposure-type"
      ) {
        return false;
      }

      // Filter by date
      if (filters.dateFound && filters.dateFound !== "show-all-date-found") {
        const currentDate = new Date();
        const exposureDate = isScanResult(exposure)
          ? new Date(exposure.created_at)
          : exposure.AddedDate;

        if (filters.dateFound === "seven-days") {
          const sevenDaysAgo = new Date(
            currentDate.getTime() - 7 * 24 * 60 * 60 * 1000
          );
          if (exposureDate < sevenDaysAgo) {
            return false;
          }
        } else if (filters.dateFound === "thirty-days") {
          const thirtyDaysAgo = new Date(
            currentDate.getTime() - 30 * 24 * 60 * 60 * 1000
          );
          if (exposureDate < thirtyDaysAgo) {
            return false;
          }
        } else if (filters.dateFound === "last-year") {
          const oneYearAgo = new Date(
            currentDate.getTime() - 365 * 24 * 60 * 60 * 1000
          );
          if (exposureDate < oneYearAgo) {
            return false;
          }
        }
      }
      // TODO: Filter by status
      return true;
    }
  );

  const exposureCardElems = filteredExposures.map(
    (exposure: ScanResult | HibpLikeDbBreach, index) => {
      let email;
      // Get the email assosciated with breach
      if (!isScanResult(exposure)) {
        props.userBreaches.breachesData.verifiedEmails.forEach(
          (verifiedEmail) => {
            if (
              verifiedEmail.breaches.some((breach) => breach.Id === exposure.Id)
            ) {
              email = verifiedEmail.email;
            }
          }
        );
      }
      return isScanResult(exposure) ? (
        // Scanned result
        <li
          key={`scan-${exposure.id}-${index}`}
          className={styles.exposureListItem}
        >
          <ExposureCard
            exposureData={exposure}
            exposureName={exposure.data_broker}
            exposureDetailsLink={exposure.link}
            dateFound={dateObject(exposure.created_at)}
            statusPillType="needAction"
            locale={props.locale}
            color={getRandomLightNebulaColor(exposure.data_broker)}
          />
        </li>
      ) : (
        // Breaches result
        <li
          key={`breach-${exposure.Id}-${index}`}
          className={styles.exposureListItem}
        >
          <ExposureCard
            exposureData={exposure}
            exposureName={exposure.Title}
            fromEmail={email}
            exposureDetailsLink=""
            dateFound={exposure.AddedDate}
            statusPillType="needAction"
            locale={props.locale}
            color={getRandomLightNebulaColor(exposure.Name)}
          />
        </li>
      );
    }
  );
  const isScanResultItemsEmpty = props.userScannedResults.length === 0;

  return (
    <div className={styles.wrapper}>
      <Toolbar user={props.user}>
        <TabList
          tabs={tabsData}
          onSelectionChange={(selectedKey) => setSelectedTab(selectedKey)}
        />
      </Toolbar>
      <div className={styles.dashboardContent}>
<<<<<<< HEAD
        {selectedTab === "action-neeed" ? (
          <>
            <DashboardTopBanner type={"LetsFixDataContent"} chart={<></>} />
            <section className={styles.exposuresArea}>
              <h2 className={styles.exposuresAreaHeadline}>
                {l10n.getString("dashboard-exposures-area-headline")}
              </h2>
              <p className={styles.exposuresAreaDescription}>
                {l10n.getString("dashboard-exposures-area-description", {
                  // TODO: Use real user data
                  exposures_total_num: 1337,
                  data_breach_total_num: totalBreaches,
                  data_broker_total_num: 1337,
                })}
              </p>
              <div className={styles.exposuresFilterWrapper}>
                <ExposuresFilter setFilterValues={setFilters} />
              </div>
              <ul className={styles.exposureList}>
                {props.isUserScannedResults
                  ? exposureCardElems
                  : breachExposureCards}
              </ul>
            </section>
          </>
        ) : (
          <>Fixed tab content</>
        )}
=======
        <DashboardTopBanner
          bannerData={props.bannerData}
          type={
            isScanResultItemsEmpty
              ? "DataBrokerScanUpsellContent"
              : "LetsFixDataContent"
          }
        />
        <section className={styles.exposuresArea}>
          <h2 className={styles.exposuresAreaHeadline}>
            {l10n.getString("dashboard-exposures-area-headline")}
          </h2>
          <p className={styles.exposuresAreaDescription}>
            {l10n.getString("dashboard-exposures-area-description", {
              // TODO: Use real user data
              exposures_total_num: 1337,
              data_breach_total_num: totalBreaches,
              data_broker_total_num: 1337,
            })}
          </p>
          <div className={styles.exposuresFilterWrapper}>
            <ExposuresFilter setFilterValues={setFilters} />
          </div>
          <ul className={styles.exposureList}>
            {isScanResultItemsEmpty ? breachExposureCards : exposureCardElems}
          </ul>
        </section>
>>>>>>> 09514901
      </div>
    </div>
  );
};

// Same logic as breachLogo.js
function getRandomLightNebulaColor(name: string) {
  const colors = [
    "#C689FF",
    "#D9BFFF",
    "#AB71FF",
    "#E7DFFF",
    "#AB71FF",
    "#3FE1B0",
    "#54FFBD",
    "#88FFD1",
    "#B3FFE3",
    "#D1FFEE",
    "#F770FF",
    "#F68FFF",
    "#F6B8FF",
    "#00B3F4",
    "#00DDFF",
    "#80EBFF",
    "#FF8450",
    "#FFA266",
    "#FFB587",
    "#FFD5B2",
    "#FF848B",
    "#FF9AA2",
    "#FFBDC5",
    "#FF8AC5",
    "#FFB4DB",
  ];

  const charValues = name.split("").map((letter) => letter.codePointAt(0));

  const charSum = charValues.reduce((sum: number | undefined, codePoint) => {
    if (codePoint === undefined) return sum;
    if (sum === undefined) return codePoint;
    return sum + codePoint;
  }, undefined);

  if (charSum === undefined) {
    return colors[0];
  }

  const colorIndex = charSum % colors.length;
  return colors[colorIndex];
}<|MERGE_RESOLUTION|>--- conflicted
+++ resolved
@@ -35,7 +35,6 @@
 
 export const View = (props: Props) => {
   const l10n = useL10n();
-<<<<<<< HEAD
 
   const [selectedTab, setSelectedTab] = useState<Key>("first");
   const tabsData = [
@@ -49,8 +48,6 @@
     },
   ];
 
-=======
->>>>>>> 09514901
   const totalBreaches = props.userBreaches.breachesData.verifiedEmails.reduce(
     (count, emailData) => count + emailData.breaches.length,
     0
@@ -236,10 +233,16 @@
         />
       </Toolbar>
       <div className={styles.dashboardContent}>
-<<<<<<< HEAD
         {selectedTab === "action-neeed" ? (
           <>
-            <DashboardTopBanner type={"LetsFixDataContent"} chart={<></>} />
+            <DashboardTopBanner
+              bannerData={props.bannerData}
+              type={
+                isScanResultItemsEmpty
+                  ? "DataBrokerScanUpsellContent"
+                  : "LetsFixDataContent"
+              }
+            />
             <section className={styles.exposuresArea}>
               <h2 className={styles.exposuresAreaHeadline}>
                 {l10n.getString("dashboard-exposures-area-headline")}
@@ -256,44 +259,15 @@
                 <ExposuresFilter setFilterValues={setFilters} />
               </div>
               <ul className={styles.exposureList}>
-                {props.isUserScannedResults
-                  ? exposureCardElems
-                  : breachExposureCards}
+                {isScanResultItemsEmpty
+                  ? breachExposureCards
+                  : exposureCardElems}
               </ul>
             </section>
           </>
         ) : (
           <>Fixed tab content</>
         )}
-=======
-        <DashboardTopBanner
-          bannerData={props.bannerData}
-          type={
-            isScanResultItemsEmpty
-              ? "DataBrokerScanUpsellContent"
-              : "LetsFixDataContent"
-          }
-        />
-        <section className={styles.exposuresArea}>
-          <h2 className={styles.exposuresAreaHeadline}>
-            {l10n.getString("dashboard-exposures-area-headline")}
-          </h2>
-          <p className={styles.exposuresAreaDescription}>
-            {l10n.getString("dashboard-exposures-area-description", {
-              // TODO: Use real user data
-              exposures_total_num: 1337,
-              data_breach_total_num: totalBreaches,
-              data_broker_total_num: 1337,
-            })}
-          </p>
-          <div className={styles.exposuresFilterWrapper}>
-            <ExposuresFilter setFilterValues={setFilters} />
-          </div>
-          <ul className={styles.exposureList}>
-            {isScanResultItemsEmpty ? breachExposureCards : exposureCardElems}
-          </ul>
-        </section>
->>>>>>> 09514901
       </div>
     </div>
   );
