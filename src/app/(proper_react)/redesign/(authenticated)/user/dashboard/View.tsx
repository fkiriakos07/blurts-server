/* This Source Code Form is subject to the terms of the Mozilla Public
 * License, v. 2.0. If a copy of the MPL was not distributed with this
 * file, You can obtain one at http://mozilla.org/MPL/2.0/. */

"use client";

import { useState } from "react";
import Image from "next/image";
import { Session } from "next-auth";
import { OnerepScanResultRow } from "knex/types/tables";
import styles from "./View.module.scss";
import { Toolbar } from "../../../../../components/client/toolbar/Toolbar";
import { DashboardTopBanner } from "./DashboardTopBanner";
import { useL10n } from "../../../../../hooks/l10n";
import {
  Exposure,
  ExposureCard,
  isScanResult,
} from "../../../../../components/client/ExposureCard";
import {
  ExposuresFilter,
  FilterState,
} from "../../../../../components/client/ExposuresFilter";
import { getDashboardSummary } from "../../../../../functions/server/dashboard";
import { getExposureStatus } from "../../../../../components/server/StatusPill";
import { TabList } from "../../../../../components/client/TabList";
import { FeatureFlagsEnabled } from "../../../../../functions/server/featureFlags";
import { filterExposures } from "./filterExposures";
import { SubscriberBreach } from "../../../../../../utils/subscriberBreaches";
import {
  canSubscribeToPremium,
  hasPremium,
} from "../../../../../functions/universal/user";
import { LatestOnerepScanData } from "../../../../../../db/tables/onerep_scans";
import { getLocale } from "../../../../../functions/universal/getLocale";
import { Button } from "../../../../../components/server/Button";

import AllFixedIllustration from "./images/dashboard-all-fixed.svg";
import NoExposuresIllustration from "./images/dashboard-no-exposures.svg";
import ScanProgressIllustration from "./images/scan-illustration.svg";

export type Props = {
  featureFlagsEnabled: Pick<
    FeatureFlagsEnabled,
    "FreeBrokerScan" | "PremiumBrokerRemoval"
  >;
  user: Session["user"];
  userBreaches: SubscriberBreach[];
  userScanData: LatestOnerepScanData;
  isEligibleForFreeScan: boolean;
  isEligibleForPremium: boolean;
  countryCode: string;
};

export type TabType = "action-needed" | "fixed";

export type TabData = {
  name: string;
  key: TabType;
};

export const View = (props: Props) => {
  const l10n = useL10n();

  const initialFilterState: FilterState = {
    exposureType: "show-all-exposure-type",
    dateFound: "show-all-date-found",
  };
  const [filters, setFilters] = useState<FilterState>(initialFilterState);
  const [selectedTab, setSelectedTab] = useState<TabType>("action-needed");
  const tabsData: TabData[] = [
    {
      name: l10n.getString("dashboard-tab-label-action-needed"),
      key: "action-needed",
    },
    {
      name: l10n.getString("dashboard-tab-label-fixed"),
      key: "fixed",
    },
  ];
  const breachesDataArray = props.userBreaches.flat();
  const scanInProgress =
    props.userScanData.scan?.onerep_scan_status === "in_progress";

  // Merge exposure cards
  const combinedArray = [...breachesDataArray, ...props.userScanData.results];

  // Sort in descending order
  const arraySortedByDate = combinedArray.sort((a, b) => {
    const dateA =
      (a as SubscriberBreach).addedDate ||
      (a as OnerepScanResultRow).created_at;
    const dateB =
      (b as SubscriberBreach).addedDate ||
      (b as OnerepScanResultRow).created_at;

    const timestampA = dateA.getTime();
    const timestampB = dateB.getTime();

    return timestampB - timestampA;
  });

  const getTabSpecificExposures = (tabKey: TabType) =>
    arraySortedByDate.filter((exposure: Exposure) => {
      const exposureStatus = getExposureStatus(exposure);
      return (
        (tabKey === "action-needed" && exposureStatus === "needAction") ||
        (tabKey === "fixed" && exposureStatus !== "needAction")
      );
    });
  const filteredExposures = filterExposures(
    getTabSpecificExposures(selectedTab),
    filters
  );

  const exposureCardElems = filteredExposures.map((exposure: Exposure) => {
    return (
      <li
        key={`${isScanResult(exposure) ? "scan" : "breach"}-${exposure.id}`}
        className={styles.exposureListItem}
      >
        <ExposureCard
          exposureData={exposure}
          locale={getLocale(l10n)}
          isPremiumBrokerRemovalEnabled={
            props.featureFlagsEnabled.PremiumBrokerRemoval
          }
          resolutionCta={
            <Button
              variant="primary"
              wide
              href={
                isScanResult(exposure)
                  ? "/redesign/user/dashboard/fix/data-broker-profiles/manual-remove"
                  : // TODO MNTOR-2226: Figure out where this CTA should go
                    undefined
              }
            >
              {l10n.getString("exposure-card-cta")}
            </Button>
          }
        />
      </li>
    );
  });
  const isScanResultItemsEmpty = props.userScanData.results.length === 0;
  const noUnresolvedExposures = exposureCardElems.length === 0;
  const dataSummary = getDashboardSummary(
    props.userScanData.results,
    props.userBreaches
  );
<<<<<<< HEAD

  const hasExposures = combinedArray.length > 0;
  const hasUnresolvedBreaches =
    filteredExposures.filter((exposure) => !isScanResult(exposure)).length > 0;
  const hasUnresolvedBrokers =
    filteredExposures.filter(isScanResult).length > 0;

  const hasUnresolvedExposures = hasUnresolvedBreaches || hasUnresolvedBrokers;
  const hasFixedExposures = hasExposures && !hasUnresolvedExposures;
=======
  const isAllFixed =
    dataSummary.dataBreachFixedExposuresNum ===
      dataSummary.dataBreachTotalExposuresNum &&
    dataSummary.dataBrokerFixedExposuresNum ===
      dataSummary.dataBrokerTotalExposuresNum;
>>>>>>> c29b4a7d

  const TabContentActionNeeded = () => {
    const { dataBreachTotalNum, dataBrokerTotalNum, totalExposures } =
      dataSummary;

    let exposuresAreaDescription = l10n.getString(
      "dashboard-exposures-area-description",
      {
        exposures_total_num: totalExposures,
        data_breach_total_num: dataBreachTotalNum,
        data_broker_total_num: dataBrokerTotalNum,
      }
    );

    if (scanInProgress && !noUnresolvedExposures) {
      exposuresAreaDescription = l10n.getString(
        "dashboard-exposures-breaches-scan-progress-description",
        {
          exposures_total_num: totalExposures,
          data_breach_total_num: dataBreachTotalNum,
        }
      );
    } else if (scanInProgress) {
      exposuresAreaDescription = l10n.getString(
        "dashboard-exposures-no-breaches-scan-progress-description"
      );
    }

    return (
      <>
        <h2 className={styles.exposuresAreaHeadline}>
          {l10n.getString("dashboard-exposures-area-headline")}
        </h2>
        <p className={styles.exposuresAreaDescription}>
          {exposuresAreaDescription}
        </p>
      </>
    );
  };

  const TabContentFixed = () => (
    <>
      <h2 className={styles.exposuresAreaHeadline}>
        {l10n.getString("dashboard-fixed-area-headline")}
      </h2>
    </>
  );

<<<<<<< HEAD
=======
  let contentType: BannerContent = "NoContent";
  if (
    props.featureFlagsEnabled?.FreeBrokerScan &&
    props.featureFlagsEnabled?.PremiumBrokerRemoval
  ) {
    if (isScanResultItemsEmpty && !scanInProgress) {
      contentType = "DataBrokerScanUpsellContent";
    } else if (isScanResultItemsEmpty && scanInProgress) {
      contentType = "ScanInProgressContent";
    } else if (
      (!noUnresolvedExposures || !isAllFixed) &&
      props.countryCode &&
      props.countryCode.toLocaleLowerCase() === "us"
    ) {
      contentType = "LetsFixDataContent";
    }
  }

  // MNTOR-1940: US user who is returning to the experience, free, and has resolved all their tasks
  if (
    props.countryCode &&
    props.countryCode?.toLocaleLowerCase() === "us" &&
    noUnresolvedExposures &&
    !isScanResultItemsEmpty &&
    !hasPremium(props.user) &&
    isAllFixed
  ) {
    contentType = "YourDataIsProtectedAllFixedContent";
  }

>>>>>>> c29b4a7d
  const freeScanCta = isScanResultItemsEmpty && (
    <p>
      {l10n.getFragment("dashboard-exposures-all-fixed-free-scan", {
        vars: {
          data_broker_total_num: parseInt(
            process.env.NEXT_PUBLIC_ONEREP_DATA_BROKER_COUNT as string,
            10
          ),
        },
        elems: {
          free_scan_link: <a href="/redesign/user/welcome" />,
        },
      })}
    </p>
  );

  const getZeroStateIndicator = () => {
    let zeroStateIndicatorContent;

    if (scanInProgress) {
      zeroStateIndicatorContent = (
        <>
          <Image src={ScanProgressIllustration} alt="" />
          <strong>
            {l10n.getString("dashboard-exposures-scan-progress-label")}
          </strong>
          {freeScanCta}
        </>
      );
    }

    if (!hasUnresolvedExposures && !hasFixedExposures) {
      zeroStateIndicatorContent = (
        <>
          <Image src={NoExposuresIllustration} alt="" />
          <strong>{l10n.getString("dashboard-no-exposures-label")}</strong>
        </>
      );
    }

    if (!hasUnresolvedExposures && hasFixedExposures) {
      zeroStateIndicatorContent = (
        <>
          <Image src={AllFixedIllustration} alt="" />
          <strong>
            {l10n.getString("dashboard-exposures-all-fixed-label")}
          </strong>
        </>
      );
    }

    return (
      zeroStateIndicatorContent && (
        <div className={styles.zeroStateIndicator}>
          {zeroStateIndicatorContent}
        </div>
      )
    );
  };

  return (
    <div className={styles.wrapper}>
      <Toolbar user={props.user}>
        <TabList
          tabs={tabsData}
          onSelectionChange={(selectedKey) =>
            setSelectedTab(selectedKey as TabType)
          }
          selectedKey={selectedTab}
        />
      </Toolbar>
      <div className={styles.dashboardContent}>
        <DashboardTopBanner
          tabType={selectedTab}
          scanInProgress={scanInProgress}
          isPremiumUser={hasPremium(props.user)}
          isEligibleForPremium={canSubscribeToPremium({
            user: props.user,
            countryCode: props.countryCode,
          })}
          isEligibleForFreeScan={props.isEligibleForFreeScan}
          hasExposures={hasExposures}
          hasUnresolvedBreaches={hasUnresolvedBreaches}
          hasUnresolvedBrokers={hasUnresolvedBrokers}
          bannerData={getDashboardSummary(
            props.userScanData.results,
            props.userBreaches
          )}
          stepDeterminationData={{
            countryCode: props.countryCode,
            latestScanData: props.userScanData,
            subscriberBreaches: props.userBreaches,
            user: props.user,
          }}
          onShowFixed={() => {
            setSelectedTab("fixed");
          }}
        />
        <section className={styles.exposuresArea}>
          {selectedTab === "action-needed" ? (
            <TabContentActionNeeded />
          ) : (
            <TabContentFixed />
          )}
        </section>
        <div className={styles.exposuresFilterWrapper}>
          <ExposuresFilter
            initialFilterValues={initialFilterState}
            filterValues={filters}
            setFilterValues={setFilters}
          />
        </div>
        {noUnresolvedExposures ? (
          getZeroStateIndicator()
        ) : (
          <ul className={styles.exposureList}>{exposureCardElems}</ul>
        )}
      </div>
    </div>
  );
};<|MERGE_RESOLUTION|>--- conflicted
+++ resolved
@@ -149,7 +149,6 @@
     props.userScanData.results,
     props.userBreaches
   );
-<<<<<<< HEAD
 
   const hasExposures = combinedArray.length > 0;
   const hasUnresolvedBreaches =
@@ -159,13 +158,6 @@
 
   const hasUnresolvedExposures = hasUnresolvedBreaches || hasUnresolvedBrokers;
   const hasFixedExposures = hasExposures && !hasUnresolvedExposures;
-=======
-  const isAllFixed =
-    dataSummary.dataBreachFixedExposuresNum ===
-      dataSummary.dataBreachTotalExposuresNum &&
-    dataSummary.dataBrokerFixedExposuresNum ===
-      dataSummary.dataBrokerTotalExposuresNum;
->>>>>>> c29b4a7d
 
   const TabContentActionNeeded = () => {
     const { dataBreachTotalNum, dataBrokerTotalNum, totalExposures } =
@@ -214,39 +206,6 @@
     </>
   );
 
-<<<<<<< HEAD
-=======
-  let contentType: BannerContent = "NoContent";
-  if (
-    props.featureFlagsEnabled?.FreeBrokerScan &&
-    props.featureFlagsEnabled?.PremiumBrokerRemoval
-  ) {
-    if (isScanResultItemsEmpty && !scanInProgress) {
-      contentType = "DataBrokerScanUpsellContent";
-    } else if (isScanResultItemsEmpty && scanInProgress) {
-      contentType = "ScanInProgressContent";
-    } else if (
-      (!noUnresolvedExposures || !isAllFixed) &&
-      props.countryCode &&
-      props.countryCode.toLocaleLowerCase() === "us"
-    ) {
-      contentType = "LetsFixDataContent";
-    }
-  }
-
-  // MNTOR-1940: US user who is returning to the experience, free, and has resolved all their tasks
-  if (
-    props.countryCode &&
-    props.countryCode?.toLocaleLowerCase() === "us" &&
-    noUnresolvedExposures &&
-    !isScanResultItemsEmpty &&
-    !hasPremium(props.user) &&
-    isAllFixed
-  ) {
-    contentType = "YourDataIsProtectedAllFixedContent";
-  }
-
->>>>>>> c29b4a7d
   const freeScanCta = isScanResultItemsEmpty && (
     <p>
       {l10n.getFragment("dashboard-exposures-all-fixed-free-scan", {
