--- conflicted
+++ resolved
@@ -158,37 +158,7 @@
   );
 
   const exposureCardElems = filteredExposures.map(
-<<<<<<< HEAD
-    (exposure: ScanResult | HibpLikeDbBreach) =>
-      isScanResult(exposure) ? (
-        // Scanned result
-        <li key={exposure.id} className={styles.exposureListItem}>
-          <ExposureCard
-            exposureImg={TwitterImage}
-            exposureData={exposure}
-            exposureName={exposure.data_broker}
-            exposureDetailsLink={exposure.link}
-            dateFound={dateObject(exposure.created_at)}
-            statusPillType={"needAction"}
-            locale={props.locale}
-          />
-        </li>
-      ) : (
-        // Breaches result
-        <li key={exposure.Id} className={styles.exposureListItem}>
-          <ExposureCard
-            exposureImg={TwitterImage}
-            exposureData={exposure}
-            exposureName={exposure.Name}
-            exposureDetailsLink={""}
-            dateFound={exposure.AddedDate}
-            statusPillType={"needAction"}
-            locale={props.locale}
-          />
-        </li>
-      )
-=======
-    (exposure: ScanResult | HibpLikeDbBreach, index) => {
+    (exposure: ScanResult | HibpLikeDbBreach) => {
       let email;
       // Get the email assosciated with breach
       if (!isScanResult(exposure)) {
@@ -202,40 +172,35 @@
           }
         );
       }
-      return (
-        <>
-          {isScanResult(exposure) ? (
-            // Scanned result
-            <li key={index} className={styles.exposureListItem}>
-              <ExposureCard
-                exposureData={exposure}
-                exposureName={exposure.data_broker}
-                exposureDetailsLink={exposure.link}
-                dateFound={dateObject(exposure.created_at)}
-                statusPillType="needAction"
-                locale={props.locale}
-                color={getRandomLightNebulaColor(exposure.data_broker)}
-              />
-            </li>
-          ) : (
-            // Breaches result
-            <li key={index} className={styles.exposureListItem}>
-              <ExposureCard
-                exposureData={exposure}
-                exposureName={exposure.Name}
-                fromEmail={email}
-                exposureDetailsLink={""}
-                dateFound={exposure.AddedDate}
-                statusPillType="needAction"
-                locale={props.locale}
-                color={getRandomLightNebulaColor(exposure.Name)}
-              />
-            </li>
-          )}
-        </>
+      return isScanResult(exposure) ? (
+        // Scanned result
+        <li key={exposure.id} className={styles.exposureListItem}>
+          <ExposureCard
+            exposureData={exposure}
+            exposureName={exposure.data_broker}
+            exposureDetailsLink={exposure.link}
+            dateFound={dateObject(exposure.created_at)}
+            statusPillType="needAction"
+            locale={props.locale}
+            color={getRandomLightNebulaColor(exposure.data_broker)}
+          />
+        </li>
+      ) : (
+        // Breaches result
+        <li key={exposure.Id} className={styles.exposureListItem}>
+          <ExposureCard
+            exposureData={exposure}
+            exposureName={exposure.Name}
+            fromEmail={email}
+            exposureDetailsLink={""}
+            dateFound={exposure.AddedDate}
+            statusPillType="needAction"
+            locale={props.locale}
+            color={getRandomLightNebulaColor(exposure.Name)}
+          />
+        </li>
       );
     }
->>>>>>> 1fdda7c2
   );
 
   return (
