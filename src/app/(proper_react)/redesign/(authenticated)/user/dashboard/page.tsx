/* This Source Code Form is subject to the terms of the Mozilla Public
 * License, v. 2.0. If a copy of the MPL was not distributed with this
 * file, You can obtain one at http://mozilla.org/MPL/2.0/. */

import { headers } from "next/headers";
import { redirect } from "next/navigation";
import { getServerSession } from "next-auth";
import { View } from "./View";
import { authOptions } from "../../../../../api/utils/auth";
import { getCountryCode } from "../../../../../functions/server/getCountryCode";
import { getSubscriberBreaches } from "../../../../../functions/server/getUserBreaches";
import { getLocale } from "../../../../../functions/server/l10n";
import { canSubscribeToPremium } from "../../../../../functions/universal/user";
import { getLatestOnerepScanResults } from "../../../../../../db/tables/onerep_scans";
import { getOnerepProfileId } from "../../../../../../db/tables/subscribers";

import { isFlagEnabled } from "../../../../../functions/server/featureFlags";
import { isEligibleForFreeScan } from "../../../../../functions/server/onerep";
export default async function DashboardPage() {
  const session = await getServerSession(authOptions);
  if (!session?.user?.subscriber?.id) {
    return redirect("/");
  }

  const headersList = headers();
  const countryCode = getCountryCode(headersList);

  const result = await getOnerepProfileId(session.user.subscriber.id);
  const profileId = result[0]["onerep_profile_id"] as number;
  if (
    !profileId &&
    canSubscribeToPremium({ user: session?.user, countryCode: countryCode })
  ) {
    return redirect("/redesign/user/welcome/");
  }

<<<<<<< HEAD
  const scanResult = await getLatestOnerepScan(profileId);
  const scanResults = scanResult?.onerep_scan_results;
  const scanResultItems = scanResults?.data ?? [];
  const scanStatus =
    typeof scanResults === undefined ? "in_progress" : "finished";
=======
  const latestScan = await getLatestOnerepScanResults(profileId);
>>>>>>> 0a776d0f
  const subBreaches = await getSubscriberBreaches(session.user);
  const locale = getLocale();

  const userIsEligibleForFreeScan = await isEligibleForFreeScan(
    session.user,
    countryCode
  );

  const FreeBrokerScan = await isFlagEnabled("FreeBrokerScan", session.user);
  const PremiumBrokerRemoval = await isFlagEnabled(
    "PremiumBrokerRemoval",
    session.user
  );
  const featureFlagsEnabled = { FreeBrokerScan, PremiumBrokerRemoval };

  return (
    <View
      countryCode={countryCode}
      user={session.user}
      isEligibleForFreeScan={userIsEligibleForFreeScan}
      userScanData={latestScan}
      userBreaches={subBreaches}
      locale={locale}
      featureFlagsEnabled={featureFlagsEnabled}
<<<<<<< HEAD
      isAllFixed={isAllFixed}
      scanStatus={scanStatus}
=======
>>>>>>> 0a776d0f
    />
  );
}<|MERGE_RESOLUTION|>--- conflicted
+++ resolved
@@ -34,15 +34,7 @@
     return redirect("/redesign/user/welcome/");
   }
 
-<<<<<<< HEAD
-  const scanResult = await getLatestOnerepScan(profileId);
-  const scanResults = scanResult?.onerep_scan_results;
-  const scanResultItems = scanResults?.data ?? [];
-  const scanStatus =
-    typeof scanResults === undefined ? "in_progress" : "finished";
-=======
   const latestScan = await getLatestOnerepScanResults(profileId);
->>>>>>> 0a776d0f
   const subBreaches = await getSubscriberBreaches(session.user);
   const locale = getLocale();
 
@@ -67,11 +59,7 @@
       userBreaches={subBreaches}
       locale={locale}
       featureFlagsEnabled={featureFlagsEnabled}
-<<<<<<< HEAD
-      isAllFixed={isAllFixed}
-      scanStatus={scanStatus}
-=======
->>>>>>> 0a776d0f
+      scanInProgress={scanInProgress}
     />
   );
 }