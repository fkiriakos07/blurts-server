/* This Source Code Form is subject to the terms of the Mozilla Public
 * License, v. 2.0. If a copy of the MPL was not distributed with this
 * file, You can obtain one at http://mozilla.org/MPL/2.0/. */

import { DashboardTopBannerProps } from ".";
import styles from "./DashboardTopBannerContent.module.scss";
import {
  UserDashboardState,
  getUserDashboardState,
} from "../getUserDashboardState";
import {
  StepLink,
  getRelevantGuidedSteps,
} from "../../../../../../functions/server/getRelevantGuidedSteps";
import { ProgressCard } from "../../../../../../components/client/ProgressCard";
import { Button } from "../../../../../../components/server/Button";
import { useL10n } from "../../../../../../hooks/l10n";
import PremiumButton from "../../../../../../components/client/PremiumButton";

export interface ContentProps {
  relevantGuidedStep: StepLink;
  hasExposures: boolean;
  hasUnresolvedBreaches: boolean;
  hasUnresolvedBrokers: boolean;
  isEligibleForFreeScan: boolean;
  isEligibleForPremium: boolean;
  isPremiumUser: boolean;
  scanInProgress: boolean;
  onShowFixed: () => void;
}

export const DashboardTopBannerContent = (props: DashboardTopBannerProps) => {
  const l10n = useL10n();

  const {
    tabType,
    bannerData,
    stepDeterminationData,
    hasExposures,
    hasUnresolvedBreaches,
    hasUnresolvedBrokers,
    isEligibleForFreeScan,
    isEligibleForPremium,
    isPremiumUser,
    scanInProgress,
    onShowFixed,
  } = props;

  if (tabType === "fixed") {
    return (
      <ProgressCard
        resolvedByYou={
          bannerData.dataBrokerManuallyResolvedExposuresNum +
          bannerData.dataBreachFixedExposuresNum
        }
        autoRemoved={
          bannerData.dataBrokerFixedExposuresNum -
          bannerData.dataBrokerManuallyResolvedExposuresNum +
          bannerData.dataBrokerInProgressExposuresNum
        }
        inProgress={bannerData.dataBrokerInProgressExposuresNum}
        totalNumExposures={
          bannerData.dataBreachFixedExposuresNum +
          bannerData.dataBrokerFixedExposuresNum +
          bannerData.dataBrokerInProgressExposuresNum
        }
      />
    );
  }

  const relevantGuidedStep = getRelevantGuidedSteps(
    stepDeterminationData
  ).current;

  // There should be a relevant next step for every user (even if it's just
  // going back to the dashboard), so we can't hit this line in tests (and
  // shouldn’t be able to in production either):
  /* c8 ignore next 3 */
  if (relevantGuidedStep === null) {
    return null;
  }

  const contentProps = {
    relevantGuidedStep,
    hasExposures,
    hasUnresolvedBreaches,
    hasUnresolvedBrokers,
    isEligibleForFreeScan,
    isEligibleForPremium,
    isPremiumUser,
    scanInProgress,
    onShowFixed,
  };
  const userDashboardState = getUserDashboardState(contentProps);

  function getDashboardBannerContent({
    userDashboardState,
    relevantGuidedStep,
  }: {
    userDashboardState: UserDashboardState;
    relevantGuidedStep: StepLink;
  }) {
    switch (userDashboardState) {
      case "NonEligiblePremiumUserNoBreaches":
        return (
          <>
            <h3>
              {l10n.getString("dashboard-top-banner-no-exposures-found-title")}
            </h3>
            <p>
              {l10n.getString(
                "dashboard-top-banner-non-us-no-exposures-found-description"
              )}
            </p>
            <div className={styles.cta}>
              <Button href="/redesign/user/settings" small variant="primary">
                {l10n.getString("dashboard-top-banner-monitor-more-cta")}
              </Button>
            </div>
          </>
        );
      case "NonEligiblePremiumUserUnresolvedBreaches":
        return (
          <>
            <h3>
              {l10n.getString("dashboard-top-banner-protect-your-data-title")}
            </h3>
            <p>
              {l10n.getFragment(
                "dashboard-exposures-breaches-scan-progress-description",
                {
                  vars: {
                    exposures_total_num: bannerData.totalExposures,
                    data_breach_total_num: bannerData.dataBreachTotalNum,
                  },
                  elems: {
                    b: <strong />,
                  },
                }
              )}
            </p>
            <div className={styles.cta}>
              <Button href={relevantGuidedStep.href} small variant="primary">
                {l10n.getString("dashboard-top-banner-protect-your-data-cta")}
              </Button>
            </div>
          </>
        );
      case "NonEligiblePremiumUserResolvedBreaches":
        return (
          <>
            <h3>
              {l10n.getString(
                "dashboard-top-banner-your-data-is-protected-title"
              )}
            </h3>
            <p>
              {l10n.getFragment(
                "dashboard-top-banner-non-us-your-data-is-protected-description",
                {
                  vars: {
                    exposures_resolved_num: bannerData.totalExposures,
                  },
                  elems: {
                    b: <strong />,
                  },
                }
              )}
            </p>
            <div className={styles.cta}>
              <Button
                onPress={() => {
                  contentProps.onShowFixed();
                }}
                small
                variant="primary"
              >
                {l10n.getString(
                  "dashboard-top-banner-your-data-is-protected-cta"
                )}
              </Button>
            </div>
          </>
        );
      case "UsUserNonPremiumWithoutScan":
        return (
          <>
            <h3>
              {l10n.getString(
                "dashboard-top-banner-monitor-protects-your-even-more-title"
              )}
            </h3>
            <p>
              {l10n.getString(
                "dashboard-top-banner-monitor-protects-your-even-more-description",
                {
                  data_broker_sites_total_num: parseInt(
                    process.env.NEXT_PUBLIC_ONEREP_DATA_BROKER_COUNT as string,
                    10
                  ),
                }
              )}
            </p>
            <div className={styles.cta}>
              <Button href={relevantGuidedStep.href} small variant="primary">
                {l10n.getString(
                  "dashboard-top-banner-monitor-protects-your-even-more-cta"
                )}
              </Button>
            </div>
            <br />
            <a href="https://mozilla.org/products/monitor/how-it-works/">
              {l10n.getString(
                "dashboard-top-banner-monitor-protects-your-even-more-learn-more"
              )}
            </a>
          </>
        );
      case "UsUserNonPremiumNoExposures":
        return (
          <>
            <h3>
              {l10n.getString("dashboard-top-banner-no-exposures-found-title")}
            </h3>
            <p>
              {l10n.getString(
                "dashboard-top-banner-no-exposures-found-description",
                {
                  data_broker_sites_total_num: parseInt(
                    process.env.NEXT_PUBLIC_ONEREP_DATA_BROKER_COUNT as string,
                    10
                  ),
                }
              )}
            </p>
            <p>
              {l10n.getString(
                "dashboard-top-banner-no-exposures-found-upsell-info"
              )}
            </p>
            <div className={styles.cta}>
              <Button href={relevantGuidedStep.href} small variant="primary">
                {l10n.getString("dashboard-top-banner-no-exposures-found-cta")}
              </Button>
            </div>
          </>
        );
      case "UsUserNonPremiumWithScanUnresolvedExposures":
        return (
          <>
            <h3>
              {l10n.getString("dashboard-top-banner-protect-your-data-title")}
            </h3>
            <p>
              {l10n.getFragment(
                "dashboard-top-banner-protect-your-data-description",
                {
                  vars: {
                    data_breach_total_num: bannerData.totalExposures,
                    data_broker_total_num: bannerData.dataBrokerTotalNum,
                  },
                  elems: {
                    b: <strong />,
                  },
                }
              )}
            </p>
            <div className={styles.cta}>
              <Button href={relevantGuidedStep.href} small variant="primary">
                {l10n.getString("dashboard-top-banner-protect-your-data-cta")}
              </Button>
            </div>
          </>
        );
      case "UsUserNonPremiumWithScanRemovalInProgress":
        return (
          <>
            <h3>
              {l10n.getString(
                "dashboard-top-banner-lets-keep-protecting-title"
              )}
            </h3>
            <p>
              {l10n.getFragment(
                "dashboard-top-banner-lets-keep-protecting-description",
                {
<<<<<<< HEAD
                  remaining_exposures_total_num:
                    bannerData.totalExposures -
                    bannerData.dataBreachFixedExposuresNum -
                    bannerData.dataBrokerFixedExposuresNum -
                    bannerData.dataBrokerInProgressExposuresNum,
=======
                  vars: {
                    remaining_exposures_total_num:
                      bannerData.totalExposures -
                      bannerData.dataBreachFixedExposuresNum -
                      bannerData.dataBrokerFixedExposuresNum,
                  },
                  elems: {
                    b: <strong />,
                  },
>>>>>>> 8885d234
                }
              )}
            </p>
            <div className={styles.cta}>
              <Button href={relevantGuidedStep.href} small variant="primary">
                {l10n.getString(
                  "dashboard-top-banner-lets-keep-protecting-cta"
                )}
              </Button>
            </div>
          </>
        );
      case "UsUserNonPremiumWithScanAllResolved":
        return (
          <>
            <h3>
              {l10n.getString(
                "dashboard-top-banner-your-data-is-protected-title"
              )}
            </h3>
            <p>
              {l10n.getFragment(
                "dashboard-top-banner-your-data-is-protected-all-fixed-description",
                {
                  vars: {
                    starting_exposure_total_num: bannerData.totalExposures,
                  },
                  elems: {
                    b: <strong />,
                  },
                }
              )}
            </p>
            <div className={styles.cta}>
              <PremiumButton
                label={
                  "dashboard-top-banner-your-data-is-protected-all-fixed-cta"
                }
              />
            </div>
          </>
        );
      case "UsUserPremiumOrNonPremiumWithScanUnresolvedExposures":
        return (
          <>
            <h3>
              {l10n.getString(
                "dashboard-top-banner-lets-keep-protecting-title"
              )}
            </h3>
            <p>
              {l10n.getFragment(
                "dashboard-top-banner-lets-keep-protecting-description",
                {
<<<<<<< HEAD
                  remaining_exposures_total_num:
                    bannerData.totalExposures -
                    bannerData.dataBreachFixedExposuresNum -
                    bannerData.dataBrokerFixedExposuresNum -
                    bannerData.dataBrokerInProgressExposuresNum,
=======
                  vars: {
                    remaining_exposures_total_num:
                      bannerData.totalExposures -
                      bannerData.dataBreachFixedExposuresNum -
                      bannerData.dataBrokerFixedExposuresNum,
                  },
                  elems: {
                    b: <strong />,
                  },
>>>>>>> 8885d234
                }
              )}
            </p>
            <div className={styles.cta}>
              <Button href={relevantGuidedStep.href} small variant="primary">
                {l10n.getString(
                  "dashboard-top-banner-lets-keep-protecting-cta"
                )}
              </Button>
            </div>
          </>
        );
      case "UsUserPremiumWithScanNoExposures":
        return (
          <>
            <h3>
              {l10n.getString("dashboard-top-banner-no-exposures-found-title")}
            </h3>
            <p>
              {l10n.getString(
                "dashboard-top-banner-no-exposures-found-description",
                {
                  data_broker_sites_total_num: parseInt(
                    process.env.NEXT_PUBLIC_ONEREP_DATA_BROKER_COUNT as string,
                    10
                  ),
                }
              )}
            </p>
            <div className={styles.cta}>
              <Button href="/redesign/user/settings" small variant="primary">
                {l10n.getString("dashboard-top-banner-monitor-more-cta")}
              </Button>
            </div>
          </>
        );
      case "UsUserPremiumWithScanAllResolved":
        return (
          <>
            <h3>
              {l10n.getString(
                "dashboard-top-banner-your-data-is-protected-title"
              )}
            </h3>
            <p>
              {l10n.getFragment(
                "dashboard-top-banner-your-data-is-protected-description",
                {
                  vars: {
                    starting_exposure_total_num: bannerData.totalExposures,
                  },
                  elems: {
                    b: <strong />,
                  },
                }
              )}
            </p>
            <div className={styles.cta}>
              <Button
                onPress={() => {
                  contentProps.onShowFixed();
                }}
                small
                variant="primary"
              >
                {l10n.getString(
                  "dashboard-top-banner-your-data-is-protected-cta"
                )}
              </Button>
            </div>
          </>
        );
      case "UsUserPremiumScanInProgressNoExposures":
        return (
          <>
            <h3>
              {l10n.getString("dashboard-top-banner-scan-in-progress-title")}
            </h3>
            <p>
              {l10n.getFragment(
                "dashboard-top-banner-scan-in-progress-description",
                {
                  vars: {
                    data_breach_total_num: bannerData.totalExposures,
                  },
                  elems: {
                    b: <strong />,
                  },
                }
              )}
              <br />
              <br />
              {l10n.getString(
                "dashboard-top-banner-scan-in-progress-fix-later-hint"
              )}
            </p>
          </>
        );
      case "UsUserPremiumScanInProgressUnresolvedExposures":
        return (
          <>
            <h3>
              {l10n.getString("dashboard-top-banner-scan-in-progress-title")}
            </h3>
            <p>
              {l10n.getFragment(
                "dashboard-top-banner-scan-in-progress-description",
                {
                  vars: {
                    data_breach_total_num: bannerData.totalExposures,
                  },
                  elems: {
                    b: <strong />,
                  },
                }
              )}
              <br />
              <br />
              {l10n.getString(
                "dashboard-top-banner-scan-in-progress-fix-now-hint"
              )}
            </p>
            <div className={styles.cta}>
              <Button href={relevantGuidedStep.href} small variant="primary">
                {l10n.getString("dashboard-top-banner-scan-in-progress-cta")}
              </Button>
            </div>
          </>
        );
      default:
        // The above conditions should always match one of the possible dashboard states.
        console.warn("No matching condition for dashboard state found.");
        return null;
    }
  }

  return (
    <div className={styles.explainerContentWrapper}>
      <div className={styles.explainerContent}>
        {getDashboardBannerContent({ userDashboardState, relevantGuidedStep })}
      </div>
    </div>
  );
};<|MERGE_RESOLUTION|>--- conflicted
+++ resolved
@@ -284,13 +284,71 @@
               {l10n.getFragment(
                 "dashboard-top-banner-lets-keep-protecting-description",
                 {
-<<<<<<< HEAD
-                  remaining_exposures_total_num:
-                    bannerData.totalExposures -
-                    bannerData.dataBreachFixedExposuresNum -
-                    bannerData.dataBrokerFixedExposuresNum -
-                    bannerData.dataBrokerInProgressExposuresNum,
-=======
+                  vars: {
+                    remaining_exposures_total_num:
+                      bannerData.totalExposures -
+                      bannerData.dataBreachFixedExposuresNum -
+                      bannerData.dataBrokerFixedExposuresNum -
+                      bannerData.dataBrokerInProgressExposuresNum -
+                      bannerData.dataBrokerFixedExposuresNum,
+                  },
+                  elems: {
+                    b: <strong />,
+                  },
+                }
+              )}
+            </p>
+            <div className={styles.cta}>
+              <Button href={relevantGuidedStep.href} small variant="primary">
+                {l10n.getString(
+                  "dashboard-top-banner-lets-keep-protecting-cta"
+                )}
+              </Button>
+            </div>
+          </>
+        );
+      case "UsUserNonPremiumWithScanAllResolved":
+        return (
+          <>
+            <h3>
+              {l10n.getString(
+                "dashboard-top-banner-your-data-is-protected-title"
+              )}
+            </h3>
+            <p>
+              {l10n.getFragment(
+                "dashboard-top-banner-your-data-is-protected-all-fixed-description",
+                {
+                  vars: {
+                    starting_exposure_total_num: bannerData.totalExposures,
+                  },
+                  elems: {
+                    b: <strong />,
+                  },
+                }
+              )}
+            </p>
+            <div className={styles.cta}>
+              <PremiumButton
+                label={
+                  "dashboard-top-banner-your-data-is-protected-all-fixed-cta"
+                }
+              />
+            </div>
+          </>
+        );
+      case "UsUserPremiumOrNonPremiumWithScanUnresolvedExposures":
+        return (
+          <>
+            <h3>
+              {l10n.getString(
+                "dashboard-top-banner-lets-keep-protecting-title"
+              )}
+            </h3>
+            <p>
+              {l10n.getFragment(
+                "dashboard-top-banner-lets-keep-protecting-description",
+                {
                   vars: {
                     remaining_exposures_total_num:
                       bannerData.totalExposures -
@@ -300,78 +358,6 @@
                   elems: {
                     b: <strong />,
                   },
->>>>>>> 8885d234
-                }
-              )}
-            </p>
-            <div className={styles.cta}>
-              <Button href={relevantGuidedStep.href} small variant="primary">
-                {l10n.getString(
-                  "dashboard-top-banner-lets-keep-protecting-cta"
-                )}
-              </Button>
-            </div>
-          </>
-        );
-      case "UsUserNonPremiumWithScanAllResolved":
-        return (
-          <>
-            <h3>
-              {l10n.getString(
-                "dashboard-top-banner-your-data-is-protected-title"
-              )}
-            </h3>
-            <p>
-              {l10n.getFragment(
-                "dashboard-top-banner-your-data-is-protected-all-fixed-description",
-                {
-                  vars: {
-                    starting_exposure_total_num: bannerData.totalExposures,
-                  },
-                  elems: {
-                    b: <strong />,
-                  },
-                }
-              )}
-            </p>
-            <div className={styles.cta}>
-              <PremiumButton
-                label={
-                  "dashboard-top-banner-your-data-is-protected-all-fixed-cta"
-                }
-              />
-            </div>
-          </>
-        );
-      case "UsUserPremiumOrNonPremiumWithScanUnresolvedExposures":
-        return (
-          <>
-            <h3>
-              {l10n.getString(
-                "dashboard-top-banner-lets-keep-protecting-title"
-              )}
-            </h3>
-            <p>
-              {l10n.getFragment(
-                "dashboard-top-banner-lets-keep-protecting-description",
-                {
-<<<<<<< HEAD
-                  remaining_exposures_total_num:
-                    bannerData.totalExposures -
-                    bannerData.dataBreachFixedExposuresNum -
-                    bannerData.dataBrokerFixedExposuresNum -
-                    bannerData.dataBrokerInProgressExposuresNum,
-=======
-                  vars: {
-                    remaining_exposures_total_num:
-                      bannerData.totalExposures -
-                      bannerData.dataBreachFixedExposuresNum -
-                      bannerData.dataBrokerFixedExposuresNum,
-                  },
-                  elems: {
-                    b: <strong />,
-                  },
->>>>>>> 8885d234
                 }
               )}
             </p>
