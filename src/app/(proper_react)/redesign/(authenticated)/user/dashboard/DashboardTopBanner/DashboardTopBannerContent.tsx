/* This Source Code Form is subject to the terms of the Mozilla Public
 * License, v. 2.0. If a copy of the MPL was not distributed with this
 * file, You can obtain one at http://mozilla.org/MPL/2.0/. */

import { DashboardTopBannerProps } from ".";
import styles from "./DashboardTopBannerContent.module.scss";
import {
  UserDashboardState,
  getUserDashboardState,
} from "../getUserDashboardState";
import {
  StepLink,
  getRelevantGuidedSteps,
} from "../../../../../../functions/server/getRelevantGuidedSteps";
import { ProgressCard } from "../../../../../../components/client/ProgressCard";
import { Button } from "../../../../../../components/server/Button";
import { useL10n } from "../../../../../../hooks/l10n";
import PremiumButton from "../../../../../../components/client/PremiumButton";

export interface ContentProps {
  relevantGuidedStep: StepLink;
  hasExposures: boolean;
  hasUnresolvedBreaches: boolean;
  hasUnresolvedBrokers: boolean;
  isEligibleForFreeScan: boolean;
  isEligibleForPremium: boolean;
  isPremiumUser: boolean;
  scanInProgress: boolean;
  onShowFixed: () => void;
}

export const DashboardTopBannerContent = (props: DashboardTopBannerProps) => {
  const l10n = useL10n();

  const {
    tabType,
    bannerData,
    stepDeterminationData,
    hasExposures,
    hasUnresolvedBreaches,
    hasUnresolvedBrokers,
    isEligibleForFreeScan,
    isEligibleForPremium,
    isPremiumUser,
    scanInProgress,
    onShowFixed,
  } = props;

  if (tabType === "fixed") {
    return (
      <ProgressCard
        resolvedByYou={
          bannerData.dataBrokerManuallyResolvedExposuresNum +
          bannerData.dataBreachFixedExposuresNum
        }
        autoRemoved={
          bannerData.dataBrokerFixedExposuresNum -
          bannerData.dataBrokerManuallyResolvedExposuresNum +
          bannerData.dataBrokerInProgressExposuresNum
        }
        inProgress={bannerData.dataBrokerInProgressExposuresNum}
        totalNumExposures={
          bannerData.dataBreachFixedExposuresNum +
          bannerData.dataBrokerFixedExposuresNum +
          bannerData.dataBrokerInProgressExposuresNum
        }
      />
    );
  }

  const relevantGuidedStep = getRelevantGuidedSteps(
    stepDeterminationData
  ).current;

  // There should be a relevant next step for every user (even if it's just
  // going back to the dashboard), so we can't hit this line in tests (and
  // shouldn’t be able to in production either):
  /* c8 ignore next 3 */
  if (relevantGuidedStep === null) {
    return null;
  }

  const contentProps = {
    relevantGuidedStep,
    hasExposures,
    hasUnresolvedBreaches,
    hasUnresolvedBrokers,
    isEligibleForFreeScan,
    isEligibleForPremium,
    isPremiumUser,
    scanInProgress,
    onShowFixed,
  };
  const userDashboardState = getUserDashboardState(contentProps);

  function getDashboardBannerContent({
    userDashboardState,
    relevantGuidedStep,
  }: {
    userDashboardState: UserDashboardState;
    relevantGuidedStep: StepLink;
  }) {
    switch (userDashboardState) {
      case "NonEligiblePremiumUserNoBreaches":
        return (
          <>
            <h3>
              {l10n.getString("dashboard-top-banner-no-exposures-found-title")}
            </h3>
            <p>
              {l10n.getString(
                "dashboard-top-banner-non-us-no-exposures-found-description"
              )}
            </p>
            <div className={styles.cta}>
              <Button href="/redesign/user/settings" small variant="primary">
                {l10n.getString("dashboard-top-banner-monitor-more-cta")}
              </Button>
            </div>
          </>
        );
      case "NonEligiblePremiumUserUnresolvedBreaches":
        return (
          <>
            <h3>
              {l10n.getString("dashboard-top-banner-protect-your-data-title")}
            </h3>
            <p>
              {l10n.getString(
                "dashboard-exposures-breaches-scan-progress-description",
                {
                  exposures_total_num: bannerData.totalExposures,
                  data_breach_total_num: bannerData.dataBreachTotalNum,
                }
              )}
            </p>
            <div className={styles.cta}>
              <Button href={relevantGuidedStep.href} small variant="primary">
                {l10n.getString("dashboard-top-banner-protect-your-data-cta")}
              </Button>
            </div>
          </>
        );
      case "NonEligiblePremiumUserResolvedBreaches":
        return (
          <>
            <h3>
              {l10n.getString(
                "dashboard-top-banner-your-data-is-protected-title"
              )}
            </h3>
            <p>
              {l10n.getString(
                "dashboard-top-banner-non-us-your-data-is-protected-description",
                {
                  exposures_resolved_num: bannerData.totalExposures,
                }
              )}
            </p>
            <div className={styles.cta}>
              <Button
                onPress={() => {
                  contentProps.onShowFixed();
                }}
                small
                variant="primary"
              >
                {l10n.getString(
                  "dashboard-top-banner-your-data-is-protected-cta"
                )}
              </Button>
            </div>
          </>
        );
      case "UsUserNonPremiumWithoutScan":
        return (
          <>
            <h3>
              {l10n.getString(
                "dashboard-top-banner-monitor-protects-your-even-more-title"
              )}
            </h3>
            <p>
              {l10n.getString(
                "dashboard-top-banner-monitor-protects-your-even-more-description",
                {
                  data_broker_sites_total_num: parseInt(
                    process.env.NEXT_PUBLIC_ONEREP_DATA_BROKER_COUNT as string,
                    10
                  ),
                }
              )}
            </p>
            <div className={styles.cta}>
              <Button href={relevantGuidedStep.href} small variant="primary">
                {l10n.getString(
                  "dashboard-top-banner-monitor-protects-your-even-more-cta"
                )}
              </Button>
            </div>
            <br />
            <a href="https://mozilla.org/products/monitor/how-it-works/">
              {l10n.getString(
                "dashboard-top-banner-monitor-protects-your-even-more-learn-more"
              )}
            </a>
          </>
        );
      case "UsUserNonPremiumNoExposures":
        return (
          <>
            <h3>
              {l10n.getString("dashboard-top-banner-no-exposures-found-title")}
            </h3>
            <p>
              {l10n.getString(
                "dashboard-top-banner-no-exposures-found-description",
                {
                  data_broker_sites_total_num: parseInt(
                    process.env.NEXT_PUBLIC_ONEREP_DATA_BROKER_COUNT as string,
                    10
                  ),
                }
              )}
            </p>
            <p>
              {l10n.getString(
                "dashboard-top-banner-no-exposures-found-upsell-info"
              )}
            </p>
            <div className={styles.cta}>
              <Button href={relevantGuidedStep.href} small variant="primary">
                {l10n.getString("dashboard-top-banner-no-exposures-found-cta")}
              </Button>
            </div>
          </>
        );
      case "UsUserNonPremiumWithScanUnresolvedExposures":
        return (
          <>
            <h3>
              {l10n.getString("dashboard-top-banner-protect-your-data-title")}
            </h3>
            <p>
              {l10n.getString(
                "dashboard-top-banner-protect-your-data-description",
                {
                  data_breach_total_num: bannerData.totalExposures,
                  data_broker_total_num: bannerData.dataBrokerTotalNum,
                }
              )}
            </p>
            <div className={styles.cta}>
              <Button href={relevantGuidedStep.href} small variant="primary">
                {l10n.getString("dashboard-top-banner-protect-your-data-cta")}
              </Button>
            </div>
          </>
        );
      case "UsUserNonPremiumWithScanRemovalInProgress":
        return (
          <>
            <h3>
              {l10n.getString(
                "dashboard-top-banner-lets-keep-protecting-title"
              )}
            </h3>
            <p>
              {l10n.getString(
                "dashboard-top-banner-lets-keep-protecting-description",
                {
<<<<<<< HEAD
                  vars: {
                    remaining_exposures_total_num:
                      bannerData.totalExposures -
                      bannerData.dataBreachFixedExposuresNum -
                      bannerData.dataBrokerFixedExposuresNum -
                      bannerData.dataBrokerInProgressExposuresNum,
                  },
                  elems: {
                    b: <strong />,
                  },
=======
                  remaining_exposures_total_num:
                    bannerData.totalExposures -
                    bannerData.dataBreachFixedExposuresNum -
                    bannerData.dataBrokerFixedExposuresNum,
>>>>>>> 3bad102f
                }
              )}
            </p>
            <div className={styles.cta}>
              <Button href={relevantGuidedStep.href} small variant="primary">
                {l10n.getString(
                  "dashboard-top-banner-lets-keep-protecting-cta"
                )}
              </Button>
            </div>
          </>
        );
      case "UsUserNonPremiumWithScanAllResolved":
        return (
          <>
            <h3>
              {l10n.getString(
                "dashboard-top-banner-your-data-is-protected-title"
              )}
            </h3>
            <p>
              {l10n.getString(
                "dashboard-top-banner-your-data-is-protected-all-fixed-description",
                {
                  starting_exposure_total_num: bannerData.totalExposures,
                }
              )}
            </p>
            <div className={styles.cta}>
              <PremiumButton
                label={
                  "dashboard-top-banner-your-data-is-protected-all-fixed-cta"
                }
              />
            </div>
          </>
        );
      case "UsUserPremiumOrNonPremiumWithScanUnresolvedExposures":
        return (
          <>
            <h3>
              {l10n.getString(
                "dashboard-top-banner-lets-keep-protecting-title"
              )}
            </h3>
            <p>
              {l10n.getString(
                "dashboard-top-banner-lets-keep-protecting-description",
                {
<<<<<<< HEAD
                  vars: {
                    remaining_exposures_total_num:
                      bannerData.totalExposures -
                      bannerData.dataBreachFixedExposuresNum -
                      bannerData.dataBrokerFixedExposuresNum -
                      bannerData.dataBrokerInProgressExposuresNum,
                  },
                  elems: {
                    b: <strong />,
                  },
=======
                  remaining_exposures_total_num:
                    bannerData.totalExposures -
                    bannerData.dataBreachFixedExposuresNum -
                    bannerData.dataBrokerFixedExposuresNum,
>>>>>>> 3bad102f
                }
              )}
            </p>
            <div className={styles.cta}>
              <Button href={relevantGuidedStep.href} small variant="primary">
                {l10n.getString(
                  "dashboard-top-banner-lets-keep-protecting-cta"
                )}
              </Button>
            </div>
          </>
        );
      case "UsUserPremiumWithScanNoExposures":
        return (
          <>
            <h3>
              {l10n.getString("dashboard-top-banner-no-exposures-found-title")}
            </h3>
            <p>
              {l10n.getString(
                "dashboard-top-banner-no-exposures-found-description",
                {
                  data_broker_sites_total_num: parseInt(
                    process.env.NEXT_PUBLIC_ONEREP_DATA_BROKER_COUNT as string,
                    10
                  ),
                }
              )}
            </p>
            <div className={styles.cta}>
              <Button href="/redesign/user/settings" small variant="primary">
                {l10n.getString("dashboard-top-banner-monitor-more-cta")}
              </Button>
            </div>
          </>
        );
      case "UsUserPremiumWithScanAllResolved":
        return (
          <>
            <h3>
              {l10n.getString(
                "dashboard-top-banner-your-data-is-protected-title"
              )}
            </h3>
            <p>
              {l10n.getString(
                "dashboard-top-banner-your-data-is-protected-description",
                {
                  starting_exposure_total_num: bannerData.totalExposures,
                }
              )}
            </p>
            <div className={styles.cta}>
              <Button
                onPress={() => {
                  contentProps.onShowFixed();
                }}
                small
                variant="primary"
              >
                {l10n.getString(
                  "dashboard-top-banner-your-data-is-protected-cta"
                )}
              </Button>
            </div>
          </>
        );
      case "UsUserPremiumScanInProgressNoExposures":
        return (
          <>
            <h3>
              {l10n.getString("dashboard-top-banner-scan-in-progress-title")}
            </h3>
            <p>
              {l10n.getString(
                "dashboard-top-banner-scan-in-progress-description",
                {
                  data_breach_total_num: bannerData.totalExposures,
                }
              )}
              <br />
              <br />
              {l10n.getString(
                "dashboard-top-banner-scan-in-progress-fix-later-hint"
              )}
            </p>
          </>
        );
      case "UsUserPremiumScanInProgressUnresolvedExposures":
        return (
          <>
            <h3>
              {l10n.getString("dashboard-top-banner-scan-in-progress-title")}
            </h3>
            <p>
              {l10n.getString(
                "dashboard-top-banner-scan-in-progress-description",
                {
                  data_breach_total_num: bannerData.totalExposures,
                }
              )}
              <br />
              <br />
              {l10n.getString(
                "dashboard-top-banner-scan-in-progress-fix-now-hint"
              )}
            </p>
            <div className={styles.cta}>
              <Button href={relevantGuidedStep.href} small variant="primary">
                {l10n.getString("dashboard-top-banner-scan-in-progress-cta")}
              </Button>
            </div>
          </>
        );
      default:
        // The above conditions should always match one of the possible dashboard states.
        console.warn("No matching condition for dashboard state found.");
        return null;
    }
  }

  return (
    <div className={styles.explainerContentWrapper}>
      <div className={styles.explainerContent}>
        {getDashboardBannerContent({ userDashboardState, relevantGuidedStep })}
      </div>
    </div>
  );
};<|MERGE_RESOLUTION|>--- conflicted
+++ resolved
@@ -269,7 +269,6 @@
               {l10n.getString(
                 "dashboard-top-banner-lets-keep-protecting-description",
                 {
-<<<<<<< HEAD
                   vars: {
                     remaining_exposures_total_num:
                       bannerData.totalExposures -
@@ -280,12 +279,6 @@
                   elems: {
                     b: <strong />,
                   },
-=======
-                  remaining_exposures_total_num:
-                    bannerData.totalExposures -
-                    bannerData.dataBreachFixedExposuresNum -
-                    bannerData.dataBrokerFixedExposuresNum,
->>>>>>> 3bad102f
                 }
               )}
             </p>
@@ -335,7 +328,6 @@
               {l10n.getString(
                 "dashboard-top-banner-lets-keep-protecting-description",
                 {
-<<<<<<< HEAD
                   vars: {
                     remaining_exposures_total_num:
                       bannerData.totalExposures -
@@ -346,12 +338,6 @@
                   elems: {
                     b: <strong />,
                   },
-=======
-                  remaining_exposures_total_num:
-                    bannerData.totalExposures -
-                    bannerData.dataBreachFixedExposuresNum -
-                    bannerData.dataBrokerFixedExposuresNum,
->>>>>>> 3bad102f
                 }
               )}
             </p>
