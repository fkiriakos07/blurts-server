--- conflicted
+++ resolved
@@ -77,33 +77,17 @@
         title={title}
         illustration={illustration}
         cta={
-<<<<<<< HEAD
           !isStepDone && (
             <Button
               variant="primary"
               small
               // TODO: Add test once MNTOR-1700 logic is added
-              /* c8 ignore next 3 */
-              onPress={() => {
-                // TODO: MNTOR-1700 Add routing logic
-              }}
+              href={nextStep.href}
               autoFocus={true}
             >
               {l10n.getString("security-recommendation-steps-cta-label")}
             </Button>
           )
-=======
-          <Button
-            variant="primary"
-            small
-            // TODO: Add test once MNTOR-1700 logic is added
-            /* c8 ignore next 6 */
-            href={getNextGuidedStep(props.data, stepMap[props.type]).href}
-            autoFocus={true}
-          >
-            {l10n.getString("security-recommendation-steps-cta-label")}
-          </Button>
->>>>>>> f3651d10
         }
         isStepDone={isStepDone}
         data={props.data}
