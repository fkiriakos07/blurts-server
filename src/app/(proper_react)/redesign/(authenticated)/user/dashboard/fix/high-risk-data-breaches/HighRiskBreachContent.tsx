--- conflicted
+++ resolved
@@ -16,11 +16,7 @@
 
 export const HighRiskBreachContent = (props: HighRiskBreachContentProps) => {
   const l10n = useL10n();
-<<<<<<< HEAD
-  let title, description, recommendations, breachIllustration, illustrationAlt;
-=======
-  let title, secondaryDescription, recommendationSteps, breachIllustration;
->>>>>>> 8886293a
+  let title, description, recommendations, breachIllustration;
   // TODO: Expose email list & count here https://mozilla-hub.atlassian.net/browse/MNTOR-2112
   const emailsMonitored = ["email1@gmail.com", "email2@gmail.com"]; // mocked
   const emailsFormatter = new Intl.ListFormat(props.locale, {
