/* This Source Code Form is subject to the terms of the Mozilla Public
 * License, v. 2.0. If a copy of the MPL was not distributed with this
 * file, You can obtain one at http://mozilla.org/MPL/2.0/. */

import Link from "next/link";
import { getServerSession } from "next-auth";
<<<<<<< HEAD
import { getSubscriberBreaches } from "../../../../../../../functions/server/getUserBreaches";
import { getSubscriberEmails } from "../../../../../../../functions/server/getSubscriberEmails";
import { getGuidedExperienceBreaches } from "../../../../../../../functions/universal/guidedExperienceBreaches";
import { authOptions } from "../../../../../../../api/utils/auth";
=======
>>>>>>> 63b8a8d8
import { redirect } from "next/navigation";
import { HighRiskBreachLayout } from "./HighRiskBreachLayout";
import { authOptions } from "../../../../../../../api/utils/auth";
import { getGuidedExperienceBreaches } from "../../../../../../../functions/universal/guidedExperienceBreaches";
import { getLocale } from "../../../../../../../functions/server/l10n";
import { getSubscriberBreaches } from "../../../../../../../functions/server/getUserBreaches";
import { getHighRiskBreachesByType } from "./highRiskBreachData";

export default async function HighRiskDataBreaches() {
  const session = await getServerSession(authOptions);
  const locale = getLocale();
  if (!session?.user?.subscriber?.id) {
    return redirect("/");
  }
  const breaches = await getSubscriberBreaches(session.user);
<<<<<<< HEAD
  const subscriberEmails = await getSubscriberEmails(session.user);
  const guidedExperience = getGuidedExperienceBreaches(
    breaches,
    subscriberEmails
  );
=======
  const guidedExperienceBreaches = getGuidedExperienceBreaches(breaches);

  const pageData = getHighRiskBreachesByType({
    dataType: "none",
    breaches: guidedExperienceBreaches,
    locale,
  });

  if (!pageData) {
    redirect("/redesign/user/dashboard/fix/high-risk-data-breaches");
  }

  return (
    <div>
      {/* TODO: MNTOR-1700 Add routing logic here, currently default to no high risk breach data  */}
      <HighRiskBreachLayout pageData={pageData} locale={locale} />
>>>>>>> 63b8a8d8

      {/* TODO: Remove all bottom links  */}
      <Link href="/redesign/user/dashboard/fix/high-risk-data-breaches/social-security-number">
        SSN Breaches
      </Link>
      <br />
      <Link href="/redesign/user/dashboard/fix/high-risk-data-breaches/credit-card-number">
        Credit card
      </Link>
      <br />
      <Link href="/redesign/user/dashboard/fix/high-risk-data-breaches/bank-account">
        Bank Account
      </Link>
      <br />
      <Link href="/redesign/user/dashboard/fix/high-risk-data-breaches/pin-number">
        Pin Number
      </Link>
    </div>
  );
}<|MERGE_RESOLUTION|>--- conflicted
+++ resolved
@@ -4,16 +4,10 @@
 
 import Link from "next/link";
 import { getServerSession } from "next-auth";
-<<<<<<< HEAD
-import { getSubscriberBreaches } from "../../../../../../../functions/server/getUserBreaches";
-import { getSubscriberEmails } from "../../../../../../../functions/server/getSubscriberEmails";
-import { getGuidedExperienceBreaches } from "../../../../../../../functions/universal/guidedExperienceBreaches";
-import { authOptions } from "../../../../../../../api/utils/auth";
-=======
->>>>>>> 63b8a8d8
 import { redirect } from "next/navigation";
 import { HighRiskBreachLayout } from "./HighRiskBreachLayout";
 import { authOptions } from "../../../../../../../api/utils/auth";
+import { getSubscriberEmails } from "../../../../../../../functions/server/getSubscriberEmails";
 import { getGuidedExperienceBreaches } from "../../../../../../../functions/universal/guidedExperienceBreaches";
 import { getLocale } from "../../../../../../../functions/server/l10n";
 import { getSubscriberBreaches } from "../../../../../../../functions/server/getUserBreaches";
@@ -26,14 +20,11 @@
     return redirect("/");
   }
   const breaches = await getSubscriberBreaches(session.user);
-<<<<<<< HEAD
   const subscriberEmails = await getSubscriberEmails(session.user);
-  const guidedExperience = getGuidedExperienceBreaches(
+  const guidedExperienceBreaches = getGuidedExperienceBreaches(
     breaches,
     subscriberEmails
   );
-=======
-  const guidedExperienceBreaches = getGuidedExperienceBreaches(breaches);
 
   const pageData = getHighRiskBreachesByType({
     dataType: "none",
@@ -49,7 +40,6 @@
     <div>
       {/* TODO: MNTOR-1700 Add routing logic here, currently default to no high risk breach data  */}
       <HighRiskBreachLayout pageData={pageData} locale={locale} />
->>>>>>> 63b8a8d8
 
       {/* TODO: Remove all bottom links  */}
       <Link href="/redesign/user/dashboard/fix/high-risk-data-breaches/social-security-number">
