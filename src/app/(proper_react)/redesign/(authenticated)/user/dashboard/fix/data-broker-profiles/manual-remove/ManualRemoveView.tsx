/* This Source Code Form is subject to the terms of the Mozilla Public
 * License, v. 2.0. If a copy of the MPL was not distributed with this
 * file, You can obtain one at http://mozilla.org/MPL/2.0/. */

import { Session } from "next-auth";
import styles from "./ManualRemoveView.module.scss";
import { getL10n } from "../../../../../../../../functions/server/l10n";
import {
  AvatarIcon,
  ClockIcon,
} from "../../../../../../../../components/server/Icons";
import { LatestOnerepScanData } from "../../../../../../../../../db/tables/onerep_scans";
import { Button } from "../../../../../../../../components/server/Button";
import {
  getDashboardSummary,
  getExposureReduction,
} from "../../../../../../../../functions/server/dashboard";
import { SubscriberBreach } from "../../../../../../../../../utils/subscriberBreaches";
import { RemovalCard } from "./RemovalCard";
import { getRelevantGuidedSteps } from "../../../../../../../../functions/server/getRelevantGuidedSteps";

export type Props = {
  scanData: LatestOnerepScanData;
  breaches: SubscriberBreach[];
<<<<<<< HEAD
  isPremiumUser: boolean;
=======
  user: Session["user"];
  countryCode: string;
>>>>>>> c0aa2eb9
};

export function ManualRemoveView(props: Props) {
  const l10n = getL10n();

  const summary = getDashboardSummary(props.scanData.results, props.breaches);

  const countOfDataBrokerProfiles = props.scanData.results.length;
  const estimatedTime = countOfDataBrokerProfiles * 10; // 10 minutes per data broker site.
  const exposureReduction = getExposureReduction(
    summary,
    props.scanData.results
  );

  const stepAfterSkip = getRelevantGuidedSteps(
    {
      countryCode: props.countryCode,
      latestScanData: props.scanData,
      subscriberBreaches: props.breaches,
      user: props.user,
    },
    "Scan"
  );

  return (
    <div className={styles.main}>
      <div className={styles.content}>
        <h3>
          {l10n.getString(
            "fix-flow-data-broker-profiles-manual-remove-how-to-remove-headline"
          )}
        </h3>
        <ol className={styles.removalStepsList}>
          <li>
            <strong>
              {l10n.getString(
                "fix-flow-data-broker-profiles-manual-remove-how-to-remove-step-1-title"
              )}
            </strong>
            <span>
              {l10n.getString(
                "fix-flow-data-broker-profiles-manual-remove-how-to-remove-step-1-content"
              )}
            </span>
          </li>
          <li>
            <strong>
              {l10n.getString(
                "fix-flow-data-broker-profiles-manual-remove-how-to-remove-step-2-title"
              )}
            </strong>
            <span>
              {l10n.getString(
                "fix-flow-data-broker-profiles-manual-remove-how-to-remove-step-2-content"
              )}
            </span>
          </li>
          <li>
            <strong>
              {l10n.getString(
                "fix-flow-data-broker-profiles-manual-remove-how-to-remove-step-3-title"
              )}
            </strong>
            <span>
              {l10n.getString(
                "fix-flow-data-broker-profiles-manual-remove-how-to-remove-step-3-content"
              )}
            </span>
          </li>
          <li>
            <strong>
              {l10n.getString(
                "fix-flow-data-broker-profiles-manual-remove-how-to-remove-step-4-title"
              )}
            </strong>
            <span>
              {l10n.getString(
                "fix-flow-data-broker-profiles-manual-remove-how-to-remove-step-4-content"
              )}
            </span>
          </li>
        </ol>
      </div>
      <div className={styles.exposureListing}>
        <h3 className={styles.questionTooltipWrapper}>
          {l10n.getString(
            "fix-flow-data-broker-profiles-manual-remove-review-profiles-headline"
          )}
        </h3>
        <div className={styles.exposureList}>
          {props.scanData.results.map((scanResult, index) => {
            return (
              <RemovalCard
                key={scanResult.onerep_scan_result_id}
                scanResult={scanResult}
                isExpanded={index === 0}
                isPremiumUser={props.isPremiumUser}
              />
            );
          })}
        </div>
      </div>
      <div className={styles.buttonsWrapper}>
        <Button
          variant="primary"
          href="/redesign/user/dashboard/fix/data-broker-profiles/automatic-remove"
        >
          {l10n.getString(
            "fix-flow-data-broker-profiles-manual-remove-button-remove-for-me"
          )}
        </Button>
        <Button variant="secondary" href={stepAfterSkip.current?.href}>
          {l10n.getString(
            "fix-flow-data-broker-profiles-manual-remove-button-skip"
          )}
        </Button>
      </div>
      <div className={styles.dataBrokerResolutionStats}>
        <div>
          <ClockIcon width="18" height="18" alt="" />
          {l10n.getString("data-broker-profiles-estimated-time", {
            estimated_time: estimatedTime,
          })}
        </div>
        <div>
          <AvatarIcon width="18" height="18" alt="" />
          {l10n.getString("data-broker-profiles-exposure-reduction", {
            exposure_reduction: exposureReduction,
          })}
        </div>
      </div>
    </div>
  );
}<|MERGE_RESOLUTION|>--- conflicted
+++ resolved
@@ -22,12 +22,9 @@
 export type Props = {
   scanData: LatestOnerepScanData;
   breaches: SubscriberBreach[];
-<<<<<<< HEAD
   isPremiumUser: boolean;
-=======
   user: Session["user"];
   countryCode: string;
->>>>>>> c0aa2eb9
 };
 
 export function ManualRemoveView(props: Props) {
