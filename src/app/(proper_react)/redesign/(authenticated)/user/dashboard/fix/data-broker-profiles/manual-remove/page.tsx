/* This Source Code Form is subject to the terms of the Mozilla Public
 * License, v. 2.0. If a copy of the MPL was not distributed with this
 * file, You can obtain one at http://mozilla.org/MPL/2.0/. */

import { redirect } from "next/navigation";
import { getServerSession } from "next-auth";
import { headers } from "next/headers";
import { getLatestOnerepScanResults } from "../../../../../../../../../db/tables/onerep_scans";
import { getOnerepProfileId } from "../../../../../../../../../db/tables/subscribers";
import { getSubscriberBreaches } from "../../../../../../../../functions/server/getUserBreaches";
import { ManualRemoveView } from "./ManualRemoveView";
import { authOptions } from "../../../../../../../../api/utils/auth";
<<<<<<< HEAD
import { hasPremium } from "../../../../../../../../functions/universal/user";
=======
import { getCountryCode } from "../../../../../../../../functions/server/getCountryCode";
>>>>>>> c0aa2eb9

export default async function ManualRemove() {
  const session = await getServerSession(authOptions);

  if (!session?.user?.subscriber?.id) {
    redirect("/redesign/user/dashboard/");
  }

  const result = await getOnerepProfileId(session.user.subscriber.id);
  const profileId = result[0]["onerep_profile_id"] as number;
  const scanData = await getLatestOnerepScanResults(profileId);
  const subBreaches = await getSubscriberBreaches(session.user);
  return (
    <ManualRemoveView
      breaches={subBreaches}
      scanData={scanData}
<<<<<<< HEAD
      isPremiumUser={hasPremium(session.user)}
=======
      user={session.user}
      countryCode={getCountryCode(headers())}
>>>>>>> c0aa2eb9
    />
  );
}<|MERGE_RESOLUTION|>--- conflicted
+++ resolved
@@ -10,11 +10,8 @@
 import { getSubscriberBreaches } from "../../../../../../../../functions/server/getUserBreaches";
 import { ManualRemoveView } from "./ManualRemoveView";
 import { authOptions } from "../../../../../../../../api/utils/auth";
-<<<<<<< HEAD
 import { hasPremium } from "../../../../../../../../functions/universal/user";
-=======
 import { getCountryCode } from "../../../../../../../../functions/server/getCountryCode";
->>>>>>> c0aa2eb9
 
 export default async function ManualRemove() {
   const session = await getServerSession(authOptions);
@@ -31,12 +28,9 @@
     <ManualRemoveView
       breaches={subBreaches}
       scanData={scanData}
-<<<<<<< HEAD
       isPremiumUser={hasPremium(session.user)}
-=======
       user={session.user}
       countryCode={getCountryCode(headers())}
->>>>>>> c0aa2eb9
     />
   );
 }