/* This Source Code Form is subject to the terms of the Mozilla Public
 * License, v. 2.0. If a copy of the MPL was not distributed with this
 * file, You can obtain one at http://mozilla.org/MPL/2.0/. */

import type { Meta, StoryObj } from "@storybook/react";
import {
  createRandomBreach,
  createUserWithPremiumSubscription,
} from "../../../../../../../../../apiMocks/mockData";
import { Shell } from "../../../../../../Shell";
import { getEnL10nSync } from "../../../../../../../../functions/server/mockL10n";
import { HighRiskBreachLayout } from "../HighRiskBreachLayout";
import { HighRiskBreachTypes } from "../highRiskBreachData";
import { BreachDataTypes } from "../../../../../../../../functions/universal/breach";
import { StepDeterminationData } from "../../../../../../../../functions/server/getRelevantGuidedSteps";
import { OnerepScanRow } from "knex/types/tables";

const user = createUserWithPremiumSubscription();

const mockedSession = {
  expires: new Date().toISOString(),
  user: user,
};

const HighRiskBreachWrapper = (props: {
  type: HighRiskBreachTypes;
  scanStatus?: "empty" | "not_started" | "unavailable";
  nextUnresolvedBreachType?: keyof typeof BreachDataTypes;
}) => {
  const hasNextUnresolvedBreach = props.nextUnresolvedBreachType !== null;
  const mockedBreaches = [...Array(5)].map(() =>
    createRandomBreach({
      isResolved: hasNextUnresolvedBreach,
    }),
  );

  // Ensure all high-risk data breaches are present in at least one breach:
  mockedBreaches.push(
    createRandomBreach({
      dataClassesEffected: [
        {
          [BreachDataTypes.SSN]: 42,
          [BreachDataTypes.CreditCard]: 42,
          [BreachDataTypes.BankAccount]: 42,
          [BreachDataTypes.PIN]: 42,
        },
      ],
      isResolved: false,
    }),
  );

  // Adds a breach with an unresolved breach type
  if (props.nextUnresolvedBreachType) {
    mockedBreaches.push(
      createRandomBreach({
        dataClassesEffected: [
          {
            [BreachDataTypes[props.nextUnresolvedBreachType]]: 42,
          },
        ],
        isResolved: false,
      }),
    );
  }

  const mockedScan: OnerepScanRow = {
    created_at: new Date(1998, 2, 31),
    updated_at: new Date(1998, 2, 31),
    id: 0,
    onerep_profile_id: 0,
    onerep_scan_id: 0,
    onerep_scan_reason: "initial",
    onerep_scan_status: "finished",
  };

  const data: StepDeterminationData =
    props.scanStatus === "empty"
      ? {
          countryCode: "us",
          latestScanData: { results: [], scan: mockedScan },
          subscriberBreaches: mockedBreaches,
          user: mockedSession.user,
        }
      : props.scanStatus === "not_started"
<<<<<<< HEAD
      ? {
          countryCode: "us",
          latestScanData: { results: [], scan: null },
          subscriberBreaches: mockedBreaches,
          user: mockedSession.user,
        }
      : {
          countryCode: "nl",
          latestScanData: null,
          subscriberBreaches: mockedBreaches,
          user: mockedSession.user,
        };
=======
        ? {
            countryCode: "us",
            latestScanData: { results: [], scan: null },
            subscriberBreaches: mockedBreaches,
            user: mockedSession.user,
          }
        : {
            countryCode: "nl",
            latestScanData: { results: [], scan: null },
            subscriberBreaches: mockedBreaches,
            user: mockedSession.user,
          };
>>>>>>> 48d85668

  return (
    <Shell
      l10n={getEnL10nSync()}
      session={mockedSession}
      nonce=""
      monthlySubscriptionUrl=""
      yearlySubscriptionUrl=""
    >
      <HighRiskBreachLayout
        subscriberEmails={[]}
        type={props.type}
        data={data}
      />
    </Shell>
  );
};

const meta: Meta<typeof HighRiskBreachWrapper> = {
  title: "Pages/Guided resolution/2. High-risk data breaches",
  component: HighRiskBreachWrapper,
};
export default meta;
type Story = StoryObj<typeof HighRiskBreachWrapper>;

export const SsnStory: Story = {
  name: "2a. Social Security Number",
  args: {
    type: "ssn",
  },
};

export const CreditCardStory: Story = {
  name: "2b. Credit card",
  args: {
    type: "credit-card",
  },
};

export const BankAccountStory: Story = {
  name: "2c. Bank account",
  args: {
    type: "bank-account",
  },
};

export const PinStory: Story = {
  name: "2d. PIN",
  args: {
    type: "pin",
  },
};

export const HighRiskBreachDonePasswordsNextStory: Story = {
  name: "2e I. Done (Next step: Passwords)",
  args: {
    type: "done",
    nextUnresolvedBreachType: "Passwords",
  },
};

export const HighRiskBreachDoneSecurityQuestionsNextStory: Story = {
  name: "2e II. Done (Next step: Security questions)",
  args: {
    type: "done",
    nextUnresolvedBreachType: "SecurityQuestions",
  },
};

export const HighRiskBreachDoneSecurityTipsNextStory: Story = {
  name: "2e III. Done (Next step: Security tips)",
  args: {
    type: "done",
    nextUnresolvedBreachType: "Phone",
  },
};

export const HighRiskBreachDoneNoNextStepStory: Story = {
  name: "2e IV. Done (Next step: None)",
  args: {
    type: "done",
  },
};<|MERGE_RESOLUTION|>--- conflicted
+++ resolved
@@ -82,20 +82,6 @@
           user: mockedSession.user,
         }
       : props.scanStatus === "not_started"
-<<<<<<< HEAD
-      ? {
-          countryCode: "us",
-          latestScanData: { results: [], scan: null },
-          subscriberBreaches: mockedBreaches,
-          user: mockedSession.user,
-        }
-      : {
-          countryCode: "nl",
-          latestScanData: null,
-          subscriberBreaches: mockedBreaches,
-          user: mockedSession.user,
-        };
-=======
         ? {
             countryCode: "us",
             latestScanData: { results: [], scan: null },
@@ -104,11 +90,10 @@
           }
         : {
             countryCode: "nl",
-            latestScanData: { results: [], scan: null },
+            latestScanData: null,
             subscriberBreaches: mockedBreaches,
             user: mockedSession.user,
           };
->>>>>>> 48d85668
 
   return (
     <Shell
