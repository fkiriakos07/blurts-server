--- conflicted
+++ resolved
@@ -69,7 +69,16 @@
   );
 });
 
-<<<<<<< HEAD
+it("shows the progress indicator on the manual resolution flow", () => {
+  const ComposedManualRemoveView = composeStory(ManualRemoveViewStory, Meta);
+  render(<ComposedManualRemoveView />);
+
+  const guidedStepsNavigation = screen.queryByRole("navigation", {
+    name: "Guided steps",
+  });
+  expect(guidedStepsNavigation).toBeInTheDocument();
+});
+
 it("expands one card at a time", async () => {
   const user = userEvent.setup();
   global.fetch = jest.fn().mockResolvedValueOnce({ ok: true });
@@ -80,14 +89,4 @@
   await user.click(expandButton[0]);
   const expandButton2 = screen.getAllByRole("button", { name: "Expand" });
   expect(expandButton.length).toBe(expandButton2.length);
-=======
-it("shows the progress indicator on the manual resolution flow", () => {
-  const ComposedManualRemoveView = composeStory(ManualRemoveViewStory, Meta);
-  render(<ComposedManualRemoveView />);
-
-  const guidedStepsNavigation = screen.queryByRole("navigation", {
-    name: "Guided steps",
-  });
-  expect(guidedStepsNavigation).toBeInTheDocument();
->>>>>>> e918dea7
 });