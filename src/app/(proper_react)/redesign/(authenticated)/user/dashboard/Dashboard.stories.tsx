/* This Source Code Form is subject to the terms of the Mozilla Public
 * License, v. 2.0. If a copy of the MPL was not distributed with this
 * file, You can obtain one at http://mozilla.org/MPL/2.0/. */

import type { Meta, StoryObj } from "@storybook/react";

import { OnerepScanResultRow, OnerepScanRow } from "knex/types/tables";
import { View as DashboardEl } from "./View";
import { Shell } from "../../../Shell";
import { getEnL10nSync } from "../../../../../functions/server/mockL10n";
import {
  createRandomScanResult,
  createRandomBreach,
  createUserWithPremiumSubscription,
} from "../../../../../../apiMocks/mockData";
import { SubscriberBreach } from "../../../../../../utils/subscriberBreaches";
import { LatestOnerepScanData } from "../../../../../../db/tables/onerep_scans";
import { canSubscribeToPremium } from "../../../../../functions/universal/user";

const brokerOptions = {
  "no-scan": "No scan started",
  empty: "No scan results",
  unresolved: "With unresolved scan results",
<<<<<<< HEAD
  "unresolved-scan-in-progress": "Scan is in progress with unresolved results",
  inProgress: "Scan is in progress with resolved results",
=======
>>>>>>> 3bad102f
  resolved: "All scan results resolved",
  "emtpy-scan-in-progress": "Scan is in progress with no results",
  "resolved-scan-in-progress": "Scan is in progress with resolved results",
  "unresolved-scan-in-progress": "Scan is in progress with unresolved results",
};
const breachOptions = {
  empty: "No data breaches",
  unresolved: "With unresolved data breaches",
  resolved: "All data breaches resolved",
};
type DashboardWrapperProps = (
  | {
      countryCode: "us";
      brokers: keyof typeof brokerOptions;
      premium: boolean;
    }
  | {
      countryCode: "nl";
    }
) & {
  brokers: keyof typeof brokerOptions;
  breaches: keyof typeof breachOptions;
};
const DashboardWrapper = (props: DashboardWrapperProps) => {
  const mockedResolvedBreach: SubscriberBreach = createRandomBreach({
    dataClasses: [
      "email-addresses",
      "ip-addresses",
      "phone-numbers",
      "passwords",
      "pins",
      "social-security-numbers",
      "partial-credit-card-data",
      "security-questions-and-answers",
    ],
    addedDate: new Date("2023-06-18T14:48:00.000Z"),
    dataClassesEffected: [
      { "email-addresses": ["email1@gmail.com", "email2@gmail.com"] },
      { "ip-addresses": 1 },
      { "phone-numbers": 1 },
      { passwords: 1 },
    ],
    isResolved: true,
  });

  const mockedUnresolvedBreach: SubscriberBreach = createRandomBreach({
    dataClasses: ["email-addresses", "ip-addresses", "phone-numbers"],
    addedDate: new Date("2023-06-18T14:48:00.000Z"),
    dataClassesEffected: [
      { "email-addresses": ["email1@gmail.com", "email2@gmail.com"] },
      { "ip-addresses": 1 },
    ],
    isResolved: false,
  });

  let breaches: SubscriberBreach[] = [];
  if (props.breaches === "resolved") {
    breaches = [mockedResolvedBreach];
  }
  if (props.breaches === "unresolved") {
    breaches = [mockedResolvedBreach, mockedUnresolvedBreach];
  }

  const mockedScan: OnerepScanRow = {
    created_at: new Date(1998, 2, 31),
    updated_at: new Date(1998, 2, 31),
    id: 0,
    onerep_profile_id: 0,
    onerep_scan_id: 0,
    onerep_scan_reason: "initial",
    onerep_scan_status: "finished",
  };

  const mockedScanInProgress: OnerepScanRow = {
    ...mockedScan,
    onerep_scan_status: "in_progress",
  };

  const mockedInProgressScanResults: OnerepScanResultRow[] = [
    createRandomScanResult({ status: "removed" }),
    createRandomScanResult({ status: "waiting_for_verification" }),
    createRandomScanResult({ status: "optout_in_progress" }),
  ];

  const mockedAllResolvedScanResults: OnerepScanResultRow[] = [
    createRandomScanResult({ status: "removed" }),
    createRandomScanResult({ status: "removed" }),
  ];

  const mockedUnresolvedScanResults: OnerepScanResultRow[] = [
    ...mockedInProgressScanResults,
    createRandomScanResult({ status: "new", manually_resolved: false }),
    createRandomScanResult({ status: "new", manually_resolved: true }),
  ];

  const scanData: LatestOnerepScanData = { scan: null, results: [] };

  if (props.countryCode === "us") {
    if (props.brokers && props.brokers !== "no-scan") {
      scanData.scan =
        props.brokers === "emtpy-scan-in-progress" ||
        props.brokers === "resolved-scan-in-progress" ||
        props.brokers === "unresolved-scan-in-progress"
          ? mockedScanInProgress
          : mockedScan;

      if (props.brokers === "resolved-scan-in-progress") {
        scanData.results = mockedInProgressScanResults;
      }
      if (props.brokers === "unresolved-scan-in-progress") {
        scanData.results = mockedUnresolvedScanResults;
      }
      if (props.brokers === "resolved") {
        scanData.results = mockedAllResolvedScanResults;
      }
      if (props.brokers === "unresolved") {
        scanData.results = mockedUnresolvedScanResults;
      }
    }
  }

  const user = createUserWithPremiumSubscription();
  if (props.countryCode !== "us" || !props.premium) {
    user.fxa.subscriptions = [];
  }

  const mockedSession = {
    expires: new Date().toISOString(),
    user: user,
  };

  return (
    <Shell
      l10n={getEnL10nSync()}
      session={mockedSession}
      nonce=""
      monthlySubscriptionUrl=""
      yearlySubscriptionUrl=""
    >
      <DashboardEl
        countryCode={props.countryCode}
        user={user}
        userBreaches={breaches}
        userScanData={scanData}
        isEligibleForPremium={canSubscribeToPremium({
          user,
          countryCode: props.countryCode,
        })}
        isEligibleForFreeScan={props.countryCode === "us" && !scanData.scan}
        featureFlagsEnabled={{
          FreeBrokerScan: true,
          PremiumBrokerRemoval: true,
        }}
        monthlySubscriptionUrl={""}
        yearlySubscriptionUrl={""}
      />
    </Shell>
  );
};

const meta: Meta<typeof DashboardWrapper> = {
  title: "Pages/Dashboard",
  component: DashboardWrapper,
  argTypes: {
    brokers: {
      options: Object.keys(brokerOptions),
      description: "Scan results",
      control: {
        type: "radio",
        labels: brokerOptions,
      },
    },
    breaches: {
      options: Object.keys(breachOptions),
      control: {
        type: "radio",
        labels: breachOptions,
      },
    },
  },
};
export default meta;
type Story = StoryObj<typeof DashboardWrapper>;

export const DashboardNonUsNoBreaches: Story = {
  name: "Non-US user, with 0 breaches",
  args: {
    countryCode: "nl",
    breaches: "empty",
  },
};

export const DashboardNonUsUnresolvedBreaches: Story = {
  name: "Non-US user, with unresolved breaches",
  args: {
    countryCode: "nl",
    breaches: "unresolved",
  },
};

export const DashboardNonUsResolvedBreaches: Story = {
  name: "Non-US user, with all breaches resolved",
  args: {
    countryCode: "nl",
    breaches: "resolved",
  },
};

export const DashboardUsNoPremiumNoScanNoBreaches: Story = {
  name: "US user, without Premium, without scan, with 0 breaches",
  args: {
    countryCode: "us",
    premium: false,
    breaches: "empty",
    brokers: "no-scan",
  },
};

export const DashboardUsNoPremiumNoScanUnresolvedBreaches: Story = {
  name: "US user, without Premium, without scan, with unresolved breaches",
  args: {
    countryCode: "us",
    premium: false,
    breaches: "unresolved",
    brokers: "no-scan",
  },
};

export const DashboardUsNoPremiumNoScanResolvedBreaches: Story = {
  name: "US user, without Premium, without scan, with all breaches resolved",
  args: {
    countryCode: "us",
    premium: false,
    breaches: "resolved",
    brokers: "no-scan",
  },
};

export const DashboardUsNoPremiumEmptyScanNoBreaches: Story = {
  name: "US user, without Premium, with 0 scan results, with 0 breaches",
  args: {
    countryCode: "us",
    premium: false,
    breaches: "empty",
    brokers: "empty",
  },
};

export const DashboardUsNoPremiumEmptyScanUnresolvedBreaches: Story = {
  name: "US user, without Premium, with 0 scan results, with unresolved breaches",
  args: {
    countryCode: "us",
    premium: false,
    breaches: "unresolved",
    brokers: "empty",
  },
};

export const DashboardUsNoPremiumEmptyScanResolvedBreaches: Story = {
  name: "US user, without Premium, with 0 scan results, with all breaches resolved",
  args: {
    countryCode: "us",
    premium: false,
    breaches: "resolved",
    brokers: "empty",
  },
};

export const DashboardUsNoPremiumUnresolvedScanNoBreaches: Story = {
  name: "US user, without Premium, with unresolved scan results, with 0 breaches",
  args: {
    countryCode: "us",
    premium: false,
    breaches: "empty",
    brokers: "unresolved",
  },
};

export const DashboardUsNoPremiumUnresolvedScanUnresolvedBreaches: Story = {
  name: "US user, without Premium, with unresolved scan results, with unresolved breaches",
  args: {
    countryCode: "us",
    premium: false,
    breaches: "unresolved",
    brokers: "unresolved",
  },
};

export const DashboardUsNoPremiumUnresolvedScanResolvedBreaches: Story = {
  name: "US user, without Premium, with unresolved scan results, with all breaches resolved",
  args: {
    countryCode: "us",
    premium: false,
    breaches: "resolved",
    brokers: "unresolved",
  },
};

export const DashboardUsNoPremiumResolvedScanNoBreaches: Story = {
  name: "US user, without Premium, with all scan results resolved, with 0 breaches",
  args: {
    countryCode: "us",
    premium: false,
    breaches: "empty",
    brokers: "resolved",
  },
};

export const DashboardUsNoPremiumResolvedScanUnresolvedBreaches: Story = {
  name: "US user, without Premium, with all scan results resolved, with unresolved breaches",
  args: {
    countryCode: "us",
    premium: false,
    breaches: "unresolved",
    brokers: "resolved",
  },
};

export const DashboardUsNoPremiumResolvedScanResolvedBreaches: Story = {
  name: "US user, without Premium, with all scan results resolved, with all breaches resolved",
  args: {
    countryCode: "us",
    premium: false,
    breaches: "resolved",
    brokers: "resolved",
  },
};

export const DashboardUsPremiumEmptyScanNoBreaches: Story = {
  name: "US user, with Premium, with 0 scan results, with 0 breaches",
  args: {
    countryCode: "us",
    premium: true,
    breaches: "empty",
    brokers: "empty",
  },
};

export const DashboardUsPremiumEmptyScanUnresolvedBreaches: Story = {
  name: "US user, with Premium, with 0 scan results, with unresolved breaches",
  args: {
    countryCode: "us",
    premium: true,
    breaches: "unresolved",
    brokers: "empty",
  },
};

export const DashboardUsPremiumEmptyScanResolvedBreaches: Story = {
  name: "US user, with Premium, with 0 scan results, with all breaches resolved",
  args: {
    countryCode: "us",
    premium: true,
    breaches: "resolved",
    brokers: "empty",
  },
};

export const DashboardUsPremiumUnresolvedScanNoBreaches: Story = {
  name: "US user, with Premium, with unresolved scan results, with 0 breaches",
  args: {
    countryCode: "us",
    premium: true,
    breaches: "empty",
    brokers: "unresolved",
  },
};

export const DashboardUsPremiumUnresolvedScanUnresolvedBreaches: Story = {
  name: "US user, with Premium, with unresolved scan results, with unresolved breaches",
  args: {
    countryCode: "us",
    premium: true,
    breaches: "unresolved",
    brokers: "unresolved",
  },
};

export const DashboardUsPremiumUnresolvedScanResolvedBreaches: Story = {
  name: "US user, with Premium, with unresolved scan results, with all breaches resolved",
  args: {
    countryCode: "us",
    premium: true,
    breaches: "resolved",
    brokers: "unresolved",
  },
};

export const DashboardUsPremiumResolvedScanNoBreaches: Story = {
  name: "US user, with Premium, with all scan results resolved, with 0 breaches",
  args: {
    countryCode: "us",
    premium: true,
    breaches: "empty",
    brokers: "resolved",
  },
};

export const DashboardUsPremiumResolvedScanUnresolvedBreaches: Story = {
  name: "US user, with Premium, with all scan results resolved, with unresolved breaches",
  args: {
    countryCode: "us",
    premium: true,
    breaches: "unresolved",
    brokers: "resolved",
  },
};

export const DashboardUsPremiumResolvedScanResolvedBreaches: Story = {
  name: "US user, with Premium, with all scan results resolved, with all breaches resolved",
  args: {
    countryCode: "us",
    premium: true,
    breaches: "resolved",
    brokers: "resolved",
  },
};

export const DashboardUsPremiumScanEmptyInProgressNoBreaches: Story = {
  name: "US user, with Premium, with 0 scan results and a scan progress, with no breaches",
  args: {
    countryCode: "us",
    premium: true,
    breaches: "empty",
    brokers: "emtpy-scan-in-progress",
  },
};

export const DashboardUsPremiumScanEmptyInProgressUnresolvedBreaches: Story = {
  name: "US user, with Premium, with 0 scan results and a scan progress, with unresolved breaches",
  args: {
    countryCode: "us",
    premium: true,
    breaches: "unresolved",
    brokers: "emtpy-scan-in-progress",
  },
};

export const DashboardUsPremiumScanUnresolvedInProgressNoBreaches: Story = {
  name: "US user, with Premium, with unresolved scan results and a scan in progress, with no breaches",
  args: {
    countryCode: "us",
    premium: true,
    breaches: "empty",
    brokers: "unresolved-scan-in-progress",
  },
};

export const DashboardUsPremiumScanUnresolvedInProgressUnresolvedBreaches: Story =
  {
    name: "US user, with Premium, with unresolved scan results and a scan in progress, with unresolved breaches",
    args: {
      countryCode: "us",
      premium: true,
      breaches: "unresolved",
      brokers: "unresolved-scan-in-progress",
    },
  };

export const DashboardPremiumUserScanResolvedInProgressUnresolvedBreaches: Story =
  {
    name: "US user, with Premium, with resolved scan results and a scan in progress, with unresolved breaches",
    args: {
      countryCode: "us",
      premium: true,
      breaches: "unresolved",
      brokers: "resolved-scan-in-progress",
    },
  };

export const DashboardPremiumUserScanUnresolvedInProgressResolvedBreaches: Story =
  {
    name: "US user, with Premium, with unresolved scan results and a scan in progress, with resolved breaches",
    args: {
      countryCode: "us",
      premium: true,
      breaches: "resolved",
      brokers: "unresolved-scan-in-progress",
    },
  };

export const DashboardInvalidPremiumUserNoScanResolvedBreaches: Story = {
  name: "Invalid state: US user, with Premium, with no scan, with resolved breaches",
  args: {
    countryCode: "us",
    premium: true,
    breaches: "resolved",
    brokers: "no-scan",
  },
};<|MERGE_RESOLUTION|>--- conflicted
+++ resolved
@@ -21,15 +21,11 @@
   "no-scan": "No scan started",
   empty: "No scan results",
   unresolved: "With unresolved scan results",
-<<<<<<< HEAD
-  "unresolved-scan-in-progress": "Scan is in progress with unresolved results",
-  inProgress: "Scan is in progress with resolved results",
-=======
->>>>>>> 3bad102f
   resolved: "All scan results resolved",
   "emtpy-scan-in-progress": "Scan is in progress with no results",
   "resolved-scan-in-progress": "Scan is in progress with resolved results",
   "unresolved-scan-in-progress": "Scan is in progress with unresolved results",
+  inProgress: "Scan is in progress with resolved results",
 };
 const breachOptions = {
   empty: "No data breaches",
