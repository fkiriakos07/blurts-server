--- conflicted
+++ resolved
@@ -340,47 +340,4 @@
       </Shell>
     );
   },
-<<<<<<< HEAD
-};
-
-export const DashboardNoSession: Story = {
-  render: () => (
-    <Shell l10n={getEnL10nSync()} session={null}>
-      <DashboardEl
-        countryCode="us"
-        user={{ email: "example@example.com" }}
-        userBreaches={breachItemArraySample}
-        userScannedResults={scannedResultsArraySample}
-        isEligibleForFreeScan={false}
-        locale={"en"}
-        bannerData={dashboardSummaryWithScan}
-        featureFlagsEnabled={{
-          FreeBrokerScan: true,
-          PremiumBrokerRemoval: true,
-        }}
-      />
-    </Shell>
-  ),
-};
-
-export const DashboardDataIsProtected: Story = {
-  render: () => (
-    <Shell l10n={getEnL10nSync()} session={null}>
-      <DashboardEl
-        countryCode="us"
-        user={{ email: "example@example.com" }}
-        userBreaches={[]}
-        userScannedResults={scannedResolvedResultsArraySample}
-        isEligibleForFreeScan={false}
-        locale={"en"}
-        bannerData={dashboardSummaryWithScan}
-        featureFlagsEnabled={{
-          FreeBrokerScan: true,
-          PremiumBrokerRemoval: true,
-        }}
-      />
-    </Shell>
-  ),
-=======
->>>>>>> 460252f9
 };