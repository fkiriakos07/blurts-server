/* This Source Code Form is subject to the terms of the Mozilla Public
 * License, v. 2.0. If a copy of the MPL was not distributed with this
 * file, You can obtain one at http://mozilla.org/MPL/2.0/. */

import type { Meta, StoryObj } from "@storybook/react";

import { OnerepScanResultRow, OnerepScanRow } from "knex/types/tables";
import { View as DashboardEl } from "./View";
import { Shell } from "../../../Shell";
import { getEnL10nSync } from "../../../../../functions/server/mockL10n";
import {
  createRandomScanResult,
  createRandomBreach,
  createUserWithPremiumSubscription,
} from "../../../../../../apiMocks/mockData";
import { SubscriberBreach } from "../../../../../../utils/subscriberBreaches";
import { LatestOnerepScanData } from "../../../../../../db/tables/onerep_scans";
import { canSubscribeToPremium } from "../../../../../functions/universal/user";

const brokerOptions = {
  "no-scan": "No scan started",
  empty: "No scan results",
  unresolved: "With unresolved scan results",
  resolved: "All scan results resolved",
  "emtpy-scan-in-progress": "Scan is in progress with no results",
  "resolved-scan-in-progress": "Scan is in progress with resolved results",
  "unresolved-scan-in-progress": "Scan is in progress with unresolved results",
};
const breachOptions = {
  empty: "No data breaches",
  unresolved: "With unresolved data breaches",
  resolved: "All data breaches resolved",
};
type DashboardWrapperProps = (
  | {
      countryCode: "us";
      brokers: keyof typeof brokerOptions;
      premium: boolean;
    }
  | {
      countryCode: "nl";
    }
) & {
  brokers: keyof typeof brokerOptions;
  breaches: keyof typeof breachOptions;
};
const DashboardWrapper = (props: DashboardWrapperProps) => {
  const mockedResolvedBreach: SubscriberBreach = createRandomBreach({
    dataClasses: [
      "email-addresses",
      "ip-addresses",
      "phone-numbers",
      "passwords",
      "pins",
      "social-security-numbers",
      "partial-credit-card-data",
      "security-questions-and-answers",
    ],
    addedDate: new Date("2023-06-18T14:48:00.000Z"),
    dataClassesEffected: [
      { "email-addresses": ["email1@gmail.com", "email2@gmail.com"] },
      { "ip-addresses": 1 },
      { "phone-numbers": 1 },
      { passwords: 1 },
    ],
    isResolved: true,
  });

  const mockedUnresolvedBreach: SubscriberBreach = createRandomBreach({
    dataClasses: ["email-addresses", "ip-addresses", "phone-numbers"],
    addedDate: new Date("2023-06-18T14:48:00.000Z"),
    dataClassesEffected: [
      { "email-addresses": ["email1@gmail.com", "email2@gmail.com"] },
      { "ip-addresses": 1 },
    ],
    isResolved: false,
  });

  let breaches: SubscriberBreach[] = [];
  if (props.breaches === "resolved") {
    breaches = [mockedResolvedBreach];
  }
  if (props.breaches === "unresolved") {
    breaches = [mockedResolvedBreach, mockedUnresolvedBreach];
  }

  const mockedScan: OnerepScanRow = {
    created_at: new Date(1998, 2, 31),
    updated_at: new Date(1998, 2, 31),
    id: 0,
    onerep_profile_id: 0,
    onerep_scan_id: 0,
    onerep_scan_reason: "initial",
    onerep_scan_status: "finished",
  };

  const mockedScanInProgress: OnerepScanRow = {
    ...mockedScan,
    onerep_scan_status: "in_progress",
  };

  const mockedInProgressScanResults: OnerepScanResultRow[] = [
    createRandomScanResult({ status: "removed" }),
    createRandomScanResult({ status: "waiting_for_verification" }),
    createRandomScanResult({ status: "optout_in_progress" }),
  ];

  const mockedAllResolvedScanResults: OnerepScanResultRow[] = [
    createRandomScanResult({ status: "removed" }),
    createRandomScanResult({ status: "removed" }),
  ];

  const mockedUnresolvedScanResults: OnerepScanResultRow[] = [
    ...mockedInProgressScanResults,
    createRandomScanResult({ status: "new", manually_resolved: false }),
    createRandomScanResult({ status: "new", manually_resolved: true }),
  ];

  const scanData: LatestOnerepScanData = { scan: null, results: [] };

  if (props.countryCode === "us") {
    if (props.brokers && props.brokers !== "no-scan") {
      scanData.scan =
        props.brokers === "emtpy-scan-in-progress" ||
        props.brokers === "resolved-scan-in-progress" ||
        props.brokers === "unresolved-scan-in-progress"
          ? mockedScanInProgress
          : mockedScan;

      if (props.brokers === "resolved-scan-in-progress") {
        scanData.results = mockedInProgressScanResults;
      }
      if (props.brokers === "unresolved-scan-in-progress") {
        scanData.results = mockedUnresolvedScanResults;
      }
      if (props.brokers === "resolved") {
        scanData.results = mockedAllResolvedScanResults;
      }
      if (props.brokers === "unresolved") {
        scanData.results = mockedUnresolvedScanResults;
      }
    }
  }

  const user = createUserWithPremiumSubscription();
  if (props.countryCode !== "us" || !props.premium) {
    user.fxa.subscriptions = [];
  }

  const mockedSession = {
    expires: new Date().toISOString(),
    user: user,
  };

  return (
    <Shell
      l10n={getEnL10nSync()}
      session={mockedSession}
      nonce=""
      monthlySubscriptionUrl=""
      yearlySubscriptionUrl=""
    >
      <DashboardEl
        countryCode={props.countryCode}
        user={user}
        userBreaches={breaches}
        userScanData={scanData}
        isEligibleForPremium={canSubscribeToPremium({
          user,
          countryCode: props.countryCode,
        })}
        isEligibleForFreeScan={props.countryCode === "us" && !scanData.scan}
        featureFlagsEnabled={{
          FreeBrokerScan: true,
          PremiumBrokerRemoval: true,
        }}
        monthlySubscriptionUrl={""}
        yearlySubscriptionUrl={""}
      />
    </Shell>
  );
};

const meta: Meta<typeof DashboardWrapper> = {
  title: "Pages/Dashboard",
  component: DashboardWrapper,
  argTypes: {
    brokers: {
      options: Object.keys(brokerOptions),
      description: "Scan results",
      control: {
        type: "radio",
        labels: brokerOptions,
      },
    },
    breaches: {
      options: Object.keys(breachOptions),
      control: {
        type: "radio",
        labels: breachOptions,
      },
    },
  },
};
export default meta;
type Story = StoryObj<typeof DashboardWrapper>;

export const DashboardNonUsNoBreaches: Story = {
  name: "Non-US user, with 0 breaches",
  args: {
    countryCode: "nl",
    breaches: "empty",
  },
};

export const DashboardNonUsUnresolvedBreaches: Story = {
  name: "Non-US user, with unresolved breaches",
  args: {
    countryCode: "nl",
    breaches: "unresolved",
  },
};

export const DashboardNonUsResolvedBreaches: Story = {
  name: "Non-US user, with all breaches resolved",
  args: {
    countryCode: "nl",
    breaches: "resolved",
  },
};

export const DashboardUsNoPremiumNoScanNoBreaches: Story = {
  name: "US user, without Premium, without scan, with 0 breaches",
  args: {
    countryCode: "us",
    premium: false,
    breaches: "empty",
    brokers: "no-scan",
  },
};

export const DashboardUsNoPremiumNoScanUnresolvedBreaches: Story = {
  name: "US user, without Premium, without scan, with unresolved breaches",
  args: {
    countryCode: "us",
    premium: false,
    breaches: "unresolved",
    brokers: "no-scan",
  },
};

export const DashboardUsNoPremiumNoScanResolvedBreaches: Story = {
  name: "US user, without Premium, without scan, with all breaches resolved",
  args: {
    countryCode: "us",
    premium: false,
    breaches: "resolved",
    brokers: "no-scan",
  },
};

export const DashboardUsNoPremiumEmptyScanNoBreaches: Story = {
  name: "US user, without Premium, with 0 scan results, with 0 breaches",
  args: {
    countryCode: "us",
    premium: false,
    breaches: "empty",
    brokers: "empty",
  },
};

export const DashboardUsNoPremiumEmptyScanUnresolvedBreaches: Story = {
  name: "US user, without Premium, with 0 scan results, with unresolved breaches",
  args: {
    countryCode: "us",
    premium: false,
    breaches: "unresolved",
    brokers: "empty",
  },
};

export const DashboardUsNoPremiumEmptyScanResolvedBreaches: Story = {
  name: "US user, without Premium, with 0 scan results, with all breaches resolved",
  args: {
    countryCode: "us",
    premium: false,
    breaches: "resolved",
    brokers: "empty",
  },
};

export const DashboardUsNoPremiumUnresolvedScanNoBreaches: Story = {
  name: "US user, without Premium, with unresolved scan results, with 0 breaches",
  args: {
    countryCode: "us",
    premium: false,
    breaches: "empty",
    brokers: "unresolved",
  },
};

export const DashboardUsNoPremiumUnresolvedScanUnresolvedBreaches: Story = {
  name: "US user, without Premium, with unresolved scan results, with unresolved breaches",
  args: {
    countryCode: "us",
    premium: false,
    breaches: "unresolved",
    brokers: "unresolved",
  },
};

export const DashboardUsNoPremiumUnresolvedScanResolvedBreaches: Story = {
  name: "US user, without Premium, with unresolved scan results, with all breaches resolved",
  args: {
    countryCode: "us",
    premium: false,
    breaches: "resolved",
    brokers: "unresolved",
  },
};

export const DashboardUsNoPremiumResolvedScanNoBreaches: Story = {
  name: "US user, without Premium, with all scan results resolved, with 0 breaches",
  args: {
    countryCode: "us",
    premium: false,
    breaches: "empty",
    brokers: "resolved",
  },
};

export const DashboardUsNoPremiumResolvedScanUnresolvedBreaches: Story = {
  name: "US user, without Premium, with all scan results resolved, with unresolved breaches",
  args: {
    countryCode: "us",
    premium: false,
    breaches: "unresolved",
    brokers: "resolved",
  },
};

export const DashboardUsNoPremiumResolvedScanResolvedBreaches: Story = {
  name: "US user, without Premium, with all scan results resolved, with all breaches resolved",
  args: {
    countryCode: "us",
    premium: false,
    breaches: "resolved",
    brokers: "resolved",
  },
};

export const DashboardUsPremiumEmptyScanNoBreaches: Story = {
  name: "US user, with Premium, with 0 scan results, with 0 breaches",
  args: {
    countryCode: "us",
    premium: true,
    breaches: "empty",
    brokers: "empty",
  },
};

export const DashboardUsPremiumEmptyScanUnresolvedBreaches: Story = {
  name: "US user, with Premium, with 0 scan results, with unresolved breaches",
  args: {
    countryCode: "us",
    premium: true,
    breaches: "unresolved",
    brokers: "empty",
  },
};

export const DashboardUsPremiumEmptyScanResolvedBreaches: Story = {
  name: "US user, with Premium, with 0 scan results, with all breaches resolved",
  args: {
    countryCode: "us",
    premium: true,
    breaches: "resolved",
    brokers: "empty",
  },
};

export const DashboardUsPremiumUnresolvedScanNoBreaches: Story = {
  name: "US user, with Premium, with unresolved scan results, with 0 breaches",
  args: {
    countryCode: "us",
    premium: true,
    breaches: "empty",
    brokers: "unresolved",
  },
};

export const DashboardUsPremiumUnresolvedScanUnresolvedBreaches: Story = {
  name: "US user, with Premium, with unresolved scan results, with unresolved breaches",
  args: {
    countryCode: "us",
    premium: true,
    breaches: "unresolved",
    brokers: "unresolved",
  },
};

export const DashboardUsPremiumUnresolvedScanResolvedBreaches: Story = {
  name: "US user, with Premium, with unresolved scan results, with all breaches resolved",
  args: {
    countryCode: "us",
    premium: true,
    breaches: "resolved",
    brokers: "unresolved",
  },
};

export const DashboardUsPremiumResolvedScanNoBreaches: Story = {
  name: "US user, with Premium, with all scan results resolved, with 0 breaches",
  args: {
    countryCode: "us",
    premium: true,
    breaches: "empty",
    brokers: "resolved",
  },
};

export const DashboardUsPremiumResolvedScanUnresolvedBreaches: Story = {
  name: "US user, with Premium, with all scan results resolved, with unresolved breaches",
  args: {
    countryCode: "us",
    premium: true,
    breaches: "unresolved",
    brokers: "resolved",
  },
};

export const DashboardUsPremiumResolvedScanResolvedBreaches: Story = {
  name: "US user, with Premium, with all scan results resolved, with all breaches resolved",
  args: {
    countryCode: "us",
    premium: true,
    breaches: "resolved",
    brokers: "resolved",
  },
};

export const DashboardUsPremiumScanEmptyInProgressNoBreaches: Story = {
  name: "US user, with Premium, with 0 scan results and a scan progress, with no breaches",
  args: {
    countryCode: "us",
    premium: true,
    breaches: "empty",
    brokers: "emtpy-scan-in-progress",
  },
};

export const DashboardUsPremiumScanEmptyInProgressUnresolvedBreaches: Story = {
  name: "US user, with Premium, with 0 scan results and a scan progress, with unresolved breaches",
  args: {
    countryCode: "us",
    premium: true,
    breaches: "unresolved",
    brokers: "emtpy-scan-in-progress",
  },
};

export const DashboardUsPremiumScanUnresolvedInProgressNoBreaches: Story = {
  name: "US user, with Premium, with unresolved scan results and a scan in progress, with no breaches",
  args: {
    countryCode: "us",
    premium: true,
    breaches: "empty",
    brokers: "unresolved-scan-in-progress",
  },
};

export const DashboardUsPremiumScanUnresolvedInProgressUnresolvedBreaches: Story =
  {
    name: "US user, with Premium, with unresolved scan results and a scan in progress, with unresolved breaches",
    args: {
      countryCode: "us",
      premium: true,
      breaches: "unresolved",
      brokers: "unresolved-scan-in-progress",
    },
  };

export const DashboardPremiumUserScanResolvedInProgressUnresolvedBreaches: Story =
  {
    name: "US user, with Premium, with resolved scan results and a scan in progress, with unresolved breaches",
    args: {
      countryCode: "us",
      premium: true,
      breaches: "unresolved",
      brokers: "resolved-scan-in-progress",
    },
  };

export const DashboardPremiumUserScanUnresolvedInProgressResolvedBreaches: Story =
  {
<<<<<<< HEAD
    name: "Invalid state: US user, without Premium, with unresolved scan results and a scan in progress, with unresolved breaches",
=======
    name: "US user, with Premium, with unresolved scan results and a scan in progress, with resolved breaches",
>>>>>>> 3bad102f
    args: {
      countryCode: "us",
      premium: true,
      breaches: "resolved",
      brokers: "unresolved-scan-in-progress",
    },
  };

export const DashboardInvalidPremiumUserNoScanResolvedBreaches: Story = {
  name: "Invalid state: US user, with Premium, with no scan, with resolved breaches",
  args: {
    countryCode: "us",
    premium: true,
    breaches: "resolved",
    brokers: "no-scan",
  },
};<|MERGE_RESOLUTION|>--- conflicted
+++ resolved
@@ -493,11 +493,7 @@
 
 export const DashboardPremiumUserScanUnresolvedInProgressResolvedBreaches: Story =
   {
-<<<<<<< HEAD
-    name: "Invalid state: US user, without Premium, with unresolved scan results and a scan in progress, with unresolved breaches",
-=======
     name: "US user, with Premium, with unresolved scan results and a scan in progress, with resolved breaches",
->>>>>>> 3bad102f
     args: {
       countryCode: "us",
       premium: true,
