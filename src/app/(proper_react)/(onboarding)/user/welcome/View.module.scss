@import "../../../../tokens";

.wrapper {
  --backgroundImageWidth: 400px;
  --sidebarWidth: 600px;
  @media screen and (max-width: 1300px) {
    --backgroundImageWidth: 300px;
    --sidebarWidth: 400px;
  }
  @media screen and (max-width: 1000px) {
    --backgroundImageWidth: 200px;
    --sidebarWidth: 300px;
  }
  @media screen and (max-width: $screen-md) {
    --sidebarWidth: 0;
  }

  height: 100%;
  background-image: url("./images/Scanning.svg"),
    linear-gradient(
      to right,
      $color-grey-05,
      $color-grey-05 var(--sidebarWidth),
      $color-white calc(var(--sidebarWidth) + 1px)
    );
  background-repeat: no-repeat;
  background-position-y: center;
  background-position-x: calc(
      var(--sidebarWidth) / 2 - var(--backgroundImageWidth) / 2
    ),
    center;
  background-size: var(--backgroundImageWidth) auto, auto;
  padding-inline-start: var(--sidebarWidth);
  display: flex;
  flex-direction: column;
  gap: $spacing-xl;

  .homeLink {
    margin-inline-start: calc(-1 * var(--sidebarWidth));
    display: block;
    padding: $spacing-md;

    @media screen and (min-width: $screen-md) {
      padding-inline: $spacing-xl;
    }
  }

  .stepsWrapper {
    display: flex;
    align-items: center;
    justify-content: center;
<<<<<<< HEAD
    height: 20%;
=======

    @media screen and (min-width: $screen-md) {
      height: 33%;
    }
>>>>>>> ab6e08b5
  }

  .stepsWrapper,
  .contentWrapper {
    padding-inline: $spacing-lg;

    @media screen and (min-width: $screen-md) {
      padding-inline: $spacing-2xl;
    }

    @media screen and (min-width: $screen-lg) {
      padding-inline: $layout-xl;
    }
  }

  @media screen and (max-width: $screen-md) {
    .contentWrapper {
      $backgroundImageHeight: 200px;
      padding-top: $backgroundImageHeight + $spacing-lg;
      background-image: url("./images/Scanning.svg");
      background-repeat: no-repeat;
      background-position-x: center;
      background-size: auto $backgroundImageHeight;
    }
  }
}

@media screen and (min-width: $screen-md) {
  .steps {
    $stepGap: $spacing-2xl;
    padding-inline-start: 0;
    list-style-type: none;
    display: flex;
    justify-content: space-evenly;
    gap: $stepGap;
    max-width: $content-sm;
    position: relative;

    li {
      $iconDiameter: 27px;
      $iconBorderWidth: 4px;
      $connectingLineHeight: 4px;
      display: flex;
      flex-direction: column;
      align-items: center;
      gap: $spacing-xs;
      text-align: center;
      font: $text-body-xs;
      font-weight: 600;
      color: $color-grey-30;

      img {
        background-color: $color-grey-30;
        padding: 5px;
        margin-block: $iconBorderWidth;
        width: $iconDiameter;
        height: $iconDiameter;
        border-radius: 100%;
        box-sizing: content-box;
        // Overlap the `::before` (the horizontal line)
        z-index: 1;
      }

      // This is the horizontal line preceding every step indicator on desktop.
      // It starts with `+ 2` because the lines are only between indicators, so
      // the first one doesn't have a line preceding it, and nth-child is
      // 1-indexed, i.e. it doesn't start at 0.
      &:nth-child(n + 2)::before {
        content: "";
        background-color: $color-grey-30;
        // Since the step indicators are justified using space-evenly above, and
        // since there are three of them, they are positioned at 25%, 50% and
        // 75% of the width of the container. So to draw a line between two of
        // them, that line needs to be 25% wide.
        width: calc(25% + $stepGap);
        display: block;
        height: $connectingLineHeight;
        position: absolute;
        top: calc(
          ($iconDiameter + $connectingLineHeight) / 2 + $iconBorderWidth
        );
      }
      &:nth-child(2)::before {
        // Since the step indicators are justified using space-evenly above, and
        // since there are three of them, they are positioned at 25%, 50% and
        // 75% of the width of the container. So to draw a line between the
        // first and the second (`nth-child(2)`) indicator, we need to start at
        // 25% of the container.
        left: calc(25% - $iconDiameter / 2 - $stepGap / 2);
      }
      &:nth-child(3)::before {
        // Since the step indicators are justified using space-evenly above, and
        // since there are three of them, they are positioned at 25%, 50% and
        // 75% of the width of the container. So to draw a line between the
        // second (`nth-child(2)`) and the third (`nth-child(3)`) indicator, we
        // need to start at 50% of the container.
        left: 50%;
      }

      &[aria-current="step"] {
        img {
          margin-block: 0;
          border: $iconBorderWidth solid $color-purple-10;
        }
      }

      &.isCompleted,
      &[aria-current="step"] {
        color: $color-purple-70;

        &::before {
          background-color: $color-purple-10;
        }

        img {
          background-color: $color-purple-70;
        }
      }
    }
  }
}
@media screen and (max-width: calc($screen-md - 1px)) {
  .steps {
    padding-inline-start: 0;
    list-style-type: none;
    display: flex;
    justify-content: space-evenly;
    gap: $spacing-sm;

    li {
      img {
        // On mobile, the actual step images aren't actually shown; instead, we
        // display flat horizontal lines, which we simulate by giving the images
        // a 0 height and a border. The images are <1kB in size, so that
        // shouldn't matter too much.
        height: 0;
        border: 3px solid $color-grey-30;
        border-radius: 3px;
        min-width: $layout-sm;
        width: 100%;
      }

      &[aria-current="step"] img {
        border-color: $color-purple-10;
      }

      &.isCompleted img {
        border-color: $color-purple-70;
      }

      .stepLabel {
        padding-block: $spacing-sm;
        padding-inline: $spacing-md;
        color: $color-purple-70;
        font: $text-body-xs;
        font-weight: 600;
      }

      &:not([aria-current="step"]) .stepLabel {
        @include visually-hidden;
      }
    }
  }
}

.stepContent {
  display: flex;
  flex-direction: column;
  align-items: flex-start;
  gap: $spacing-md;

  h1 {
    font: $text-title-xs;
  }

  .explainerTrigger {
    background-color: transparent;
    border-style: none;
    color: $color-blue-50;
    text-decoration: underline;
    cursor: pointer;

    &:hover {
      color: $color-blue-70;
    }
  }
}

.dialogContents {
  display: flex;
  flex-direction: column;
  gap: $spacing-lg;
  font: $text-body-md;
  color: $color-grey-50;

  h4 {
    font-weight: 700;
  }

  .confirmButtonWrapper {
    align-self: stretch;
    display: flex;
    flex-direction: column;
    min-width: $content-xs;
    padding-block-start: $spacing-md;
  }
}

.stepButtonWrapper {
  align-items: stretch;
  display: flex;
  gap: $spacing-md;
  justify-content: flex-end;
  padding-block: $layout-xs;
  width: 100%;

  @media screen and (min-width: $screen-md) {
    padding-block-start: $layout-lg;
  }
}<|MERGE_RESOLUTION|>--- conflicted
+++ resolved
@@ -49,14 +49,10 @@
     display: flex;
     align-items: center;
     justify-content: center;
-<<<<<<< HEAD
-    height: 20%;
-=======
-
-    @media screen and (min-width: $screen-md) {
-      height: 33%;
-    }
->>>>>>> ab6e08b5
+
+    @media screen and (min-width: $screen-md) {
+      height: 20%;
+    }
   }
 
   .stepsWrapper,
@@ -229,7 +225,11 @@
   gap: $spacing-md;
 
   h1 {
-    font: $text-title-xs;
+    font: $text-title-2xs;
+
+    @media screen and (min-width: $screen-md) {
+      font: $text-title-xs;
+    }
   }
 
   .explainerTrigger {
@@ -273,7 +273,10 @@
   padding-block: $layout-xs;
   width: 100%;
 
-  @media screen and (min-width: $screen-md) {
-    padding-block-start: $layout-lg;
+  @media screen and (min-width: $screen-sm) {
+    padding-block-start: $layout-sm;
+    flex-direction: row;
+    align-items: center;
+    justify-content: flex-end;
   }
 }