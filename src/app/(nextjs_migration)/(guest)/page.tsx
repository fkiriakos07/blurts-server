--- conflicted
+++ resolved
@@ -18,15 +18,10 @@
 
   return (
     <div data-partial="landing">
-<<<<<<< HEAD
-      <Script type="module" src="/nextjs_migration/client/js/transitionObserver.js" />
-=======
-      <script
+      <Script
         type="module"
         src="/nextjs_migration/client/js/transitionObserver.js"
-        async
-      ></script>
->>>>>>> d41b3809
+      />
       <Script type="module" src="/nextjs_migration/client/js/landing.js" />
       <section className="hero">
         <div>
