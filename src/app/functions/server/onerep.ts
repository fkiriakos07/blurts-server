/* This Source Code Form is subject to the terms of the Mozilla Public
 * License, v. 2.0. If a copy of the MPL was not distributed with this
 * file, You can obtain one at http://mozilla.org/MPL/2.0/. */

import type { Session } from "next-auth";
import { getOnerepProfileId } from "../../../db/tables/subscribers.js";
import {
  E164PhoneNumberString,
  ISO8601DateString,
} from "../../../utils/parse.js";
import { StateAbbr } from "../../../utils/states.js";
import {
  getEmailForProfile,
  getLatestOnerepScanResults,
  getLatestScanForProfileByReason,
} from "../../../db/tables/onerep_scans";
import { RemovalStatus } from "../universal/scanResult.js";
import { logger } from "./logging";
<<<<<<< HEAD
import { isUsingMockONEREPEndpoint } from "../universal/mock.ts";
=======
import { isUsingMockONEREPndpoint } from "../universal/mock.ts";
>>>>>>> e18d6c9b

export const monthlyScansQuota = parseInt(
  (process.env.MONTHLY_SCANS_QUOTA as string) ?? "0",
);
export const monthlySubscribersQuota = parseInt(
  (process.env.MONTHLY_SUBSCRIBERS_QUOTA as string) ?? "0",
);

export type CreateProfileRequest = {
  first_name: string;
  last_name: string;
  addresses: [{ city: string; state: StateAbbr }];
  name_suffix?: string;
  middle_name?: string;
  birth_date?: ISO8601DateString;
  phone_numbers?: E164PhoneNumberString[];
};

export type ShowProfileResponse = CreateProfileRequest & {
  id: number;
  status: "active" | "inactive";
  created_at: ISO8601DateString;
  updated_at: ISO8601DateString;
  url: `${string}/profiles/${number}`;
};
export type CreateScanResponse = {
  id: number;
  profile_id: number;
  status: "in_progress";
  reason: "manual";
  created_at: ISO8601DateString;
  updated_at: ISO8601DateString;
};
export type OneRepMeta = {
  current_page: number;
  from: number;
  last_page: number;
  per_page: number;
  to: number;
  total: number;
};
export type OneRepResponse<Data> = {
  data: Data;
  meta: OneRepMeta;
};
export type ScanReason = "initial" | "monitoring" | "manual";
export type Scan = {
  id: number;
  profile_id: number;
  status: "in_progress" | "finished";
  reason: ScanReason;
};
export type ListScansResponse = OneRepResponse<Scan[]>;
export type ScanResult = {
  id: number;
  scan_id: number;
  url: string;
  link: string;
  profile_id: number;
  first_name: string;
  last_name: string;
  middle_name: string;
  age: string;
  addresses: Array<{
    city: string;
    state: StateAbbr;
    street?: string;
    zip?: string;
  }>;
  relatives: string[];
  phones: string[];
  emails: string[];
  data_broker: string;
  status: RemovalStatus;
  optout_attempts?: number;
  data_broker_id: number;
  created_at: ISO8601DateString;
  updated_at: ISO8601DateString;
};
export type ProfileStats = {
  created: number;
  deleted: number;
  activated: number;
  reactivated: number;
  deactivated: number;
  total_active: number;
  total_inactive: number;
  total: number;
};
export type ListScanResultsResponse = OneRepResponse<ScanResult[]>;

async function onerepFetch(
  path: string,
  options: Parameters<typeof fetch>[1] = {},
) {
  const onerepApiBase = process.env.ONEREP_API_BASE;
  if (!onerepApiBase) {
    throw new Error("ONEREP_API_BASE env var not set");
  }
  const onerepApiKey = process.env.ONEREP_API_KEY;
  if (!onerepApiKey) {
    throw new Error("ONEREP_API_KEY env var not set");
  }

  //If mock, remove the first slash so that it doesn't overwrite the path
  if (
    onerepApiBase.includes("/api/mock") &&
    path.length > 1 &&
    path[0] === "/"
  ) {
    path = path.substring(1);
  }

  const url = new URL(path, onerepApiBase);
  const headers = new Headers(options.headers);
  headers.set("Authorization", `Bearer ${onerepApiKey}`);
  headers.set("Accept", "application/json");
  headers.set("Content-Type", "application/json");
  return fetch(url, { ...options, headers });
}

export async function createProfile(
  profileData: CreateProfileRequest,
): Promise<number> {
  const requestBody = {
    first_name: profileData.first_name,
    ...(profileData.middle_name && { middle_name: profileData.middle_name }),
    last_name:
      `${profileData.last_name} ${profileData.name_suffix ?? ""}`.trim(),
    birth_date: profileData.birth_date,
    addresses: [
      {
        state: profileData.addresses[0].state,
        city: profileData.addresses[0].city,
      },
    ],
  };
  const response = await onerepFetch("/profiles", {
    method: "POST",
    body: JSON.stringify(requestBody),
  });
  if (!response.ok) {
    logger.error(
      `Failed to create OneRep profile: [${response.status}] [${
        response.statusText
      }] [${JSON.stringify(await response.json())}]`,
    );
    throw new Error(
      `Failed to create OneRep profile: [${response.status}] [${response.statusText}]`,
    );
  }

  const savedProfile: {
    id: number;
    status: "active" | "inactive";
    created_at: ISO8601DateString;
    updated_at: ISO8601DateString;
    url: string;
  } = await response.json();

  logger.info("onerep_profile_created");

  return savedProfile.id;
}

export async function getProfile(
  profileId: number,
): Promise<ShowProfileResponse> {
  const response: Response = await onerepFetch(`/profiles/${profileId}`, {
    method: "GET",
  });
  if (!response.ok) {
    logger.error(
      `Failed to fetch OneRep profile: [${response.status}] [${response.statusText}]`,
    );
    throw new Error(
      `Failed to fetch OneRep profile: [${response.status}] [${response.statusText}]`,
    );
  }

  const profile: ShowProfileResponse = await response.json();
  return profile;
}

export async function activateProfile(profileId: number): Promise<void> {
  const response: Response = await onerepFetch(
    `/profiles/${profileId}/activate`,
    {
      method: "PUT",
    },
  );
  if (!response.ok) {
    logger.error(
      `Failed to activate OneRep profile: [${response.status}] [${response.statusText}]`,
    );
    throw new Error(
      `Failed to activate OneRep profile: [${response.status}] [${response.statusText}]`,
    );
  }
}

export async function deactivateProfile(profileId: number): Promise<void> {
  const response: Response = await onerepFetch(
    `/profiles/${profileId}/deactivate`,
    {
      method: "PUT",
    },
  );
  if (!response.ok) {
    logger.error(
      `Failed to deactivate OneRep profile: [${response.status}] [${response.statusText}]`,
    );
    throw new Error(
      `Failed to deactivate OneRep profile: [${response.status}] [${response.statusText}]`,
    );
  }
}

export async function optoutProfile(profileId: number): Promise<void> {
  const response = await onerepFetch(`/profiles/${profileId}/optout`, {
    method: "POST",
  });
  if (!response.ok) {
    logger.error(
      `Failed to opt-out OneRep profile: [${response.status}] [${
        response.statusText
      }] [${JSON.stringify(await response.json())}]`,
    );
    throw new Error(
      `Failed to opt-out OneRep profile: [${response.status}] [${
        response.statusText
      }] [${JSON.stringify(await response.json())}]`,
    );
  }
}

export async function activateAndOptoutProfile({
  profileId,
  forceActivation = false,
}: {
  profileId: number;
  forceActivation?: boolean;
}): Promise<void> {
  try {
    const scan = await getLatestScanForProfileByReason(profileId, "initial");
    if (scan && !forceActivation) {
      return;
    }

    const { status: profileStatus } = await getProfile(profileId);
    if (profileStatus === "inactive" && !forceActivation) {
      await activateProfile(profileId);
    }

    await optoutProfile(profileId);
  } catch (error) {
    logger.error("Failed to activate and optout profile:", error);
  }
}

export async function createScan(
  profileId: number,
): Promise<CreateScanResponse> {
  /**
   * See https://docs.onerep.com/#operation/createScan
   */
  const response = await onerepFetch(`/profiles/${profileId}/scans`, {
    method: "POST",
  });
  if (!response.ok) {
    logger.error(
      `Failed to create a scan: [${response.status}] [${response.statusText}]`,
    );
    throw new Error(
      `Failed to create a scan: [${response.status}] [${response.statusText}]`,
    );
  }
  return response.json() as Promise<CreateScanResponse>;
}

export async function listScans(
  profileId: number,
  options: Partial<{ page: number; per_page: number }> = {},
): Promise<ListScansResponse> {
  const queryParams = new URLSearchParams();
  if (options.page) {
    queryParams.set("page", options.page.toString());
  }
  if (options.per_page) {
    queryParams.set("per_page", options.per_page.toString());
  }
  const response: Response = await onerepFetch(
    `/profiles/${profileId}/scans?` + queryParams.toString(),
    {
      method: "GET",
    },
  );
  if (!response.ok) {
    logger.error(
      `Failed to fetch scans: [${response.status}] [${response.statusText}]`,
    );
    throw new Error(
      `Failed to fetch scans: [${response.status}] [${response.statusText}]`,
    );
  }
  return response.json() as Promise<ListScansResponse>;
}

export async function listScanResults(
  profileId: number,
  options: Partial<{
    page: number;
    per_page: number;
    status: RemovalStatus;
  }> = {},
): Promise<ListScanResultsResponse> {
  let mockEmail = "";
<<<<<<< HEAD
  if (isUsingMockONEREPEndpoint()) {
=======
  if (isUsingMockONEREPndpoint()) {
>>>>>>> e18d6c9b
    mockEmail = (await getEmailForProfile(profileId)) || mockEmail;
  }
  const queryParams = new URLSearchParams({
    "profile_id[]": profileId.toString(),
    email: mockEmail,
  });
  if (options.page) {
    queryParams.set("page", options.page.toString());
  }
  if (options.per_page) {
    queryParams.set("per_page", options.per_page.toString());
  }
  if (options.status) {
    const statuses = Array.isArray(options.status)
      ? options.status
      : [options.status];
    statuses.forEach((status) => {
      queryParams.append("status[]", status);
    });
  }
  const response: Response = await onerepFetch(
    "/scan-results/?" + queryParams.toString(),
    {
      method: "GET",
    },
  );
  if (!response.ok) {
    logger.error(
      `Failed to fetch scan results: [${response.status}] [${response.statusText}]`,
    );
    throw new Error(
      `Failed to fetch scan results: [${response.status}] [${response.statusText}]`,
    );
  }
  return response.json() as Promise<ListScanResultsResponse>;
}

export async function isEligibleForFreeScan(
  user: Session["user"],
  countryCode: string,
) {
  if (countryCode !== "us") {
    return false;
  }

  if (!user?.subscriber?.id) {
    throw new Error("No session with a known subscriber found");
  }

  const profileId = await getOnerepProfileId(user.subscriber.id);
  const scanResult = await getLatestOnerepScanResults(profileId);

  if (scanResult.scan) {
    logger.warn("User has already used free scan");
    return false;
  }

  return true;
}

export function isEligibleForPremium(countryCode: string) {
  if (countryCode !== "us") {
    return false;
  }

  return true;
}

export async function getScanDetails(
  profileId: number,
  scanId: number,
): Promise<Scan> {
  const response = await onerepFetch(`/profiles/${profileId}/scans/${scanId}`, {
    method: "GET",
  });
  if (!response.ok) {
    logger.error(
      `Failed to fetch scan details: [${response.status}] [${response.statusText}]`,
    );
    throw new Error(
      `Failed to fetch scan details: [${response.status}] [${response.statusText}]`,
    );
  }
  return response.json() as Promise<Scan>;
}

export async function getAllScanResults(
  profileId: number,
): Promise<ScanResult[]> {
  return fetchAllPages((page: number) =>
    listScanResults(profileId, { per_page: 100, page: page }),
  );
}

export async function getAllDataBrokers() {
  return fetchAllPages(async (page: number) => {
    const response = await onerepFetch(
      "/data-brokers?per_page=100&page=" + page.toString(),
    );
    const data: OneRepResponse<
      Array<{
        id: number;
        data_broker: string;
        status:
          | "active"
          | "scan_under_maintenance"
          | "removal_under_maintenance"
          | "on_hold"
          | "ceased_operation";
      }>
    > = await response.json();
    return data;
  });
}

export async function fetchAllPages<Data>(
  fetchFunction: (_page: number) => Promise<OneRepResponse<Data[]>>,
): Promise<Data[]> {
  const firstPage = await fetchFunction(1);
  const dataList: Data[][] = [firstPage.data];
  // Results are paginated, use per_page maximum and collect all pages into one result.
  for (
    let currentPage = 2;
    currentPage <= firstPage.meta.last_page;
    currentPage++
  ) {
    const nextPage = await fetchFunction(currentPage);
    dataList.push(nextPage.data);
  }

  return dataList.flat();
}

// Local instance map to cache results to prevent excessive API requests
// Would be nice to share this cache with other pod via Redis in the future
const profileStatsCache = new Map<string, ProfileStats>();
export async function getProfilesStats(
  from?: Date,
  to?: Date,
): Promise<ProfileStats | undefined> {
  const queryParams = new URLSearchParams();
  if (from) queryParams.set("from", from.toISOString().substring(0, 10));
  if (to) queryParams.set("to", to.toISOString().substring(0, 10));
  const queryParamsString = queryParams.toString();

  // check for cache map first
  if (profileStatsCache.has(queryParamsString))
    return profileStatsCache.get(queryParamsString);

  const response: Response = await onerepFetch(
    `/stats/profiles?${queryParamsString}`,
    {
      method: "GET",
    },
  );
  if (!response.ok) {
    logger.error(
      `Failed to fetch OneRep profile: [${response.status}] [${response.statusText}]`,
    );
    throw new Error(
      `Failed to fetch OneRep profile: [${response.status}] [${response.statusText}]`,
    );
  }

  const profileStats: ProfileStats = await response.json();

  // cache results in map, with a flush hack to keep the size low
  if (profileStatsCache.size > 5) profileStatsCache.clear();
  profileStatsCache.set(queryParamsString, profileStats);
  return profileStats;
}<|MERGE_RESOLUTION|>--- conflicted
+++ resolved
@@ -16,11 +16,7 @@
 } from "../../../db/tables/onerep_scans";
 import { RemovalStatus } from "../universal/scanResult.js";
 import { logger } from "./logging";
-<<<<<<< HEAD
-import { isUsingMockONEREPEndpoint } from "../universal/mock.ts";
-=======
 import { isUsingMockONEREPndpoint } from "../universal/mock.ts";
->>>>>>> e18d6c9b
 
 export const monthlyScansQuota = parseInt(
   (process.env.MONTHLY_SCANS_QUOTA as string) ?? "0",
@@ -338,11 +334,7 @@
   }> = {},
 ): Promise<ListScanResultsResponse> {
   let mockEmail = "";
-<<<<<<< HEAD
-  if (isUsingMockONEREPEndpoint()) {
-=======
   if (isUsingMockONEREPndpoint()) {
->>>>>>> e18d6c9b
     mockEmail = (await getEmailForProfile(profileId)) || mockEmail;
   }
   const queryParams = new URLSearchParams({
