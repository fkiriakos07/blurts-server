{
  "name": "monitor",
  "version": "1.0.0",
  "description": "Monitor V2",
  "type": "module",
  "scripts": {
    "prestart": "npm run build",
    "start": "node app.js",
    "dev": "nodemon app.js",
    "build": "node esbuild & npm run build:png && npm run build:svg && npm run copy:root",
    "build:png": "squoosh-cli --oxipng '{level: 2}' --quant '{numColors: 255}' -d ../dist/images ./client/images/*.png",
    "build:svg": "svgo -f ./client/images/ -o ../dist/images",
<<<<<<< HEAD
    "test": "node --experimental-vm-modules ../node_modules/jest/bin/jest.js --runInBand --coverage ."
=======
    "copy:root": "rsync -d ./client/ ../dist/"
>>>>>>> ab1500d5
  },
  "nodemonConfig": {
    "watch": [
      "./*",
      "../.env",
      "../.env-dist",
      "../locales/en/*"
    ],
    "ext": "js,css,json,ftl"
  },
  "repository": {
    "type": "git",
    "url": "git+https://github.com/mozilla/blurts-server.git"
  },
  "homepage": "https://github.com/mozilla/blurts-server",
  "license": "MPL-2.0",
  "dependencies": {
    "@squoosh/cli": "^0.7.2",
    "esbuild": "^0.15.10",
    "helmet": "^6.0.0",
    "svgo": "^2.8.0",
    "uuid": "^9.0.0"
  },
  "devDependencies": {
    "redis-mock": "^0.56.3"
  }
}<|MERGE_RESOLUTION|>--- conflicted
+++ resolved
@@ -10,11 +10,8 @@
     "build": "node esbuild & npm run build:png && npm run build:svg && npm run copy:root",
     "build:png": "squoosh-cli --oxipng '{level: 2}' --quant '{numColors: 255}' -d ../dist/images ./client/images/*.png",
     "build:svg": "svgo -f ./client/images/ -o ../dist/images",
-<<<<<<< HEAD
-    "test": "node --experimental-vm-modules ../node_modules/jest/bin/jest.js --runInBand --coverage ."
-=======
+    "test": "node --experimental-vm-modules ../node_modules/jest/bin/jest.js --runInBand --coverage .",
     "copy:root": "rsync -d ./client/ ../dist/"
->>>>>>> ab1500d5
   },
   "nodemonConfig": {
     "watch": [
