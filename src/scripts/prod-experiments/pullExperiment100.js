/* This Source Code Form is subject to the terms of the Mozilla Public
 * License, v. 2.0. If a copy of the MPL was not distributed with this
 * file, You can obtain one at http://mozilla.org/MPL/2.0/. */

/**
 * Executes once
 * The purpose of the script is to benchmark pure read with limit set as 100
 */

<<<<<<< HEAD
import { createDbConnection } from "../connect";
=======
import { createDbConnection } from "../../db/connect.js";
>>>>>>> fbd4502f
import { getAllBreachesFromDb } from "../../utils/hibp.js";

const knex = createDbConnection();

const LIMIT = 100; // with millions of records, we have to load a few at a time
let offset = 0; // looping through all records with offset
let subscribersArr = [];

const startTime = Date.now();
console.log(`Start time is: ${startTime}`);

// load all breaches for ref
const allBreaches = await getAllBreachesFromDb();
if (allBreaches && allBreaches.length > 0)
  console.log("breaches loaded successfully! ", allBreaches.length);

// find all subscribers who resolved any breaches in the past, convert those
// records into the new v2 format
do {
  console.log(
    `Converting breaches_resolved to breach_resolution - start: ${offset} limit: ${LIMIT}`,
  );
  subscribersArr = await knex
    .select("id", "primary_email", "breaches_resolved", "breach_resolution")
    .from("subscribers")
    .whereNotNull("breaches_resolved")
    .limit(LIMIT)
    .offset(offset);

  console.log(`Loaded # of subscribers: ${subscribersArr.length}`);

  offset += LIMIT;
} while (subscribersArr.length === LIMIT);

// breaking out of do..while loop
console.log("Reaching the end of the table, offset ended at", offset);
const endTime = Date.now();
console.log(`End time is: ${endTime}`);
console.log("Diff is: ", endTime - startTime);
process.exit();<|MERGE_RESOLUTION|>--- conflicted
+++ resolved
@@ -7,11 +7,7 @@
  * The purpose of the script is to benchmark pure read with limit set as 100
  */
 
-<<<<<<< HEAD
-import { createDbConnection } from "../connect";
-=======
 import { createDbConnection } from "../../db/connect.js";
->>>>>>> fbd4502f
 import { getAllBreachesFromDb } from "../../utils/hibp.js";
 
 const knex = createDbConnection();
