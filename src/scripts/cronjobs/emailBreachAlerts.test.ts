--- conflicted
+++ resolved
@@ -345,17 +345,7 @@
     (typeof emailMod)["sendEmail"]
   >;
 
-<<<<<<< HEAD
   // eslint-disable-next-line @typescript-eslint/no-explicit-any
-  const mockedFeatureFlagsModule: any = jest.requireMock(
-    "../../db/tables/featureFlags",
-  );
-  mockedFeatureFlagsModule.getEnabledFeatureFlags.mockResolvedValueOnce([
-    "BreachEmailRedesign",
-  ]);
-  // eslint-disable-next-line @typescript-eslint/no-explicit-any
-=======
->>>>>>> 008f3a9a
   const mockedUtilsHibp: any = jest.requireMock("../../utils/hibp");
   mockedUtilsHibp.getBreachByName.mockReturnValue({
     IsVerified: true,
