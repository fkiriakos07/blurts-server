--- conflicted
+++ resolved
@@ -338,163 +338,6 @@
   );
 });
 
-<<<<<<< HEAD
-test("that the rendered MJML-based template includes the correct subscription link to SubPlat 2", async () => {
-  const consoleLog = jest
-    .spyOn(console, "log")
-    .mockImplementation(() => undefined);
-  // It's not clear if the calls to console.info are important enough to remain,
-  // but since they were already there when adding the "no logs" rule in tests,
-  // I'm respecting Chesterton's Fence and leaving them in place for now:
-  jest.spyOn(console, "info").mockImplementation(() => undefined);
-  const emailMod = await import("../../utils/email");
-  const sendEmail = emailMod.sendEmail as jest.Mock<
-    (typeof emailMod)["sendEmail"]
-  >;
-
-  // eslint-disable-next-line @typescript-eslint/no-explicit-any
-  const mockedUtilsHibp: any = jest.requireMock("../../utils/hibp");
-  mockedUtilsHibp.getBreachByName.mockReturnValue({
-    IsVerified: true,
-    Domain: "test1",
-    IsFabricated: false,
-    IsSpamList: false,
-  });
-
-  const receivedMessages = buildReceivedMessages({
-    breachName: "test1",
-    hashPrefix: "test-prefix1",
-    hashSuffixes: ["test-suffix1"],
-  });
-
-  const { poll } = await import("./emailBreachAlerts");
-
-  await poll(subClient, receivedMessages);
-  expect(subClient.acknowledge).toHaveBeenCalledTimes(1);
-  expect(sendEmail).toHaveBeenCalledTimes(1);
-  const emailBody = sendEmail.mock.calls[0][2];
-  expect(emailBody).toMatch(/\/link\/subscribe\/monthly/);
-  expect(consoleLog).toHaveBeenCalledWith(
-    'Received message: {"breachName":"test1","hashPrefix":"test-prefix1","hashSuffixes":["test-suffix1"]}',
-  );
-});
-
-test("that the rendered MJML-based template includes the correct subscription link to SubPlat 3 if the feature flag is enabled", async () => {
-  const consoleLog = jest
-    .spyOn(console, "log")
-    .mockImplementation(() => undefined);
-  // It's not clear if the calls to console.info are important enough to remain,
-  // but since they were already there when adding the "no logs" rule in tests,
-  // I'm respecting Chesterton's Fence and leaving them in place for now:
-  jest.spyOn(console, "info").mockImplementation(() => undefined);
-  const emailMod = await import("../../utils/email");
-  const sendEmail = emailMod.sendEmail as jest.Mock<
-    (typeof emailMod)["sendEmail"]
-  >;
-  jest.mock("../../db/tables/featureFlags.ts", () => ({
-    getFeatureFlagData: jest.fn(() =>
-      Promise.resolve({
-        name: "SubPlat3",
-        is_enabled: true,
-        allow_list: [],
-        updated_at: Date,
-        last_updated_by_subscriber_id: [],
-      }),
-    ),
-  }));
-
-  // eslint-disable-next-line @typescript-eslint/no-explicit-any
-  const mockedUtilsHibp: any = jest.requireMock("../../utils/hibp");
-  mockedUtilsHibp.getBreachByName.mockReturnValue({
-    IsVerified: true,
-    Domain: "test1",
-    IsFabricated: false,
-    IsSpamList: false,
-  });
-
-  const receivedMessages = buildReceivedMessages({
-    breachName: "test1",
-    hashPrefix: "test-prefix1",
-    hashSuffixes: ["test-suffix1"],
-  });
-
-  const { poll } = await import("./emailBreachAlerts");
-
-  await poll(subClient, receivedMessages);
-  expect(subClient.acknowledge).toHaveBeenCalledTimes(1);
-  expect(sendEmail).toHaveBeenCalledTimes(1);
-  const emailBody = sendEmail.mock.calls[0][2];
-  expect(emailBody).toMatch(/\/link\/subscribe\/monthly/);
-  expect(consoleLog).toHaveBeenCalledWith(
-    'Received message: {"breachName":"test1","hashPrefix":"test-prefix1","hashSuffixes":["test-suffix1"]}',
-  );
-});
-
-test("that the rendered MJML-based template includes the correct subscription link to SubPlat 3 if the subscriber is included in the feature flags allow list", async () => {
-  const consoleLog = jest
-    .spyOn(console, "log")
-    .mockImplementation(() => undefined);
-  // It's not clear if the calls to console.info are important enough to remain,
-  // but since they were already there when adding the "no logs" rule in tests,
-  // I'm respecting Chesterton's Fence and leaving them in place for now:
-  jest.spyOn(console, "info").mockImplementation(() => undefined);
-  const emailMod = await import("../../utils/email");
-  const sendEmail = emailMod.sendEmail as jest.Mock<
-    (typeof emailMod)["sendEmail"]
-  >;
-
-  jest.mock("../../db/tables/subscribers", () => {
-    return {
-      getSubscribersByHashes: jest.fn(() => [
-        {
-          onerep_profile_id: 42,
-          primary_email: "recipient@email.com",
-        },
-      ]),
-    };
-  });
-
-  jest.mock("../../db/tables/featureFlags.ts", () => ({
-    getFeatureFlagData: jest.fn(() =>
-      Promise.resolve({
-        name: "SubPlat3",
-        is_enabled: false,
-        allow_list: ["recipient@email.com"],
-        updated_at: Date,
-        last_updated_by_subscriber_id: [],
-      }),
-    ),
-  }));
-
-  // eslint-disable-next-line @typescript-eslint/no-explicit-any
-  const mockedUtilsHibp: any = jest.requireMock("../../utils/hibp");
-  mockedUtilsHibp.getBreachByName.mockReturnValue({
-    IsVerified: true,
-    Domain: "test1",
-    IsFabricated: false,
-    IsSpamList: false,
-  });
-
-  const receivedMessages = buildReceivedMessages({
-    breachName: "test1",
-    hashPrefix: "test-prefix1",
-    hashSuffixes: ["test-suffix1"],
-  });
-
-  const { poll } = await import("./emailBreachAlerts");
-
-  await poll(subClient, receivedMessages);
-  expect(subClient.acknowledge).toHaveBeenCalledTimes(1);
-  expect(sendEmail).toHaveBeenCalledTimes(1);
-  const emailBody = sendEmail.mock.calls[0][2];
-  expect(emailBody).toMatch(/\/link\/subscribe\/monthly/);
-  expect(consoleLog).toHaveBeenCalledWith(
-    'Received message: {"breachName":"test1","hashPrefix":"test-prefix1","hashSuffixes":["test-suffix1"]}',
-  );
-});
-
-=======
->>>>>>> 3483511b
 test("new subject line for the redesigned breach email", async () => {
   jest.spyOn(console, "log").mockImplementation(() => undefined);
   // It's not clear if the calls to console.info are important enough to remain,
