--- conflicted
+++ resolved
@@ -7,11 +7,7 @@
  * The purpose of the script is to clean up some of the failed records during db migration on 3/28/23
  */
 
-<<<<<<< HEAD
-import { createDbConnection } from "../connect";
-=======
 import { createDbConnection } from "../db/connect.js";
->>>>>>> fbd4502f
 import { getAllBreachesFromDb } from "../utils/hibp.js";
 import { getAllEmailsAndBreaches } from "../utils/breaches.js";
 import { setBreachResolution } from "../db/tables/subscribers.js";
