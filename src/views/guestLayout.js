/* This Source Code Form is subject to the terms of the Mozilla Public
 * License, v. 2.0. If a copy of the MPL was not distributed with this
 * file, You can obtain one at http://mozilla.org/MPL/2.0/. */

import AppConstants from '../appConstants.js'
import { getMessage, getLocale } from '../utils/fluent.js'

/**
 * @type {ViewPartial<GuestViewPartialData<any>>}
 */
const guestLayout = data => `
<!doctype html>
<html lang=${getLocale()}>
  <head>
    <title>${getMessage('brand-fx-monitor')}</title>
    <style>html {display: none;}</style>

    <meta charset='utf-8'>
    <meta name='viewport' content='width=320, initial-scale=1'>
    <meta name='description' content='${getMessage('meta-desc')}'>
    <meta name='twitter:card' content='summary_large_image'>
    <meta name='twitter:title' content='${getMessage('brand-fx-monitor')}'>
    <meta name='twitter:description' content='${getMessage('meta-desc')}'>
    <meta name='twitter:image' content='${AppConstants.SERVER_URL}/images/og-image.webp'>
    <meta property='og:title' content='${getMessage('brand-fx-monitor')}'>
    <meta property='og:description' content='${getMessage('meta-desc')}'>
    <meta property='og:site_name' content='${getMessage('brand-fx-monitor')}'>
    <meta property='og:type' content='website'>
    <meta property='og:url' content='${AppConstants.SERVER_URL}'>
    <meta property='og:image' content='${AppConstants.SERVER_URL}/images/og-image.webp'>

    <link rel='preload' href='/fonts/Metropolis-Bold.woff2' as='font' type='font/woff2' crossorigin>
    <link rel='preload' href='/fonts/Inter-Regular-latin.woff2' as='font' type='font/woff2' crossorigin>
    <link rel='stylesheet' href='/css/index.css' type='text/css'>
    <link rel='stylesheet' href='/css/partials/${data.partial.name}.css' type='text/css'>
    <link rel='icon' href='/images/favicon-16.webp' sizes='16x16'>
    <link rel='icon' href='/images/favicon-32.webp' sizes='32x32'>
    <link rel='icon' href='/images/favicon-48.webp' sizes='48x48'>
    <link rel='icon' href='/images/favicon-96.webp' sizes='96x96'>
    <link rel='icon' href='/images/favicon-144.webp' sizes='144x144'>
    <link rel='icon' href='/images/favicon-256.webp' sizes='256x256'>
    <link rel='apple-touch-icon' href='/images/apple-touch-icon.webp' sizes='180x180'>

    <script src='/js/index.js' type='module'></script>
<<<<<<< HEAD

    <noscript>
      <style>
        :root {
          --enter-transition-opacity: 1;
          --enter-transition-y: 0;
        }
      </style>
    </noscript>
=======
    ${data.skipPartialModule ? '' : `<script src='/js/partials/${data.partial.name}.js' type='module'></script>`}
>>>>>>> c171875c
  </head>
  <body>
    <header>
      <a href='/'>
        <img class='monitor-logo' srcset='/images/monitor-logo-transparent.webp 213w, /images/monitor-logo-transparent@2x.webp 425w' width='213' height='33' alt='${getMessage('brand-fx-monitor')}'>
      </a>
      <menu>
        <li><a href='/user/breaches' data-cta-id='sign-in-1' class='button secondary'>${getMessage('sign-in')}</a></li>
      </menu>
    </header>
    <main data-partial='${data.partial.name}'>
      ${data.partial(data)}
    </main>
    <footer class='site-footer'>
      <a href='https://www.mozilla.org' target='_blank'>
        <img src='/images/moz-logo-1color-white-rgb-01.svg' width='100' height='29' loading='lazy' alt='${getMessage('mozilla')}'>
      </a>
      <menu>
        <li><a href='/breaches'>${getMessage('footer-nav-all-breaches')}</a></li>
        <li><a href='https://support.mozilla.org/kb/firefox-monitor-faq' target='_blank'>FAQ</a></li>
        <li><a href='https://www.mozilla.org/privacy/firefox-monitor' target='_blank'>${getMessage('terms-and-privacy')}</a></li>
        <li><a href='https://github.com/mozilla/blurts-server' target='_blank'>${getMessage('github')}</a></li>
      </menu>
    </footer>
  </body>
</html>
`

export { guestLayout }<|MERGE_RESOLUTION|>--- conflicted
+++ resolved
@@ -42,7 +42,6 @@
     <link rel='apple-touch-icon' href='/images/apple-touch-icon.webp' sizes='180x180'>
 
     <script src='/js/index.js' type='module'></script>
-<<<<<<< HEAD
 
     <noscript>
       <style>
@@ -52,9 +51,7 @@
         }
       </style>
     </noscript>
-=======
     ${data.skipPartialModule ? '' : `<script src='/js/partials/${data.partial.name}.js' type='module'></script>`}
->>>>>>> c171875c
   </head>
   <body>
     <header>
