--- conflicted
+++ resolved
@@ -14,13 +14,8 @@
     </head>
     <body>
       <header>
-<<<<<<< HEAD
-        <img src='images/monitor-logo-transparent.png' width='220' height='40'>
-        <button>Sign Up</button>
-=======
         <a href='/'><img src='images/monitor-logo-transparent.png' width='220' height='40'></a>
         <a href='/user/login' class='button'>Sign Up</a>
->>>>>>> 7e318110
       </header>
       <nav>
       </nav>
