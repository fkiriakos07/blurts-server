--- conflicted
+++ resolved
@@ -6,7 +6,7 @@
 import { getMessage, getLocale } from '../utils/fluent.js'
 
 const { SERVER_URL } = AppConstants
-const showLandingHeaderFor = ['emailPreview', 'landing', 'notFound']
+const showLandingHeaderFor = ['emailPreview', 'error', 'landing', 'notFound']
 
 const mainLayout = data => `
 <!doctype html>
@@ -48,15 +48,11 @@
     <!-- End Google Tag Manager -->
     </head>
   <body>
-<<<<<<< HEAD
     ${
       showLandingHeaderFor.includes(data.partial.name)
         ? landingHeader(data)
         : mainHeader(data)
     }
-=======
-    ${['landing', 'notFound', 'error'].includes(data.partial.name) ? landingHeader(data) : mainHeader(data)}
->>>>>>> 2c1793c1
     <main data-partial='${data.partial.name}'>
       ${data.partial(data)}
     </main>
