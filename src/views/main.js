/* This Source Code Form is subject to the terms of the Mozilla Public
 * License, v. 2.0. If a copy of the MPL was not distributed with this
 * file, You can obtain one at http://mozilla.org/MPL/2.0/. */

import AppConstants from '../app-constants.js'
import { getMessage, getLocale } from '../utils/fluent.js'

const { SERVER_URL } = AppConstants

const mainLayout = data => `
<!doctype html>
<html lang=${getLocale()}>
  <head>
    <title>${getMessage('brand-fx-monitor')}</title>
    <style>html {display: none;}</style>

    <meta charset='utf-8'>
    <meta name='viewport' content='width=320, initial-scale=1'>
    <meta name='description' content='${getMessage('meta-desc')}'>
    <meta name='twitter:card' content='summary_large_image'>
    <meta property='og:title' content='${getMessage('brand-fx-monitor')}'>
    <meta property='og:type' content='website'>
    <meta property='og:url' content='${SERVER_URL}'>
    <meta property='og:image' content='${SERVER_URL}/images/og-image.webp'>

    <link rel='preload' href='/fonts/Metropolis-Bold.woff2' as='font' type='font/woff2' crossorigin>
    <link rel='preload' href='/fonts/Inter-Regular-latin.woff2' as='font' type='font/woff2' crossorigin>
    <link rel='stylesheet' href='/css/index.css' type='text/css'>
    <link rel='stylesheet' href='/css/partials/${data.partial.name}.css' type='text/css'>
    <link rel='icon' href='/images/favicon-16.webp' sizes='16x16'>
    <link rel='icon' href='/images/favicon-32.webp' sizes='32x32'>
    <link rel='icon' href='/images/favicon-48.webp' sizes='48x48'>
    <link rel='icon' href='/images/favicon-96.webp' sizes='96x96'>
    <link rel='icon' href='/images/favicon-144.webp' sizes='144x144'>
    <link rel='icon' href='/images/favicon-256.webp' sizes='256x256'>
    <link rel='apple-touch-icon' href='/images/apple-touch-icon.webp' sizes='180x180'>

    <script src='/js/index.js' type='module'></script>
<<<<<<< HEAD
    ${
      data.partial.name === 'emailPreview'
        ? '<script src="/js/partials/email-preview.js" type="module"></script>'
        : ''
    }
  </head>
=======
    <!-- Google Tag Manager -->
    <script nonce='${data.nonce}'>(function(w,d,s,l,i){w[l]=w[l]||[];w[l].push({'gtm.start':
    new Date().getTime(),event:'gtm.js'});var f=d.getElementsByTagName(s)[0],
    j=d.createElement(s),dl=l!='dataLayer'?'&l='+l:'';j.async=true;j.src=
    'https://www.googletagmanager.com/gtm.js?id='+i+dl;var n=d.querySelector('[nonce]');
    n&&j.setAttribute('nonce',n.nonce||n.getAttribute('nonce'));f.parentNode.insertBefore(j,f);
    })(window,document,'script','dataLayer','${AppConstants.GA4_MEASUREMENT_ID}');</script>
    <!-- End Google Tag Manager -->
    </head>
>>>>>>> a2717072
  <body>
    ${data.partial.name === 'landing' ? landingHeader(data) : mainHeader(data)}
    <main data-partial='${data.partial.name}'>
      ${data.partial(data)}
    </main>
    <footer>
      <a href='https://www.mozilla.org' target='_blank'>
        <img src='/images/moz-logo-1color-white-rgb-01.svg' width='100' height='29' loading='lazy' alt='${getMessage('mozilla')}'>
      </a>
      <menu>
        <li><a href='https://support.mozilla.org/kb/firefox-monitor-faq' target='_blank'>FAQ</a></li>
        <li><a href='https://www.mozilla.org/privacy/firefox-monitor' target='_blank'>${getMessage('terms-and-privacy')}</a></li>
        <li><a href='https://github.com/mozilla/blurts-server' target='_blank'>${getMessage('github')}</a></li>
      </menu>
    </footer>
  </body>
</html>
`

const userMenu = data => `
<div class='user-menu-wrapper' tabindex='-1'>
  <button
    aria-expanded='false'
    aria-haspopup='true'
    class='user-menu-button'
    title='${getMessage('menu-button-title')}'
  >
    <img src='${data.fxaProfile?.avatar}' alt='${getMessage('menu-button-alt')}' />
  </button>
  <menu
    aria-label='${getMessage('menu-list-accessible-label')}'
    class='user-menu-container user-menu-popover'
    role='navigation'
    hidden
  >
    <li tabindex='1'>
      <a href='${AppConstants.FXA_SETTINGS_URL}' target='_blank' class='user-menu-header'>
        <b class='user-menu-email'>${data.fxaProfile?.email}</b>
        <div class='user-menu-subtitle'>
          ${getMessage('menu-item-fxa')}
          <img src='/images/icon-open-in.svg' />
        </div>
      </a>
    </li>
    <hr>
    <li>
      <a href='/user/settings' class='user-menu-link'>
        <img src='/images/icon-settings.svg' />
        ${getMessage('menu-item-settings')}
      </a>
    </li>
    <li>
      <a href='https://support.mozilla.org/kb/firefox-monitor' target='_blank' class='user-menu-link'>
        <img src='/images/icon-help.svg' />
        ${getMessage('menu-item-help')}
      </a>
    </li>
    <li>
      <a href='/user/logout' class='user-menu-link'>
        <img src='/images/icon-signout.svg' />
        ${getMessage('menu-item-logout')}
      </a>
    </li>
  </menu>
</div>
`

const mainHeader = data => `
<header>
  <a href='/user/breaches'>
    <img class='monitor-logo' srcset='/images/monitor-logo-transparent.webp 213w, /images/monitor-logo-transparent@2x.webp 425w' width='213' height='33' alt='${getMessage('brand-fx-monitor')}'>
  </a>
  <div class='nav-wrapper'>
    <button class='nav-toggle'>
      <svg xmlns='http://www.w3.org/2000/svg' viewBox='0 0 10 8' width='20'>
        <path d='M1 1h8M1 4h8M1 7h8' stroke='#000' stroke-width='1' stroke-linecap='round'/>
      </svg>
    </button>
    ${userMenu(data)}
  </div>
</header>
<nav>
  <a href='/user/dashboard' class='nav-item ${data.partial.name === 'dashboard' ? 'current' : ''}'>Dashboard</a>
  <a href='/user/breaches' class='nav-item ${data.partial.name === 'breaches' ? 'current' : ''}'>Data breaches</a>
  <a href='/user/data-removal' class='nav-item ${data.partial.name === 'dataRemoval' ? 'current' : ''}'>Data removal</a>
  <a href='/user/settings' class='nav-item ${data.partial.name === 'settings' ? 'current' : ''}'>Settings</a>
</nav>
`

const landingHeader = data => `
<header>
  <a href='/'>
    <img class='monitor-logo' srcset='/images/monitor-logo-transparent.webp 213w, /images/monitor-logo-transparent@2x.webp 425w' width='213' height='33' alt='${getMessage('brand-fx-monitor')}'>
  </a>
  <menu>
    <li><a href='/user/breaches' class='button secondary'>${getMessage('sign-in')}</a></li>
  </menu>
</header>
`

export { mainLayout }<|MERGE_RESOLUTION|>--- conflicted
+++ resolved
@@ -36,14 +36,12 @@
     <link rel='apple-touch-icon' href='/images/apple-touch-icon.webp' sizes='180x180'>
 
     <script src='/js/index.js' type='module'></script>
-<<<<<<< HEAD
     ${
       data.partial.name === 'emailPreview'
         ? '<script src="/js/partials/email-preview.js" type="module"></script>'
         : ''
     }
-  </head>
-=======
+
     <!-- Google Tag Manager -->
     <script nonce='${data.nonce}'>(function(w,d,s,l,i){w[l]=w[l]||[];w[l].push({'gtm.start':
     new Date().getTime(),event:'gtm.js'});var f=d.getElementsByTagName(s)[0],
@@ -53,7 +51,6 @@
     })(window,document,'script','dataLayer','${AppConstants.GA4_MEASUREMENT_ID}');</script>
     <!-- End Google Tag Manager -->
     </head>
->>>>>>> a2717072
   <body>
     ${data.partial.name === 'landing' ? landingHeader(data) : mainHeader(data)}
     <main data-partial='${data.partial.name}'>
