--- conflicted
+++ resolved
@@ -72,7 +72,6 @@
 <section>
   <header class='breaches-header'>
     <h1>${getMessage('breach-heading-email', { 'email-select': `<custom-select name='email-account'>${createEmailOptions(data.breachesData)}</custom-select>` })}</h1>
-<<<<<<< HEAD
     <circle-chart 
       class='breach-stats'
       title='Circle chart'
@@ -93,18 +92,7 @@
       show-percent-for='resolved'
     >
     </circle-chart>
-    <figure class='email-stats' data-count=${data.emailCount} data-total=${AppConstants.MAX_NUM_ADDRESSES}>
-=======
-    <figure>
-      <img src='/images/temp-diagram.webp' width='80' height='80'>
-      <figcaption class='breach-stats'>
-        <strong>10 total breaches</strong>
-        <label>Resolved</label>
-        <label>Unresolved</label>
-      </figcaption>
-    </figure>
     <figure class='email-stats' data-count=${data.emailTotalCount} data-total=${AppConstants.MAX_NUM_ADDRESSES}>
->>>>>>> 2c1793c1
       <img src='/images/icon-email.svg' width='55' height='30'>
       <figcaption>
         <strong>${getMessage('emails-monitored', { count: data.emailVerifiedCount, total: AppConstants.MAX_NUM_ADDRESSES })}</strong>
