import { URL } from 'url'
import { randomBytes } from 'crypto'

import AppConstants from '../app-constants.js'
import { getSubscriberByEmail, addSubscriber, updateFxAData, removeFxAData } from '../db/index.js'
// import { sendEmail, getEmailCtaHref, getUnsubscribeUrl } from '../email-utils'
import { getProfileData, FxAOAuthClient } from '../utils/fxa.js'
// import { getBreachesForEmail } from '../utils/hibp.js'
import { fluentError } from '../utils/fluent.js'
import mozlog from '../utils/log.js'
const { SERVER_URL } = AppConstants

const log = mozlog('controllers.auth')

function init (req, res, next, client = FxAOAuthClient) {
  // Set a random state string in a cookie so that we can verify
  // the user when they're redirected back to us after auth.
  const state = randomBytes(40).toString('hex')
  req.session.state = state
  const url = new URL(client.code.getUri({ state }))
  const fxaParams = new URL(req.url, SERVER_URL)

  req.session.utmContents = {}

  url.searchParams.append('access_type', 'offline')
  url.searchParams.append('action', 'email')

  for (const param of fxaParams.searchParams.keys()) {
    url.searchParams.append(param, fxaParams.searchParams.get(param))
  }

  res.redirect(url)
}

async function confirmed (req, res, next, client = FxAOAuthClient) {
  if (!req.session.state) {
    log.error('oauth-invalid-session', 'req.session.state missing')
    throw fluentError('oauth-invalid-session')
  }

  if (req.session.state !== req.query.state) {
    log.error('oauth-invalid-session', 'req.session does not match req.query')
    throw fluentError('oauth-invalid-session')
  }

  const fxaUser = await client.code.getToken(req.originalUrl, { state: req.session.state })
  // Clear the session.state to clean up and avoid any replays
  req.session.state = null
  log.debug('fxa-confirmed-fxaUser', fxaUser)
  const fxaProfileData = await getProfileData(fxaUser.accessToken)
  log.debug('fxa-confirmed-profile-data', fxaProfileData)
  const email = JSON.parse(fxaProfileData).email

  const existingUser = await getSubscriberByEmail(email)
  req.session.user = existingUser

<<<<<<< HEAD
  log.debug('fxa-confirmed-existing-user', existingUser)

  const returnURL = new URL('/breach-details', SERVER_URL)
=======
  const returnURL = new URL('/breaches', SERVER_URL)
>>>>>>> 4b4b52f0
  const originalURL = new URL(req.originalUrl, SERVER_URL)

  for (const [key, value] of originalURL.searchParams.entries()) {
    if (key.startsWith('utm_')) returnURL.searchParams.append(key, value)
  }

  // Check if user is signing up or signing in,
  // then add new users to db and send email.
  if (!existingUser || existingUser.fxa_refresh_token === null) {
    // req.session.newUser determines whether or not we show "fxa_new_user_bar" in template
    req.session.newUser = true
    const signupLanguage = req.headers['accept-language']
    const verifiedSubscriber = await addSubscriber(email, signupLanguage, fxaUser.accessToken, fxaUser.refreshToken, fxaProfileData)

    // TODO:
    // duping some of user/verify for now
    // let unsafeBreachesForEmail = []

    // unsafeBreachesForEmail = await getBreachesForEmail(
    //   sha1(email),
    //   req.app.locals.breaches,
    //   true
    // )

    // const utmID = 'report'
    // const reportSubject = unsafeBreachesForEmail.length ? req.fluentFormat('email-subject-found-breaches') : req.fluentFormat('email-subject-no-breaches')

    // await sendEmail(
    //   email,
    //   reportSubject,
    //   'email-2022',
    //   {
    //     supportedLocales: req.supportedLocales,
    //     breachedEmail: email,
    //     recipientEmail: email,
    //     date: req.fluentFormat(new Date()),
    //     unsafeBreachesForEmail,
    //     ctaHref: getEmailCtaHref(utmID, 'dashboard-cta'),
    //     utmCampaign: utmID,
    //     unsubscribeUrl: getUnsubscribeUrl(verifiedSubscriber, utmID),
    //     whichPartial: 'email_partials/report',
    //     heading: req.fluentFormat('email-breach-summary')
    //   }
    // )
    req.session.user = verifiedSubscriber

    return res.redirect(returnURL.pathname + returnURL.search)
  }
  // Update existing user's FxA data
  await updateFxAData(existingUser, fxaUser.accessToken, fxaUser.refreshToken, fxaProfileData)

  res.redirect(returnURL.pathname + returnURL.search)
}

async function logout (req, res) {
  log.debug('logout', req.session)
  const subscriber = req.session?.user
  log.debug('logout', subscriber?.primary_email)

  // delete oauth session info in database
  await removeFxAData(subscriber)

  // clear session cache
  req.session.destroy(s => {
    delete req.session
    res.redirect('/')
  })
}

export { init, confirmed, logout }<|MERGE_RESOLUTION|>--- conflicted
+++ resolved
@@ -54,13 +54,7 @@
   const existingUser = await getSubscriberByEmail(email)
   req.session.user = existingUser
 
-<<<<<<< HEAD
-  log.debug('fxa-confirmed-existing-user', existingUser)
-
-  const returnURL = new URL('/breach-details', SERVER_URL)
-=======
   const returnURL = new URL('/breaches', SERVER_URL)
->>>>>>> 4b4b52f0
   const originalURL = new URL(req.originalUrl, SERVER_URL)
 
   for (const [key, value] of originalURL.searchParams.entries()) {
