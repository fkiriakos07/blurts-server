--- conflicted
+++ resolved
@@ -9,14 +9,9 @@
 
 function landingPage (req, res) {
   const data = {
-<<<<<<< HEAD
-    partial: landing
-=======
     partial: landing,
-    nonce: res.locals.nonce,
     csrfToken: generateToken(res),
     countryCode: getCountryCode(req)
->>>>>>> e1c95e5a
   }
 
   // Backward-compatibility with Monitor V1, for SEO.
