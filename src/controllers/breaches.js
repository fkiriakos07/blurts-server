--- conflicted
+++ resolved
@@ -1,15 +1,11 @@
 import { mainLayout } from '../views/layouts/main.js'
 import { breaches } from '../views/partials/breaches.js'
-<<<<<<< HEAD
-import { setBreachResolution, updateBreachStats, getUserEmails } from '../db/index.js'
-import { getBreachesForEmail, filterBreaches, filterBreachDataTypes, getSha1 } from '../utils/index.js'
-=======
-import { setBreachResolution, setBreachesResolved, updateBreachStats } from '../db/tables/subscribers.js'
+import { setBreachResolution, updateBreachStats } from '../db/tables/subscribers.js'
 import { getUserEmails } from '../db/tables/email_addresses.js'
 import { getBreachesForEmail, filterBreaches } from '../utils/hibp.js'
 import { filterBreachDataTypes } from '../utils/breach-resolution.js'
 import { getSha1 } from '../utils/fxa.js'
->>>>>>> 27bc3a41
+
 async function breachesPage (req, res) {
   // TODO: remove: to test out getBreaches call with JSON returns
   const breachesData = await getAllEmailsAndBreaches(req.user, req.app.locals.breaches)
