/* This Source Code Form is subject to the terms of the Mozilla Public
 * License, v. 2.0. If a copy of the MPL was not distributed with this
 * file, You can obtain one at http://mozilla.org/MPL/2.0/. */

import { acceptedLanguages, negotiateLanguages } from 'fluent-langneg'
import AppConstants from '../app-constants.js'
<<<<<<< HEAD

import { getSubscribersByHashes } from '../db/tables/subscribers.js'
import { getEmailAddressesByHashes } from '../db/tables/email_addresses.js'
import { getTemplate } from '../views/email-2022.js'
import { breachAlertEmailPartial } from '../views/partials/email-breach-alert.js'

import {
  getEmailCtaHref,
  getUnsubscribeUrl,
  sendEmail
} from '../utils/email.js'
import { getMessage } from '../utils/fluent.js'
import {
  getAddressesAndLanguageForEmail,
  getBreachByName,
  loadBreachesIntoApp
} from '../utils/hibp.js'
=======
import { getBreachByName, loadBreachesIntoApp } from '../utils/hibp.js'
import { UnauthorizedError, UserInputError } from '../utils/error.js'
>>>>>>> baf36574
import mozlog from '../utils/log.js'

const log = mozlog('controllers.hibp')

/**
 * Whenever a breach is detected on the HIBP side, HIBP sends a request to this endpoint.
 * This function attempts to retrieve the breach info from the local cache, if not found
 * it retrieves it from the database
 * A breach notification contains the following parameters:
 * - breachName
 * - hashPrefix
 * - hashSuffixes
 * More about how account identities are anonymized: https://blog.mozilla.org/security/2018/06/25/scanning-breached-accounts-k-anonymity/
 */
async function notify (req, res) {
  if (!req.token || req.token !== AppConstants.HIBP_NOTIFY_TOKEN) {
    const errorMessage = 'HIBP notify endpoint requires valid authorization token.'
    throw new UnauthorizedError(errorMessage)
  }
  if (!['breachName', 'hashPrefix', 'hashSuffixes'].every(req.body?.hasOwnProperty, req.body)) {
    throw new UserInputError('HIBP breach notification: requires breachName, hashPrefix, and hashSuffixes.')
  }

  const { breachName, hashPrefix, hashSuffixes } = req.body

  let breachAlert = getBreachByName(req.app.locals.breaches, breachName)

  if (!breachAlert) {
    // If breach isn't found, try to reload breaches from HIBP
    log.debug('notify', 'Breach is not found, reloading breaches...')
    await loadBreachesIntoApp(req.app)
    breachAlert = getBreachByName(req.app.locals.breaches, breachName)
    if (!breachAlert) {
      // If breach *still* isn't found, we have a real error
      throw new Error('Unrecognized breach: ' + breachName)
    }
  }

  const { IsVerified, Domain, IsFabricated, IsSpamList } = breachAlert

  // If any of the following conditions are not satisfied:
  // Do not send the breach alert email! The `logId`s are being used for
  // logging in case we decide to not send the alert.
  const emailDeliveryConditions = [
    {
      logId: 'isNotVerified',
      condition: !IsVerified
    },
    {
      logId: 'domainEmpty',
      condition: Domain === ''
    },
    {
      logId: 'isFabricated',
      condition: IsFabricated
    },
    {
      logId: 'isSpam',
      condition: IsSpamList
    }
  ]

  const unsatisfiedConditions = emailDeliveryConditions.filter(condition => (
    condition.condition
  ))

  const doNotSendEmail = unsatisfiedConditions.length > 0

  if (doNotSendEmail) {
    // Get a list of the failed condition `logId`s
    const conditionLogIds = unsatisfiedConditions
      .map(condition => condition.logId)
      .join(', ')

    log.info('Breach alert email was not sent.', {
      name: breachAlert.Name,
      reason: `The following conditions were not satisfied: ${conditionLogIds}.`
    })

    return res.status(200).json({
      info: 'Breach loaded into database. Subscribers not notified.'
    })
  }

  try {
    const reqHashPrefix = hashPrefix.toLowerCase()
    const hashes = hashSuffixes.map(suffix => reqHashPrefix + suffix.toLowerCase())
    const subscribers = await getSubscribersByHashes(hashes)
    const emailAddresses = await getEmailAddressesByHashes(hashes)
    const recipients = subscribers.concat(emailAddresses)

    log.info('notification', {
      breachAlertName: breachAlert.Name,
      length: recipients.length
    })

    const utmCampaignId = 'breach-alert'
    const notifiedRecipients = []

    for (const recipient of recipients) {
      log.info('notify', { recipient })

      // Get subscriber ID from:
      // - `subscriber_id`: if `email_addresses` record
      // - `id`: if `subscribers` record
      const subscriberId = recipient.subscriber_id ?? recipient.id
      const {
        recipientEmail,
        breachedEmail,
        signupLanguage
      } = getAddressesAndLanguageForEmail(recipient)

      const requestedLanguage = signupLanguage
        ? acceptedLanguages(signupLanguage)
        : []

      const availableLanguages = req.app.locals.AVAILABLE_LANGUAGES
      const supportedLocales = negotiateLanguages(
        requestedLanguage,
        availableLanguages,
        { defaultLocale: 'en' }
      )

      if (!notifiedRecipients.includes(breachedEmail)) {
        const data = {
          breachAlert,
          breachedEmail,
          ctaHref: getEmailCtaHref(utmCampaignId, 'dashboard-cta'),
          heading: getMessage('email-spotted-new-breach'),
          recipientEmail,
          subscriberId,
          supportedLocales,
          unsubscribeUrl: getUnsubscribeUrl(
            recipientEmail,
            'account-verification-email'
          ),
          utmCampaign: utmCampaignId
        }

        const emailTemplate = getTemplate(data, breachAlertEmailPartial)
        const subject = getMessage('breach-alert-subject')

        await sendEmail(recipientEmail, subject, emailTemplate)

        notifiedRecipients.push(breachedEmail)
      }
    }

    log.info('notified', { length: notifiedRecipients.length })

    res.status(200)
    res.json({
      info: 'Notified subscribers of breach.'
    })
  } catch (error) {
    throw new Error(`Notifying subscribers of breach failed: ${error}`)
  }
}

export { notify }<|MERGE_RESOLUTION|>--- conflicted
+++ resolved
@@ -4,7 +4,6 @@
 
 import { acceptedLanguages, negotiateLanguages } from 'fluent-langneg'
 import AppConstants from '../app-constants.js'
-<<<<<<< HEAD
 
 import { getSubscribersByHashes } from '../db/tables/subscribers.js'
 import { getEmailAddressesByHashes } from '../db/tables/email_addresses.js'
@@ -22,10 +21,7 @@
   getBreachByName,
   loadBreachesIntoApp
 } from '../utils/hibp.js'
-=======
-import { getBreachByName, loadBreachesIntoApp } from '../utils/hibp.js'
 import { UnauthorizedError, UserInputError } from '../utils/error.js'
->>>>>>> baf36574
 import mozlog from '../utils/log.js'
 
 const log = mozlog('controllers.hibp')
