--- conflicted
+++ resolved
@@ -149,28 +149,6 @@
 }
 
 async function sendVerificationEmail (emailId) {
-<<<<<<< HEAD
-  const unverifiedEmailAddressRecord = await resetUnverifiedEmailAddress(
-    emailId
-  )
-  const recipientEmail = unverifiedEmailAddressRecord.email
-  const data = {
-    recipientEmail,
-    ctaHref: getVerificationUrl(unverifiedEmailAddressRecord),
-    utmCampaign: 'email_verify',
-    unsubscribeUrl: getUnsubscribeUrl(
-      unverifiedEmailAddressRecord,
-      'account-verification-email'
-    ),
-    heading: getMessage('email-verify-heading'),
-    subheading: getMessage('email-verify-subhead'),
-  }
-  await sendEmail(
-    recipientEmail,
-    getMessage('email-subject-verify'),
-    getTemplate(data, verifyPartial)
-  )
-=======
   try {
     const unverifiedEmailAddressRecord = await resetUnverifiedEmailAddress(
       emailId
@@ -200,7 +178,6 @@
       throw err
     }
   }
->>>>>>> adf75230
 }
 
 async function verifyEmail (req, res) {
