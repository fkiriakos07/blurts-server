/* This Source Code Form is subject to the terms of the Mozilla Public
 * License, v. 2.0. If a copy of the MPL was not distributed with this
 * file, You can obtain one at http://mozilla.org/MPL/2.0/. */

import AppConstants from '../app-constants.js'

import {
  getUserEmails,
  resetUnverifiedEmailAddress,
  addSubscriberUnverifiedEmailHash,
  removeOneSecondaryEmail,
  getEmailById,
  verifyEmailHash
} from '../db/tables/email_addresses.js'

import { setAllEmailsToPrimary } from '../db/tables/subscribers.js'

import { getMessage } from '../utils/fluent.js'
import { sendEmail, getVerificationUrl, getUnsubscribeUrl } from '../utils/email.js'

import { getBreachesForEmail } from '../utils/hibp.js'
import { generateToken } from '../utils/csrf.js'
import { RateLimitError } from '../utils/error.js'

import { mainLayout } from '../views/main.js'
import { settings } from '../views/partials/settings.js'
import { getTemplate } from '../views/email-2022.js'
import { verifyPartial } from '../views/partials/email-verify.js'
import { UnauthorizedError, UserInputError } from '../utils/error.js'

async function settingsPage (req, res) {
  const emails = await getUserEmails(req.session.user.id)
  // Add primary subscriber email to the list
  emails.push({
    email: req.session.user.primary_email,
    sha1: req.session.user.primary_sha1,
    primary: true,
    verified: true
  })

  const breachCounts = new Map()

  const allBreaches = req.app.locals.breaches
  for (const email of emails) {
    const breaches = await getBreachesForEmail(
      email.sha1,
      allBreaches,
      true,
      false
    )
    breachCounts.set(email.email, breaches?.length || 0)
  }

  const {
    all_emails_to_primary: allEmailsToPrimary,
    fxa_profile_json: fxaProfile
  } = req.user

  const data = {
    allEmailsToPrimary,
    fxaProfile,
    partial: settings,
    emails,
    breachCounts,
    limit: AppConstants.MAX_NUM_ADDRESSES,
    csrfToken: generateToken(res)
  }

  res.send(mainLayout(data))
}

async function addEmail (req, res) {
  const sessionUser = req.user
  const email = req.body.email
  // Use the same regex as HTML5 email input type
  // https://developer.mozilla.org/en-US/docs/Web/HTML/Element/input/email#basic_validation
  const emailRegex = /^[a-zA-Z0-9.!#$%&'*+/=?^_`{|}~-]+@[a-zA-Z0-9](?:[a-zA-Z0-9-]{0,61}[a-zA-Z0-9])?(?:\.[a-zA-Z0-9](?:[a-zA-Z0-9-]{0,61}[a-zA-Z0-9])?)*$/

  if (!email || !emailRegex.test(email)) {
    throw new UserInputError(getMessage('user-add-invalid-email'))
  }

<<<<<<< HEAD
  if (sessionUser.email_addresses.length >= AppConstants.MAX_NUM_ADDRESSES) {
    throw new UserInputError(getMessage('user-add-too-many-emails'))
=======
  // Total max number of email addresses minus one to account for the primary email
  if (sessionUser.email_addresses.length >= AppConstants.MAX_NUM_ADDRESSES - 1) {
    throw fluentError('user-add-too-many-emails')
>>>>>>> 5648cbc6
  }

  checkForDuplicateEmail(sessionUser, email)

  const unverifiedSubscriber = await addSubscriberUnverifiedEmailHash(
    req.session.user,
    email
  )

  await sendVerificationEmail(unverifiedSubscriber.id)

  return res.json({
    success: true,
    status: 200,
    message: 'Sent the verification email'
  })
}

function checkForDuplicateEmail (sessionUser, email) {
  const emailLowerCase = email.toLowerCase()
  if (emailLowerCase === sessionUser.primary_email.toLowerCase()) {
    throw new UserInputError(getMessage('user-add-duplicate-email'))
  }

  for (const secondaryEmail of sessionUser.email_addresses) {
    if (emailLowerCase === secondaryEmail.email.toLowerCase()) {
      throw new UserInputError(getMessage('user-add-duplicate-email'))
    }
  }
}

async function removeEmail (req, res) {
  const emailId = req.body.emailId
  const sessionUser = req.user
  const existingEmail = await getEmailById(emailId)

  if (existingEmail.subscriber_id !== sessionUser.id) {
    throw new UserInputError(getMessage('error-not-subscribed'))
  }

  removeOneSecondaryEmail(emailId)
  res.redirect('/user/settings')
}

async function resendEmail (req, res) {
  const emailId = req.body.emailId
  const sessionUser = req.user
  const existingEmail = await getUserEmails(sessionUser.id)

  const filteredEmail = existingEmail.filter(
    (a) => a.email === emailId && a.subscriber_id === sessionUser.id
  )

  if (!filteredEmail) {
    throw new UnauthorizedError(getMessage('user-verify-token-error'))
  }

  await sendVerificationEmail(emailId)

  return res.json({
    success: true,
    status: 200,
    message: 'Sent the verification email'
  })
}

async function sendVerificationEmail (emailId) {
  try {
    const unverifiedEmailAddressRecord = await resetUnverifiedEmailAddress(
      emailId
    )
    const recipientEmail = unverifiedEmailAddressRecord.email
    const data = {
      recipientEmail,
      ctaHref: getVerificationUrl(unverifiedEmailAddressRecord),
      utmCampaign: 'email_verify',
      unsubscribeUrl: getUnsubscribeUrl(
        unverifiedEmailAddressRecord,
        'account-verification-email'
      ),
      heading: getMessage('email-verify-heading'),
      subheading: getMessage('email-verify-subhead'),
      partial: { name: 'verify' }
    }
    await sendEmail(
      recipientEmail,
      getMessage('email-subject-verify'),
      getTemplate(data, verifyPartial(data))
    )
  } catch (err) {
    if (err.message === 'error-email-validation-pending') {
      throw new RateLimitError('Verification email recently sent, try again later')
    } else {
      throw err
    }
  }
}

async function verifyEmail (req, res) {
  const token = req.query.token
  await verifyEmailHash(token)

  return res.redirect('/user/settings')
}

async function updateCommunicationOptions (req, res) {
  const sessionUser = req.user
  // 0 = Send breach alerts to the email address found in brew breach.
  // 1 = Send all breach alerts to user's primary email address.
  const allEmailsToPrimary = Number(req.body.communicationOption) === 1
  const updatedSubscriber = await setAllEmailsToPrimary(
    sessionUser,
    allEmailsToPrimary
  )
  req.session.user = updatedSubscriber

  return res.json({
    success: true,
    status: 200,
    message: 'Communications options updated'
  })
}

export {
  settingsPage,
  resendEmail,
  addEmail,
  removeEmail,
  verifyEmail,
  updateCommunicationOptions
}<|MERGE_RESOLUTION|>--- conflicted
+++ resolved
@@ -80,14 +80,8 @@
     throw new UserInputError(getMessage('user-add-invalid-email'))
   }
 
-<<<<<<< HEAD
-  if (sessionUser.email_addresses.length >= AppConstants.MAX_NUM_ADDRESSES) {
+  if (sessionUser.email_addresses.length >= AppConstants.MAX_NUM_ADDRESSES - 1) {
     throw new UserInputError(getMessage('user-add-too-many-emails'))
-=======
-  // Total max number of email addresses minus one to account for the primary email
-  if (sessionUser.email_addresses.length >= AppConstants.MAX_NUM_ADDRESSES - 1) {
-    throw fluentError('user-add-too-many-emails')
->>>>>>> 5648cbc6
   }
 
   checkForDuplicateEmail(sessionUser, email)
