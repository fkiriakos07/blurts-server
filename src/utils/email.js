/* This Source Code Form is subject to the terms of the Mozilla Public
 * License, v. 2.0. If a copy of the MPL was not distributed with this
 * file, You can obtain one at http://mozilla.org/MPL/2.0/. */

import { createTransport } from 'nodemailer'
import { URL } from 'url'

import mozlog from './log.js'
import AppConstants from '../app-constants.js'
import { getMessage } from '../utils/fluent.js'

const log = mozlog('email-utils')

const { SERVER_URL } = AppConstants

// The SMTP transport object. This is initialized to a nodemailer transport
// object while reading SMTP credentials, or to a dummy function in debug mode.
let gTransporter

const EmailTemplateType = {
  Notification: 'notification',
  Verification: 'verification',
  Monthly: 'monthly',
  SignupReport: 'signup-report'
}

async function initEmail (smtpUrl = AppConstants.SMTP_URL) {
  // Allow a debug mode that will log JSON instead of sending emails.
  if (!smtpUrl) {
    log.info('smtpUrl-empty', { message: 'EmailUtils will log a JSON response instead of sending emails.' })
    gTransporter = createTransport({ jsonTransport: true })
    return true
  }

  gTransporter = createTransport(smtpUrl)
  const gTransporterVerification = await gTransporter.verify()
  return gTransporterVerification
}

/**
 * Send Email
 *
 * @param {string} recipient
 * @param {string} subject
 * @param {string} html
 * @returns {Promise} <Promise>
 */
function sendEmail (recipient, subject, html) {
  if (!gTransporter) {
    return Promise.reject(new Error('SMTP transport not initialized'))
  }

  return new Promise((resolve, reject) => {
    const emailFrom = AppConstants.EMAIL_FROM
    const mailOptions = {
      from: emailFrom,
      to: recipient,
      subject,
      html,
      headers: {
        'x-ses-configuration-set': AppConstants.SES_CONFIG_SET
      }
    }

    gTransporter.sendMail(mailOptions, (error, info) => {
      if (error) {
        reject(new Error(error))
        return
      }
      if (gTransporter.transporter.name === 'JSONTransport') {
        log.info('JSONTransport', { message: info.message.toString() })
      }
      resolve(info)
    })
  })
}

function appendUtmParams (url, utmParams) {
  const defaultUtmParams = {
    utm_source: 'fx-monitor',
    utm_medium: 'email'
  }

  const allUtmParams = { ...defaultUtmParams, utmParams }

  for (const param in allUtmParams) {
    const paramValue = allUtmParams[param]

    if (paramValue) {
      url.searchParams.set(param, paramValue)
    }
  }

  return url
}

function getEmailCtaHref (emailType, content, subscriberId = null) {
<<<<<<< HEAD
  const url = new URL(SERVER_URL)
  const utmParams = {
    campaign: emailType,
    content,
    subscriber_id: subscriberId
  }

  return appendUtmParams(url, utmParams)
=======
  const dashboardUrl = `${SERVER_URL}/user/breaches`

  const url = new URL(dashboardUrl)
  if (subscriberId) {
    url.searchParams.set('subscriber_id', subscriberId)
  }

  return appendUtmParams(url, emailType, content)
>>>>>>> eb09e3f6
}

function getVerificationUrl (subscriber) {
  if (!subscriber.verification_token) {
    throw new Error('subscriber has no verification_token')
  }

  const url = new URL(`${SERVER_URL}/api/v1/user/verify-email`)
  const verificationUtmParams = {
    campaign: 'account-verification-email',
    content: 'verified-subscribers',
    token: encodeURIComponent(subscriber.verification_token)
  }

  return appendUtmParams(url, verificationUtmParams)
}

// TODO: Unsubscribing from emails is only implemented for
// the monthly unresolved breach report
function getUnsubscribeCtaHref ({ subscriber, isMonthlyEmail }) {
  const path = isMonthlyEmail
    ? `${SERVER_URL}/user/unsubscribe-monthly`
    : `${SERVER_URL}/user/unsubscribe`

  if (!subscriber) {
    return path
  }

  const url = new URL(path)
  const token = Object.hasOwn(subscriber, 'verification_token')
    ? subscriber.verification_token
    : subscriber.primary_verification_token
  const hash = Object.hasOwn(subscriber, 'sha1')
    ? subscriber.sha1
    : subscriber.primary_sha1

  // Mandatory params for unsubscribing a user
  const unsubscribeUtmParams = {
    campaign: isMonthlyEmail
      ? 'monthly-unresolved'
      : 'unsubscribe',
    content: 'unsubscribe-cta',
    hash: encodeURIComponent(hash),
    token: encodeURIComponent(token)
  }

  return appendUtmParams(url, unsubscribeUtmParams)
}

function postUnsubscribe (req, res) {
  console.log('postUnsubscribe')

  return res.json({
    success: true,
    status: 200,
    message: 'Unsubscribed'
  })
}

/**
 * Dummy data for populating the breach notification email preview
 *
 * @param {string} recipient
 * @returns {object} Breach dummy data
 */
const getNotifictionDummyData = (recipient) => ({
  breachData: {
    Id: 1,
    Name: 'Adobe',
    Title: 'Adobe',
    Domain: 'adobe.com',
    BreachDate: '2013-01-01T22:00:00.000Z',
    AddedDate: '2013-01-02T00:00:00.000Z',
    ModifiedDate: '2023-01-01T00:00:00.000Z',
    PwnCount: 123,
    Description: 'Example description',
    LogoPath: '/images/favicon-144.webp',
    DataClasses: [
      'email-addresses',
      'password-hints',
      'passwords',
      'usernames'
    ],
    IsVerified: true,
    IsFabricated: false,
    IsSensitive: false,
    IsRetired: false,
    IsSpamList: false,
    IsMalware: false
  },
  breachedEmail: recipient,
  ctaHref: getEmailCtaHref('email-test-notification', 'dashboard-cta'),
  heading: getMessage('email-spotted-new-breach'),
  recipientEmail: recipient,
  subscriberId: 123,
  supportedLocales: ['en'],
  utmCampaign: ''
})

/**
 * Dummy data for populating the email verification preview
 *
 * @param {string} recipient
 * @returns {object} Email verification dummy data
 */
const getVerificationDummyData = (recipient) => ({
<<<<<<< HEAD
  ctaHref: SERVER_URL,
=======
  recipientEmail: recipient,
  ctaHref: getEmailCtaHref('email-test-verification', 'dashboard-cta'),
  utmCampaign: 'email_verify',
  unsubscribeUrl: SERVER_URL,
>>>>>>> eb09e3f6
  heading: getMessage('email-verify-heading'),
  recipientEmail: recipient,
  subheading: getMessage('email-verify-subhead'),
  utmCampaign: 'email_verify'
})

/**
 * Dummy data for populating the monthly unresolved breaches email
 *
 * @param {string} recipient
 * @returns {object} Monthly unresolved breaches dummy data
 */
const getMonthlyDummyData = (recipient) => ({
<<<<<<< HEAD
  breachedEmail: 'breached@email.com',
  ctaHref: SERVER_URL,
=======
  recipientEmail: recipient,
  ctaHref: getEmailCtaHref('email-test-monthly', 'dashboard-cta'),
  utmCampaign: '',
  unsubscribeUrl: SERVER_URL,
>>>>>>> eb09e3f6
  heading: getMessage('email-unresolved-heading'),
  monitoredEmails: {
    count: 2
  },
  numBreaches: {
    count: 3,
    numResolved: 2,
    numUnresolved: 1
  },
  recipientEmail: recipient,
  subheading: getMessage('email-unresolved-subhead'),
  unsubscribeUrl: getUnsubscribeCtaHref({
    subscriber: null,
    isMonthlyEmail: true
  }),
  utmCampaign: ''
})

/**
 * Dummy data for populating the signup report email
 *
 * @param {string} recipient
 * @returns {object} Signup report email dummy data
 */

const getSignupReportDummyData = (recipient) => {
  const unsafeBreachesForEmail = [
    getNotifictionDummyData(recipient).breachData
  ]
  const breachesCount = unsafeBreachesForEmail.length
  const numPasswordsExposed = 1

  const emailBreachStats = [
    {
      statNumber: breachesCount,
      statTitle: getMessage('known-data-breaches-exposed', {
        breaches: breachesCount
      })
    },
    {
      statNumber: numPasswordsExposed,
      statTitle: getMessage('passwords-exposed', {
        passwords: numPasswordsExposed
      })
    }
  ]

  return {
    breachedEmail: recipient,
    ctaHref: getEmailCtaHref('email-test-notification', 'dashboard-cta'),
    heading: unsafeBreachesForEmail.length
      ? getMessage('email-subject-found-breaches')
      : getMessage('email-subject-no-breaches'),
    emailBreachStats,
    recipientEmail: recipient,
    subscriberId: 123,
    unsafeBreachesForEmail,
    utmCampaign: ''
  }
}

export {
  EmailTemplateType,
  getEmailCtaHref,
  getMonthlyDummyData,
  getNotifictionDummyData,
  getSignupReportDummyData,
  getUnsubscribeCtaHref,
  getVerificationDummyData,
  getVerificationUrl,
  initEmail,
  postUnsubscribe,
  sendEmail
}<|MERGE_RESOLUTION|>--- conflicted
+++ resolved
@@ -95,8 +95,8 @@
 }
 
 function getEmailCtaHref (emailType, content, subscriberId = null) {
-<<<<<<< HEAD
-  const url = new URL(SERVER_URL)
+  const dashboardUrl = `${SERVER_URL}/user/breaches`
+  const url = new URL(dashboardUrl)
   const utmParams = {
     campaign: emailType,
     content,
@@ -104,16 +104,6 @@
   }
 
   return appendUtmParams(url, utmParams)
-=======
-  const dashboardUrl = `${SERVER_URL}/user/breaches`
-
-  const url = new URL(dashboardUrl)
-  if (subscriberId) {
-    url.searchParams.set('subscriber_id', subscriberId)
-  }
-
-  return appendUtmParams(url, emailType, content)
->>>>>>> eb09e3f6
 }
 
 function getVerificationUrl (subscriber) {
@@ -220,14 +210,7 @@
  * @returns {object} Email verification dummy data
  */
 const getVerificationDummyData = (recipient) => ({
-<<<<<<< HEAD
   ctaHref: SERVER_URL,
-=======
-  recipientEmail: recipient,
-  ctaHref: getEmailCtaHref('email-test-verification', 'dashboard-cta'),
-  utmCampaign: 'email_verify',
-  unsubscribeUrl: SERVER_URL,
->>>>>>> eb09e3f6
   heading: getMessage('email-verify-heading'),
   recipientEmail: recipient,
   subheading: getMessage('email-verify-subhead'),
@@ -241,15 +224,8 @@
  * @returns {object} Monthly unresolved breaches dummy data
  */
 const getMonthlyDummyData = (recipient) => ({
-<<<<<<< HEAD
   breachedEmail: 'breached@email.com',
   ctaHref: SERVER_URL,
-=======
-  recipientEmail: recipient,
-  ctaHref: getEmailCtaHref('email-test-monthly', 'dashboard-cta'),
-  utmCampaign: '',
-  unsubscribeUrl: SERVER_URL,
->>>>>>> eb09e3f6
   heading: getMessage('email-unresolved-heading'),
   monitoredEmails: {
     count: 2
