--- conflicted
+++ resolved
@@ -1,42 +1,6 @@
 /* This Source Code Form is subject to the terms of the Mozilla Public
  * License, v. 2.0. If a copy of the MPL was not distributed with this
  * file, You can obtain one at http://mozilla.org/MPL/2.0/. */
-
-<<<<<<< HEAD
-=======
-export function getAllGenericRecommendations () {
-  return [
-    {
-      recommendationCopy: {
-        subhead: 'rec-gen-1-subhead',
-        body: 'rec-gen-1'
-      },
-      recIconClassName: 'rec-gen-1'
-    },
-    {
-      recommendationCopy: {
-        subhead: 'rec-gen-2-subhead',
-        body: 'rec-gen-2'
-      },
-      recIconClassName: 'rec-gen-2'
-    },
-    {
-      recommendationCopy: {
-        subhead: 'rec-gen-3-subhead',
-        body: 'rec-gen-3'
-      },
-      recIconClassName: 'rec-gen-3'
-    },
-    {
-      recommendationCopy: {
-        subhead: 'rec-gen-4-subhead',
-        body: 'rec-gen-4'
-      },
-      recIconClassName: 'rec-gen-4'
-    }
-  ]
-}
->>>>>>> 0d0a9bec
 
 // It's unclear why this function has unused parameters, but since they're
 // positional parameters, removing them risks breaking things:
