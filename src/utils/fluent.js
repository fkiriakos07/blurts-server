--- conflicted
+++ resolved
@@ -37,10 +37,6 @@
   await Promise.allSettled(promises)
 
   console.log('Fluent bundles created:', Object.keys(fluentBundles))
-}
-
-function getAppLocale () {
-  return appLocale || 'en'
 }
 
 /**
@@ -96,8 +92,4 @@
   return new Error(getMessage(id))
 }
 
-<<<<<<< HEAD
-export { initFluentBundles, getAppLocale, updateAppLocale, getMessage, getRawMessage, fluentError }
-=======
-export { initFluentBundles, updateLocale, getMessage, getRawMessage, fluentError }
->>>>>>> d735eec5
+export { initFluentBundles, updateLocale, getMessage, getRawMessage, fluentError }