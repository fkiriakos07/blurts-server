--- conflicted
+++ resolved
@@ -8,14 +8,11 @@
 import { BreachRow, EmailAddressRow, SubscriberRow } from "knex/types/tables";
 import { ISO8601DateString } from "./parse.js";
 import { HibpBreachDataTypes } from "../app/functions/universal/breach.ts";
-<<<<<<< HEAD
 import { logger } from "../app/functions/server/logging.ts";
-=======
 import {
   getAllQaCustomBreaches,
   getQaToggleRow,
 } from "../db/tables/qa_customs.ts";
->>>>>>> 7b08bd49
 const {
   HIBP_THROTTLE_MAX_TRIES,
   HIBP_THROTTLE_DELAY,
@@ -332,13 +329,8 @@
     | BreachedAccountResponse
     | undefined;
   if (!response || (response && response.length < 1)) {
-<<<<<<< HEAD
     logger.error("failed_kAnonReq_call: no response or empty response");
-    return [];
-=======
-    console.error("failed_kAnonReq_call: no response or empty response");
     return [...qaBreaches] as HibpLikeDbBreach[];
->>>>>>> 7b08bd49
   }
   if (isUsingMockHIBPEndpoint()) {
     const mockDataBreaches = response[0];
