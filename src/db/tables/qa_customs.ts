/* This Source Code Form is subject to the terms of the Mozilla Public
 * License, v. 2.0. If a copy of the MPL was not distributed with this
 * file, You can obtain one at http://mozilla.org/MPL/2.0/. */

import {
  OnerepScanResultDataBrokerRow,
  OnerepScanResultRow,
} from "knex/types/tables";
import { logger } from "../../app/functions/server/logging";
import createDbConnection from "../connect";
import { getOnerepProfileId } from "./subscribers";
import { HibpLikeDbBreach } from "../../utils/hibp";

const knex = createDbConnection();

interface QaBrokerData {
  onerep_profile_id: number;
  link: string;
  age?: number;
  data_broker: string;
  emails: string[];
  phones: string[];
  addresses: { [key: string]: string }[];
  relatives: string[];
  first_name: string;
  middle_name?: string;
  last_name: string;
  status: string;
  manually_resolved: boolean;
  optout_attempts: number;
  last_optout_at: string;
}

interface QaBreachData {
  emailHashPrefix: string;
  Id: number;
  Name: string;
  Title: string;
  Domain: string;
  BreachDate: Date | string;
  AddedDate: Date | string;
  ModifiedDate: Date | string;
  PwnCount: number;
  Description: string;
  LogoPath: string;
  DataClasses: Array<string>;
  IsVerified: boolean;
  IsFabricated: boolean;
  IsSensitive: boolean;
  IsRetired: boolean;
  IsSpamList: boolean;
  IsMalware: boolean;
  FaviconUrl?: string | null;
}

interface QaToggleRow {
  email_hash: string;
  onerep_profile_id: number;
  show_real_breaches: boolean;
  show_custom_breaches: boolean;
  show_real_brokers: boolean;
  show_custom_brokers: boolean;
}

enum AllowedToggleColumns {
  ShowRealBreaches = "show_real_breaches",
  ShowCustomBreaches = "show_custom_breaches",
  ShowRealBrokers = "show_real_brokers",
  ShowCustomBrokers = "show_custom_brokers",
}

// Not covered by tests; mostly side-effects. See test-coverage.md#mock-heavy
/* c8 ignore start */
async function getQaCustomBrokers(
  onerepProfileId: number | null,
  onerepScanId: number | undefined | null,
) {
  if (!onerepProfileId) {
    logger.info("getQaCustomBrokers: onerepProfileId was not provided!");
    return [];
  }
  if (!onerepScanId) {
    logger.info("getQaCustomBrokers: onerepScanId was not provided!");
    return [];
  }

  let results: OnerepScanResultRow[] = [];

  // Fetch all results from qa_custom_brokers
  const brokerResults = await knex("qa_custom_brokers")
    .select("*")
    .where("onerep_profile_id", onerepProfileId);

  if (brokerResults.length > 0) {
    /*
      Since these are fake records, their corresponding scanId will be some
      existing id, and broker_id will match onerep_scan_result_id for uniqueness
    */
    brokerResults.forEach((brokerResult) => {
      brokerResult.onerep_scan_id = onerepScanId;
      brokerResult.data_broker_id = brokerResult.onerep_scan_result_id;
    });

    results = [...results, ...brokerResults];
  }
  return results;
}
/* c8 ignore stop */

/**
 * Inserts a new row into the qa_custom_brokers table.
 *
 * @param brokerData This object conforms to QaBrokerData, which is the same as
 * OnerepScanResulsRow with some fields omitted due to them being automaticallty set.
 */
<<<<<<< HEAD
// Not covered by tests; mostly side-effects. See test-coverage.md#mock-heavy
/* c8 ignore start */
async function addQaCustomBroker(brokerData: QaBrokerData): Promise<void> {
  await knex("qa_custom_brokers").insert({
    ...brokerData,
    emails: JSON.stringify(brokerData.emails),
    phones: JSON.stringify(brokerData.phones),
    addresses: JSON.stringify(brokerData.addresses),
    relatives: JSON.stringify(brokerData.relatives),
  });
  logger.info(`Created a custom broker: ${brokerData.data_broker}`);
=======
async function addQaCustomBroker(
  brokerData: OnerepScanResultDataBrokerRow,
): Promise<void> {
  try {
    await knex("qa_custom_brokers").insert({
      ...brokerData,
      emails: JSON.stringify(brokerData.emails),
      phones: JSON.stringify(brokerData.phones),
      addresses: JSON.stringify(brokerData.addresses),
      relatives: JSON.stringify(brokerData.relatives),
    });

    logger.info(`Created a custom broker: ${brokerData.data_broker}`);
  } catch {
    logger.error(`Error creating custom broker: ${brokerData.data_broker}`);
    throw new Error(
      `Failed to insert broker data for ${brokerData.data_broker}`,
    );
  }
>>>>>>> 2b56c1bd
}
/* c8 ignore stop */

<<<<<<< HEAD
// Not covered by tests; mostly side-effects. See test-coverage.md#mock-heavy
/* c8 ignore start */
async function getAllQaCustomBrokers(
  onerep_profile_id: number,
): Promise<QaBrokerData[]> {
  const res = (await knex("qa_custom_brokers")
    .where("onerep_profile_id", onerep_profile_id)
    .select("*")) as QaBrokerData[];
=======
async function getAllMockedScanResults(): Promise<
  OnerepScanResultDataBrokerRow[]
> {
  const res = (await knex("qa_custom_brokers").select(
    "*",
  )) as OnerepScanResultDataBrokerRow[];
>>>>>>> 2b56c1bd
  return res;
}

// Not covered by tests; mostly side-effects. See test-coverage.md#mock-heavy
/* c8 ignore start */
async function deleteQaCustomBrokerRow(onerep_scan_result_id: number) {
  await knex("qa_custom_brokers")
    .where("onerep_scan_result_id", onerep_scan_result_id)
    .del();
}
/* c8 ignore stop */

// Not covered by tests; mostly side-effects. See test-coverage.md#mock-heavy
/* c8 ignore start */
async function setQaCustomBrokerStatus(
  onerep_scan_result_id: number,
  newStatus: string,
) {
  await knex("qa_custom_brokers")
    .where("onerep_scan_result_id", onerep_scan_result_id)
    .update({ status: newStatus });
}
/* c8 ignore stop */

// Not covered by tests; mostly side-effects. See test-coverage.md#mock-heavy
/* c8 ignore start */
async function markQaCustomBrokerAsResolved(onerepScanResultId: number) {
  const rowsAffected = await knex("qa_custom_brokers")
    .update({
      manually_resolved: true,
      updated_at: knex.fn.now(),
    })
    .where("onerep_scan_result_id", onerepScanResultId);
  return rowsAffected;
}
/* c8 ignore stop */

// Not covered by tests; mostly side-effects. See test-coverage.md#mock-heavy
/* c8 ignore start */
async function getAllQaCustomBreaches(emailHashPrefix: string) {
  const res = (
    await knex("qa_custom_breaches")
      .select("*")
      .where("emailHashPrefix", emailHashPrefix.toLowerCase())
  ).map((b) => {
    b.Id = Number(b.Id);
    b.Id = Number(b.Id);
    return formatQaBreach(b) as QaBreachData;
  });
  return res;
}
/* c8 ignore stop */

// Not covered by tests; mostly side-effects. See test-coverage.md#mock-heavy
/* c8 ignore start */
function formatQaBreach(breach: QaBreachData) {
  const { emailHashPrefix: _, ...rest } = breach;
  return rest as HibpLikeDbBreach;
}
/* c8 ignore stop */

// Not covered by tests; mostly side-effects. See test-coverage.md#mock-heavy
/* c8 ignore start */
async function addQaCustomBreach(breach: QaBreachData): Promise<void> {
  await knex("qa_custom_breaches").insert({
    ...breach,
  });
}
/* c8 ignore stop */

// Not covered by tests; mostly side-effects. See test-coverage.md#mock-heavy
/* c8 ignore start */
async function deleteQaCustomBreach(
  emailHashPrefix: string,
  Id: number,
): Promise<void> {
  await knex("qa_custom_breaches").where({ emailHashPrefix, Id }).del();
}
/* c8 ignore stop */

// Not covered by tests; mostly side-effects. See test-coverage.md#mock-heavy
/* c8 ignore start */
async function getQaToggleRow(emailHashOrOneRepId: string | number | null) {
  if (emailHashOrOneRepId === null || process.env.APP_ENV === "production") {
    return null;
  }
  if (typeof emailHashOrOneRepId === "string") {
    return (await knex("qa_custom_toggles")
      .select("*")
      .where("email_hash", emailHashOrOneRepId)
      .first()) as QaToggleRow;
  } else if (typeof emailHashOrOneRepId === "number") {
    return (await knex("qa_custom_toggles")
      .select("*")
      .where("onerep_profile_id", emailHashOrOneRepId)
      .first()) as QaToggleRow;
  }
  return null;
}
/* c8 ignore stop */

// Not covered by tests; mostly side-effects. See test-coverage.md#mock-heavy
/* c8 ignore start */
async function setQaToggle(
  columnName: string,
  isShown: boolean,
  emailHash: string,
): Promise<void> {
  // List of allowed columns to toggle
  const allowedColumns = [
    "show_real_breaches",
    "show_custom_breaches",
    "show_real_brokers",
    "show_custom_brokers",
  ];

  if (!allowedColumns.includes(columnName)) {
    throw new Error(`Invalid column name: ${columnName}`);
  }

  // Get the current value of the specified column
  const record = await knex("qa_custom_toggles")
    .select(columnName)
    .where("email_hash", emailHash)
    .first();

  if (!record) {
    throw new Error(`No record found with given email_hash`);
  }

  await knex("qa_custom_toggles")
    .update({
      [columnName]: isShown,
    })
    .where("email_hash", emailHash);
}
/* c8 ignore stop */

// Not covered by tests; mostly side-effects. See test-coverage.md#mock-heavy
/* c8 ignore start */
async function createQaTogglesRow(
  emailHash: string,
  subscriberId: number,
): Promise<QaToggleRow> {
  const onerep_profile_id = await getOnerepProfileId(subscriberId);
  if (onerep_profile_id === null) throw new Error("OneRep profile ID missing!");

  const row = {
    email_hash: emailHash,
    onerep_profile_id,
    show_real_breaches: true,
    show_custom_breaches: true,
    show_real_brokers: true,
    show_custom_brokers: true,
  };

  // Try to insert the row
  const [insertedRow] = await knex("qa_custom_toggles")
    .insert(row)
    .onConflict("email_hash")
    .ignore()
    .returning("*");

  if (insertedRow) {
    return insertedRow as QaToggleRow;
  } else {
    // If insert was ignored due to conflict, fetch the existing row based on email_hash
    const existingRow = await knex("qa_custom_toggles")
      .where({ email_hash: emailHash })
      .first();

    // If an account was deleted and recreated, it has another
    // `onerep_profile_id`. Let’s make sure to update it!
    if (existingRow && existingRow.onerep_profile_id !== onerep_profile_id) {
      await knex("qa_custom_toggles").where({ email_hash: emailHash }).update({
        onerep_profile_id,
      });
    }

    return existingRow as QaToggleRow;
  }
}
/* c8 ignore stop */

export {
  getQaCustomBrokers,
  addQaCustomBroker,
  getAllMockedScanResults,
  deleteQaCustomBrokerRow,
  setQaCustomBrokerStatus,
  markQaCustomBrokerAsResolved,
  getAllQaCustomBreaches,
  addQaCustomBreach,
  deleteQaCustomBreach,
  getQaToggleRow,
  setQaToggle,
  createQaTogglesRow,
  formatQaBreach,
  AllowedToggleColumns,
};
export type { QaBrokerData, QaBreachData, QaToggleRow };<|MERGE_RESOLUTION|>--- conflicted
+++ resolved
@@ -113,19 +113,8 @@
  * @param brokerData This object conforms to QaBrokerData, which is the same as
  * OnerepScanResulsRow with some fields omitted due to them being automaticallty set.
  */
-<<<<<<< HEAD
-// Not covered by tests; mostly side-effects. See test-coverage.md#mock-heavy
-/* c8 ignore start */
-async function addQaCustomBroker(brokerData: QaBrokerData): Promise<void> {
-  await knex("qa_custom_brokers").insert({
-    ...brokerData,
-    emails: JSON.stringify(brokerData.emails),
-    phones: JSON.stringify(brokerData.phones),
-    addresses: JSON.stringify(brokerData.addresses),
-    relatives: JSON.stringify(brokerData.relatives),
-  });
-  logger.info(`Created a custom broker: ${brokerData.data_broker}`);
-=======
+// Not covered by tests; mostly side-effects. See test-coverage.md#mock-heavy
+/* c8 ignore start */
 async function addQaCustomBroker(
   brokerData: OnerepScanResultDataBrokerRow,
 ): Promise<void> {
@@ -145,29 +134,20 @@
       `Failed to insert broker data for ${brokerData.data_broker}`,
     );
   }
->>>>>>> 2b56c1bd
-}
-/* c8 ignore stop */
-
-<<<<<<< HEAD
-// Not covered by tests; mostly side-effects. See test-coverage.md#mock-heavy
-/* c8 ignore start */
-async function getAllQaCustomBrokers(
-  onerep_profile_id: number,
-): Promise<QaBrokerData[]> {
-  const res = (await knex("qa_custom_brokers")
-    .where("onerep_profile_id", onerep_profile_id)
-    .select("*")) as QaBrokerData[];
-=======
+}
+/* c8 ignore stop */
+
+// Not covered by tests; mostly side-effects. See test-coverage.md#mock-heavy
+/* c8 ignore start */
 async function getAllMockedScanResults(): Promise<
   OnerepScanResultDataBrokerRow[]
 > {
   const res = (await knex("qa_custom_brokers").select(
     "*",
   )) as OnerepScanResultDataBrokerRow[];
->>>>>>> 2b56c1bd
   return res;
 }
+/* c8 ignore stop */
 
 // Not covered by tests; mostly side-effects. See test-coverage.md#mock-heavy
 /* c8 ignore start */
