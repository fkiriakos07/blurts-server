/* This Source Code Form is subject to the terms of the Mozilla Public
 * License, v. 2.0. If a copy of the MPL was not distributed with this
 * file, You can obtain one at http://mozilla.org/MPL/2.0/. */

import createDbConnection from "../connect.js";
import { destroyOAuthToken } from '../../utils/fxa.js'
import AppConstants from '../../appConstants.js'

const knex = createDbConnection();
const { DELETE_UNVERIFIED_SUBSCRIBERS_TIMER } = AppConstants

/**
 * @param {string} token
 */
// Not covered by tests; mostly side-effects. See test-coverage.md#mock-heavy
/* c8 ignore start */
async function getSubscriberByToken (token) {
  const res = await knex('subscribers')
    .where('primary_verification_token', '=', token)

  return res[0]
}
/* c8 ignore stop */

/**
 * @param {string} token
 * @param {string} emailSha1
 */
// Not covered by tests; mostly side-effects. See test-coverage.md#mock-heavy
/* c8 ignore start */
async function getSubscriberByTokenAndHash (token, emailSha1) {
  const res = await knex.table('subscribers')
    .first()
    .where({
      primary_verification_token: token,
      primary_sha1: emailSha1
    })
  return res
}
/* c8 ignore stop */

/**
 * @param {string[]} hashes
 */
// Not covered by tests; mostly side-effects. See test-coverage.md#mock-heavy
/* c8 ignore start */
async function getSubscribersByHashes (hashes) {
  return await knex('subscribers').whereIn('primary_sha1', hashes).andWhere('primary_verified', '=', true)
}
/* c8 ignore stop */

/**
 * @param {number} id
 */
// Not covered by tests; mostly side-effects. See test-coverage.md#mock-heavy
/* c8 ignore start */
async function getSubscriberById (id) {
  const [subscriber] = await knex('subscribers').where({
    id
  })
  const subscriberAndEmails = await joinEmailAddressesToSubscriber(subscriber)
  return subscriberAndEmails
}
/* c8 ignore stop */

/**
 * @param {string} uid
 * @returns {Promise<undefined | import("knex/types/tables").SubscriberRow & { email_addresses: Array<{ id: import("knex/types/tables").EmailAddressRow["id"]; email: import("knex/types/tables").EmailAddressRow["email"]; }> }>}
 */
// Not covered by tests; mostly side-effects. See test-coverage.md#mock-heavy
/* c8 ignore start */
async function getSubscriberByFxaUid (uid) {
  const [subscriber] = await knex('subscribers').where({
    fxa_uid: uid
  })
  const subscriberAndEmails = await joinEmailAddressesToSubscriber(subscriber)
  return subscriberAndEmails
}
/* c8 ignore stop */

/**
 * @param {string} email
 * @returns {Promise<undefined | import("knex/types/tables").SubscriberRow & { email_addresses: Array<{ id: import("knex/types/tables").EmailAddressRow["id"]; email: import("knex/types/tables").EmailAddressRow["email"]; }> }>}
 * @deprecated Use [[getSubscriberByFxAUid]] instead, as email identifiers are unstable (e.g. we've had issues with case-sensitivity).
 */
// Not covered by tests; mostly side-effects. See test-coverage.md#mock-heavy
/* c8 ignore start */
async function getSubscriberByEmail (email) {
  const [subscriber] = await knex('subscribers').where({
    primary_email: email,
    primary_verified: true
  })
  const subscriberAndEmails = await joinEmailAddressesToSubscriber(subscriber)
  return subscriberAndEmails
}
/* c8 ignore stop */

/**
 * Update primary email for subscriber
 *
 * @param {import("knex/types/tables").SubscriberRow} subscriber
 * @param {string} updatedEmail primary email to be updated to
 * @returns {Promise<import('knex/types/tables').SubscriberRow | null>} updated subscriber
 */
// Not covered by tests; mostly side-effects. See test-coverage.md#mock-heavy
/* c8 ignore start */
async function updatePrimaryEmail (subscriber, updatedEmail) {
  const trx = await knex.transaction()
  let subscriberTableUpdated, emailTableUpdated
  try {
    // update subscriber primary email to updated email
    subscriberTableUpdated = await knex('subscribers')
      .where('id', '=', subscriber.id)
      .update({
        primary_email: updatedEmail,
        // @ts-ignore knex.fn.now() results in it being set to a date,
        // even if it's not typed as a JS date object:
        updated_at: knex.fn.now(),
      })
      .returning('*')
      .transacting(trx)

    // if email_addresses table has updatedEmail as a secondary in Monitor
    // swap it with the current primary
    // Fixing: MNTOR-1748
    emailTableUpdated = await knex('email_addresses')
      .where('email', '=', updatedEmail)
      .update({
        email: subscriber.primary_email,
        // @ts-ignore knex.fn.now() results in it being set to a date,
        // even if it's not typed as a JS date object:
        updated_at: knex.fn.now(),
      })
      .transacting(trx)

    await trx.commit()
    console.debug('updatePrimaryEmail', { subscriberTableUpdated })
    console.debug('updatePrimaryEmail', { emailTableUpdated })
  } catch (error) {
    await trx.rollback()
    // @ts-ignore Type annotations added later; type unknown:
    console.error('updatePrimaryEmail', error)
  }
  const updatedSubscriber = Array.isArray(subscriberTableUpdated) ? subscriberTableUpdated[0] : null
  return updatedSubscriber
}
/* c8 ignore stop */

/**
 * Update fxa_refresh_token and fxa_profile_json for subscriber
 *
 * @param {any} subscriber knex object in DB
 * @param {string | null} fxaAccessToken from Firefox Account Oauth
 * @param {string | null} fxaRefreshToken from Firefox Account Oauth
 * @param {any} fxaProfileData from Firefox Account
 * @returns {Promise<any>} updated subscriber knex object in DB
 */
// Not covered by tests; mostly side-effects. See test-coverage.md#mock-heavy
/* c8 ignore start */
async function updateFxAData (subscriber, fxaAccessToken, fxaRefreshToken, fxaProfileData) {
  const fxaUID = JSON.parse(fxaProfileData).uid
  const updated = await knex('subscribers')
    .where('id', '=', subscriber.id)
    .update({
      fxa_uid: fxaUID,
      fxa_access_token: fxaAccessToken,
      fxa_refresh_token: fxaRefreshToken,
      fxa_profile_json: fxaProfileData,
      // @ts-ignore knex.fn.now() results in it being set to a date,
      // even if it's not typed as a JS date object:
      updated_at: knex.fn.now(),
    })
    .returning('*')
  const updatedSubscriber = Array.isArray(updated) ? updated[0] : null
  if (updatedSubscriber && subscriber.fxa_refresh_token) {
    destroyOAuthToken({ token: subscriber.fxa_refresh_token, token_type_hint: "refresh_token" })
  }
  return updatedSubscriber
}
/* c8 ignore stop */

/**
 * Update fxa_profile_json for subscriber
 *
 * @param {import("knex/types/tables").SubscriberRow} subscriber knex object in DB
 * @param {import("next-auth").Profile | string} fxaProfileData from Firefox Account
 * @returns {Promise<object>} updated subscriber knex object in DB
 */
// Not covered by tests; mostly side-effects. See test-coverage.md#mock-heavy
/* c8 ignore start */
async function updateFxAProfileData (subscriber, fxaProfileData) {
  await knex('subscribers').where('id', subscriber.id)
    .update({
      // @ts-ignore Our old code is inconsistent about passing in objects or serialised strings,
      //            which confuses the typings:
      fxa_profile_json: fxaProfileData,
      // @ts-ignore knex.fn.now() results in it being set to a date,
      // even if it's not typed as a JS date object:
      updated_at: knex.fn.now(),
    })
  return getSubscriberById(subscriber.id)
}
/* c8 ignore stop */

/**
 * Remove fxa tokens and profile data for subscriber
 *
 * @param {import('../../app/deprecated/(authenticated)/user/breaches/breaches.js').Subscriber} subscriber knex object in DB
 * @returns {Promise<import('knex/types/tables').SubscriberRow | null>} updated subscriber knex object in DB
 */
// Not covered by tests; mostly side-effects. See test-coverage.md#mock-heavy
/* c8 ignore start */
async function removeFxAData (subscriber) {
  console.debug('removeFxAData', subscriber)
  const updated = await knex('subscribers')
    .where('id', '=', subscriber.id)
    .update({
      fxa_access_token: null,
      fxa_refresh_token: null,
      fxa_profile_json: null,
      // @ts-ignore knex.fn.now() results in it being set to a date,
      // even if it's not typed as a JS date object:
      updated_at: knex.fn.now(),
    })
    .returning('*')
  const updatedSubscriber = Array.isArray(updated) ? updated[0] : null
  if (updatedSubscriber && subscriber.fxa_refresh_token) {
    await destroyOAuthToken({ token: subscriber.fxa_refresh_token,  token_type_hint: "refresh_token" })
  }
  if (updatedSubscriber && subscriber.fxa_access_token) {
    await destroyOAuthToken({ token: subscriber.fxa_access_token,  token_type_hint: "access_token" })
  }
  return updatedSubscriber
}
/* c8 ignore stop */

/**
 * @param {import('../../app/deprecated/(authenticated)/user/breaches/breaches.js').Subscriber} subscriber
 */
// Not covered by tests; mostly side-effects. See test-coverage.md#mock-heavy
/* c8 ignore start */
async function setBreachesLastShownNow (subscriber) {
  // TODO: turn 2 db queries into a single query (also see #942)
  const nowDateTime = new Date()
  const nowTimeStamp = nowDateTime.toISOString()
  await knex('subscribers')
    .where('id', '=', subscriber.id)
    .update({
      breaches_last_shown: nowTimeStamp,
      // @ts-ignore knex.fn.now() results in it being set to a date,
      // even if it's not typed as a JS date object:
      updated_at: knex.fn.now(),
    })
  return getSubscriberByEmail(subscriber.primary_email)
}
/* c8 ignore stop */

/**
 * @param {import("knex/types/tables").SubscriberRow} subscriber
 * @param {boolean} allEmailsToPrimary
 */
// Not covered by tests; mostly side-effects. See test-coverage.md#mock-heavy
/* c8 ignore start */
async function setAllEmailsToPrimary (subscriber, allEmailsToPrimary) {
  const updated = await knex('subscribers')
    .where('id', subscriber.id)
    .update({
      all_emails_to_primary: allEmailsToPrimary,
      // @ts-ignore knex.fn.now() results in it being set to a date,
      // even if it's not typed as a JS date object:
      updated_at: knex.fn.now(),
    })
    .returning('*')
  const updatedSubscriber = Array.isArray(updated) ? updated[0] : null
  return updatedSubscriber
}
/* c8 ignore stop */

/**
 * Set "breach_resolution" column with the latest breach resolution object.
 *
<<<<<<< HEAD
 * @param {import('../../app/deprecated/(authenticated)/user/breaches/breaches.js').Subscriber} user user object that contains the id of a user
 * @param {any} updatedBreachesResolution {emailId: [{breachId: {resolutionsChecked: [BreachType]}}, {}...]}
=======
 * @param {import("knex/types/tables").SubscriberRow} user user object that contains the id of a user
 * @param {any} updatedBreachesResolution {emailId: [{breachId: {isResolved: bool, resolutionsChecked: [BreachType]}}, {}...]}
>>>>>>> 02aeb3af
 * @returns subscriber
 */
// Not covered by tests; mostly side-effects. See test-coverage.md#mock-heavy
/* c8 ignore start */
async function setBreachResolution (user, updatedBreachesResolution) {
  await knex('subscribers')
    .where('id', user.id)
    .update({
      breach_resolution: updatedBreachesResolution,
      // @ts-ignore knex.fn.now() results in it being set to a date,
      // even if it's not typed as a JS date object:
      updated_at: knex.fn.now(),
    })
  return getSubscriberByEmail(user.primary_email)
}
/* c8 ignore stop */

/**
 * @param {{ user: import('../../app/deprecated/(authenticated)/user/breaches/breaches.js').Subscriber; updatedWaitlistsJoined: any; }} options
 */
// Not covered by tests; mostly side-effects. See test-coverage.md#mock-heavy
/* c8 ignore start */
async function setWaitlistsJoined (options) {
  const { user, updatedWaitlistsJoined } = options
  await knex('subscribers')
    .where('id', user.id)
    .update({
      waitlists_joined: updatedWaitlistsJoined,
      // @ts-ignore knex.fn.now() results in it being set to a date,
      // even if it's not typed as a JS date object:
      updated_at: knex.fn.now(),
    })
  return getSubscriberByEmail(user.primary_email)
}
/* c8 ignore stop */

// Not covered by tests; mostly side-effects. See test-coverage.md#mock-heavy
/* c8 ignore start */
async function deleteUnverifiedSubscribers () {
  // @ts-ignore DELETE_UNVERIFIED_SUBSCRIBERS_TIMER should not be undefined
  const expiredDateTime = new Date(Date.now() - DELETE_UNVERIFIED_SUBSCRIBERS_TIMER * 1000)
  const expiredTimeStamp = expiredDateTime.toISOString()
  const numDeleted = await knex('subscribers')
    .where('primary_verified', false)
    .andWhere('created_at', '<', expiredTimeStamp)
    .del()
  console.info('deleteUnverifiedSubscribers', { msg: `Deleted ${numDeleted} rows.` })
}
/* c8 ignore stop */

/**
 * Delete subscriber when a FxA user id is provided
 * Also deletes all the additional email addresses associated with the account
 *
 * @param {any} sub subscriber object
 */
// Not covered by tests; mostly side-effects. See test-coverage.md#mock-heavy
/* c8 ignore start */
async function deleteSubscriber (sub) {
  console.debug('deleteSubscriber', JSON.stringify(sub))
  try {
    await knex('subscribers').returning('id').where('fxa_uid', sub.fxa_uid).del()
  } catch (error) {
    // @ts-ignore Type annotations added later; type unknown:
    console.error('deleteSubscriber', error)
  }
}
/* c8 ignore stop */

/**
 * @param {number} id
 * @param {string} email
 */
// Not covered by tests; mostly side-effects. See test-coverage.md#mock-heavy
/* c8 ignore start */
async function deleteResolutionsWithEmail (id, email) {
  /** @type {any} */
  const [subscriber] = await knex('subscribers').where({
    id
  })
  /** @type {{ breach_resolution: any }} */
  const { breach_resolution: breachResolution } = subscriber
  // if email exists in breach resolution, remove it
  if (breachResolution && breachResolution[email]) {
    delete breachResolution[email]
    console.info(`Deleting resolution with email: ${email}`)
    return await setBreachResolution(subscriber, breachResolution)
  }
  console.info(`No resolution with ${email} found, skip`)
}
/* c8 ignore stop */

/**
 * @param {number} id
 * @param {any} stats
 */
// Not covered by tests; mostly side-effects. See test-coverage.md#mock-heavy
/* c8 ignore start */
async function updateBreachStats (id, stats) {
  await knex('subscribers')
    .where('id', id)
    .update({
      breach_stats: stats,
      // @ts-ignore knex.fn.now() results in it being set to a date,
      // even if it's not typed as a JS date object:
      updated_at: knex.fn.now(),
    })
}
/* c8 ignore stop */

/**
 * @param {string} email
 */
// Not covered by tests; mostly side-effects. See test-coverage.md#mock-heavy
/* c8 ignore start */
async function updateMonthlyEmailTimestamp (email) {
  const res = await knex('subscribers')
    .update({
      monthly_email_at: 'now',
      // @ts-ignore knex.fn.now() results in it being set to a date,
      // even if it's not typed as a JS date object:
      updated_at: knex.fn.now(),
    })
    .where('primary_email', email)
    .returning('monthly_email_at')

  return res
}
/* c8 ignore stop */

/**
 * Unsubscribe user from monthly unresolved breach emails
 *
 * @param {string} token User verification token
 */
// Not covered by tests; mostly side-effects. See test-coverage.md#mock-heavy
/* c8 ignore start */
async function updateMonthlyEmailOptout (token) {
  await knex('subscribers')
    .update('monthly_email_optout', true)
    .where('primary_verification_token', token)
}
/* c8 ignore stop */

/**
 * @param {number} subscriberId
 */
// Not covered by tests; mostly side-effects. See test-coverage.md#mock-heavy
/* c8 ignore start */
async function getOnerepProfileId (subscriberId) {
  const res = await knex('subscribers')
    .select('onerep_profile_id')
    .where('id', subscriberId)
  return res?.[0]?.["onerep_profile_id"] ?? null
}
/* c8 ignore stop */

// Not covered by tests; mostly side-effects. See test-coverage.md#mock-heavy
/* c8 ignore start */
function getSubscribersWithUnresolvedBreachesQuery () {
  return knex('subscribers')
    .whereRaw('monthly_email_optout IS NOT TRUE')
    .whereRaw("greatest(created_at, monthly_email_at) < (now() - interval '30 days')")
    .whereRaw("(breach_stats #>> '{numBreaches, numUnresolved}')::int > 0")
}
/* c8 ignore stop */

// Not covered by tests; mostly side-effects. See test-coverage.md#mock-heavy
/* c8 ignore start */
async function getSubscribersWithUnresolvedBreaches (limit = 0) {
  let query = getSubscribersWithUnresolvedBreachesQuery()
    .select('primary_email', 'primary_verification_token', 'breach_stats', 'signup_language')
  if (limit) {
    query = query.limit(limit).orderBy('created_at')
  }
  return await query
}
/* c8 ignore stop */

// Not covered by tests; mostly side-effects. See test-coverage.md#mock-heavy
/* c8 ignore start */
async function getSubscribersWithUnresolvedBreachesCount () {
  const query = getSubscribersWithUnresolvedBreachesQuery()
  // @ts-ignore This will return a string
  const count = parseInt((await query.count({ count: '*' }))[0].count)
  return count
}
/* c8 ignore stop */


/**
 * Private
 *
 * @param {any} subscriber
 */
// Not covered by tests; mostly side-effects. See test-coverage.md#mock-heavy
/* c8 ignore start */
async function joinEmailAddressesToSubscriber (subscriber) {
  if (subscriber) {
    const emailAddressRecords = await knex('email_addresses').where({
      subscriber_id: subscriber.id
    })
    subscriber.email_addresses = emailAddressRecords.map(
      emailAddress => ({ id: emailAddress.id, email: emailAddress.email })
    )
  }
  return subscriber
}
/* c8 ignore stop */

/* c8 ignore start */
/**
 * @param {number} subscriberId
 */
// Not covered by tests; mostly side-effects. See test-coverage.md#mock-heavy
/* c8 ignore start */
async function deleteOnerepProfileId (subscriberId) {
  return await knex('subscribers')
    .where('id', subscriberId)
    .update({
      onerep_profile_id: null,
      // @ts-ignore knex.fn.now() results in it being set to a date,
      // even if it's not typed as a JS date object:
      updated_at: knex.fn.now(),
    })
}
/* c8 ignore stop */

export {
  getOnerepProfileId,
  getSubscriberByToken,
  getSubscribersByHashes,
  getSubscriberByTokenAndHash,
  getSubscriberById,
  getSubscriberByFxaUid,
  getSubscriberByEmail,
  getSubscribersWithUnresolvedBreachesQuery,
  getSubscribersWithUnresolvedBreaches,
  getSubscribersWithUnresolvedBreachesCount,
  updatePrimaryEmail,
  updateFxAData,
  removeFxAData,
  updateFxAProfileData,
  setBreachesLastShownNow,
  setAllEmailsToPrimary,
  setBreachResolution,
  setWaitlistsJoined,
  updateBreachStats,
  updateMonthlyEmailTimestamp,
  updateMonthlyEmailOptout,
  deleteUnverifiedSubscribers,
  deleteSubscriber,
  deleteResolutionsWithEmail,
  deleteOnerepProfileId,
  knex as knexSubscribers
}<|MERGE_RESOLUTION|>--- conflicted
+++ resolved
@@ -279,13 +279,8 @@
 /**
  * Set "breach_resolution" column with the latest breach resolution object.
  *
-<<<<<<< HEAD
- * @param {import('../../app/deprecated/(authenticated)/user/breaches/breaches.js').Subscriber} user user object that contains the id of a user
+ * @param {import("knex/types/tables").SubscriberRow} user user object that contains the id of a user
  * @param {any} updatedBreachesResolution {emailId: [{breachId: {resolutionsChecked: [BreachType]}}, {}...]}
-=======
- * @param {import("knex/types/tables").SubscriberRow} user user object that contains the id of a user
- * @param {any} updatedBreachesResolution {emailId: [{breachId: {isResolved: bool, resolutionsChecked: [BreachType]}}, {}...]}
->>>>>>> 02aeb3af
  * @returns subscriber
  */
 // Not covered by tests; mostly side-effects. See test-coverage.md#mock-heavy
