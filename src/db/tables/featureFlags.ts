/* This Source Code Form is subject to the terms of the Mozilla Public
 * License, v. 2.0. If a copy of the MPL was not distributed with this
 * file, You can obtain one at http://mozilla.org/MPL/2.0/. */

import createDbConnection from "../connect";
import { logger } from "../../app/functions/server/logging";
import { FeatureFlagViewRow, SubscriberRow } from "knex/types/tables";

const knex = createDbConnection();

/** @deprecated This type should not be used */
export type FeatureFlag = {
  name: string;
  isEnabled: boolean;
  description?: string;
  dependencies?: string[];
  allowList?: string[];
  waitList?: string[];
  expiredAt?: Date;
  deletedAt?: Date;
  owner?: string;
};

/** @deprecated The method should not be used, use Nimbus experiment or roll-out: /src/app/functions/server/getExperiments */
// Not covered by tests; mostly side-effects. See test-coverage.md#mock-heavy
/* c8 ignore start */
export async function getAllFeatureFlags(): Promise<
  Array<
    FeatureFlagViewRow & {
      last_updated_by_subscriber_email: SubscriberRow["primary_email"];
    }
  >
> {
  return await knex("feature_flag_view")
    .join(
      "subscribers",
      "subscribers.id",
      "feature_flag_view.last_updated_by_subscriber_id",
    )
    .select(
      "feature_flag_view.*",
      "subscribers.primary_email as last_updated_by_subscriber_email",
    )
    .orderBy("feature_flag_view.name");
}
/* c8 ignore stop */

/** @deprecated The method should not be used, use Nimbus experiment or roll-out: /src/app/functions/server/getExperiments */
// Not covered by tests; mostly side-effects. See test-coverage.md#mock-heavy
/* c8 ignore start */
export async function getDeletedFeatureFlags() {
  return await knex("feature_flag_view").select("*").orderBy("name");
}
/* c8 ignore stop */

export const featureFlagNames = [
  "CancellationFlow",
  "DiscountCouponNextThreeMonths",
  "LatestScanDateCsatSurvey",
  "AutomaticRemovalCsatSurvey",
  "AdditionalRemovalStatuses",
  "PetitionBannerCsatSurvey",
  "PromptNoneAuthFlow",
  "GA4SubscriptionEvents",
  "DataBrokerRemovalTimeEstimateLabel",
  "DataBrokerRemovalTimeEstimateCsat",
  "LandingPageRedesign",
  "EnableRemovalUnderMaintenanceStep",
  "CirrusV2",
  "DataBrokerRemovalAttempts",
  "ExpirationNotification",
  "CustomDataBrokers",
  "SidebarNavigationRedesign",
  "EditScanProfileDetails",
  "SubPlat3",
<<<<<<< HEAD
  "MoscaryAuth",
=======
  "Announcements",
>>>>>>> cc11de0b
] as const;

export const adminOnlyFlags: FeatureFlagName[] = ["CustomDataBrokers"];

export type FeatureFlagName = (typeof featureFlagNames)[number];

/**
 * @param options
 */
// Not covered by tests; mostly side-effects. See test-coverage.md#mock-heavy
/* c8 ignore start */
export async function getEnabledFeatureFlags(
  options: { isSignedOut?: false; email: string } | { isSignedOut: true },
): Promise<FeatureFlagName[]> {
  const query = knex("feature_flag_view")
    .select("name")
    .and.where((subQuery) => {
      subQuery = subQuery.where("is_enabled", true);
      if (!options.isSignedOut) {
        // If the user is logged in, the feature flag can also be enabled
        // for them specifically if they are in the allowlist:
        subQuery = subQuery.or.whereRaw("? = ANY(allow_list)", options.email);
      }
      return void subQuery;
    });

  const enabledFlagNames = (await query).map(
    (row: { name: string }) => row.name as FeatureFlagName,
  );

  // Force feature flags for E2E tests via URL query params
  if (process.env.E2E_TEST_ENV === "local") {
    const { headers } = await import("next/headers");
    const forcedFeatureFlags = (await headers()).get("x-forced-feature-flags");
    if (forcedFeatureFlags) {
      const forcedFeatureFlagsFiltered = forcedFeatureFlags
        .split(",")
        .filter((forcedFeatureFlag) =>
          featureFlagNames.includes(forcedFeatureFlag as FeatureFlagName),
        );
      return [
        ...new Set([...enabledFlagNames, ...forcedFeatureFlagsFiltered]),
      ] as FeatureFlagName[];
    }
  }

  return enabledFlagNames;
}
/* c8 ignore stop */

/**
 * It is recommended to use `getEnabledFeatureFlags` if you want to know what
 * features to show for a single person. This function is for use cases where
 * you need to potentially use the allowlist in a different query (specifically
 * `getSubscribersWaitingForMonthlyEmail` and
 * `getPotentialSubscribersWaitingForFirstDataBrokerRemovalFixedEmail`, at the
 * time of writing).
 *
 * @param featureFlagName
 */
// Not covered by tests; mostly side-effects. See test-coverage.md#mock-heavy
/* c8 ignore start */
export async function getFeatureFlagData(
  featureFlagName: FeatureFlagName,
): Promise<FeatureFlagViewRow | null> {
  return (
    (await knex("feature_flag_view").first().where("name", featureFlagName)) ??
    null
  );
}
/* c8 ignore stop */

// Not covered by tests; mostly side-effects. See test-coverage.md#mock-heavy
/* c8 ignore start */
export async function getFeatureFlagByName(name: string) {
  logger.info("getFeatureFlagByName", name);
  const res = await knex("feature_flag_view").where("name", name);

  return res[0] || null;
}
/* c8 ignore stop */

/**
 * @param flag
 * @deprecated The method should not be used, use Nimbus experiment or roll-out: /src/app/functions/server/getExperiments
 */
// Not covered by tests; mostly side-effects. See test-coverage.md#mock-heavy
/* c8 ignore start */
export async function addFeatureFlag(
  flag: Omit<FeatureFlagViewRow, "updated_at">,
) {
  logger.info("addFeatureFlag", flag);
  await knex("feature_flag_events").insert({
    name: flag.name,
    is_enabled: flag.is_enabled,
    allow_list: flag.allow_list,
    created_by_subscriber_id: flag.last_updated_by_subscriber_id,
  });

  const flagFromDb = await knex("feature_flag_view")
    .select("*")
    .where("name", flag.name)
    .first();

  return flagFromDb!;
}
/* c8 ignore stop */

/**
 * @param name
 * @param allowList
 * @deprecated The method should not be used, use Nimbus experiment or roll-out: /src/app/functions/server/getExperiments
 */
// Not covered by tests; mostly side-effects. See test-coverage.md#mock-heavy
/* c8 ignore start */
export async function updateAllowList(
  name: string,
  allowList: string[],
  updaterId: SubscriberRow["id"],
) {
  allowList = allowList.reduce((acc: string[], e: string) => {
    e = e.trim();
    if (e) acc.push(e);
    return acc;
  }, []);
  logger.info("updateAllowList", { name, allowList });
  const existingFlag = await knex("feature_flag_view")
    .select("*")
    .where("name", name)
    .first();
  if (!existingFlag) {
    throw new Error(`No flag found with name [${name}]`);
  }
  await knex("feature_flag_events").insert({
    name: existingFlag.name,
    is_enabled: existingFlag.is_enabled,
    created_by_subscriber_id: updaterId,
    allow_list: allowList,
  });
}
/* c8 ignore stop */

/**
 * @param name
 * @param isEnabled
 * @deprecated The method should not be used, use Nimbus experiment or roll-out: /src/app/functions/server/getExperiments
 */
// Not covered by tests; mostly side-effects. See test-coverage.md#mock-heavy
/* c8 ignore start */
export async function enableFeatureFlagByName(
  name: string,
  isEnabled: boolean,
  updaterId: SubscriberRow["id"],
) {
  logger.info("enableFeatureFlagByName", name);
  const existingFlag = await knex("feature_flag_view")
    .select("*")
    .where("name", name)
    .first();
  if (!existingFlag) {
    throw new Error(`No flag found with name [${name}]`);
  }
  await knex("feature_flag_events").insert({
    name: existingFlag.name,
    is_enabled: isEnabled,
    created_by_subscriber_id: updaterId,
    allow_list: existingFlag.allow_list,
  });
}
/* c8 ignore stop */

/**
 * @param name
 * @deprecated The method should not be used, use Nimbus experiment or roll-out: /src/app/functions/server/getExperiments
 */
// Not covered by tests; mostly side-effects. See test-coverage.md#mock-heavy
/* c8 ignore start */
export async function disableFeatureFlagByName(
  name: string,
  updaterId: SubscriberRow["id"],
) {
  logger.info("disableFeatureFlagByName", name);
  const existingFlag = await knex("feature_flag_view")
    .select("*")
    .where("name", name)
    .first();
  if (!existingFlag) {
    throw new Error(`No flag found with name [${name}]`);
  }
  await knex("feature_flag_events").insert({
    name: existingFlag.name,
    is_enabled: false,
    created_by_subscriber_id: updaterId,
    allow_list: existingFlag.allow_list,
  });
}

export function isFeatureFlagAdminOnly(flagName: string): boolean {
  return (
    featureFlagNames.includes(flagName as FeatureFlagName) &&
    adminOnlyFlags.includes(flagName as FeatureFlagName)
  );
}
/* c8 ignore stop */<|MERGE_RESOLUTION|>--- conflicted
+++ resolved
@@ -73,11 +73,8 @@
   "SidebarNavigationRedesign",
   "EditScanProfileDetails",
   "SubPlat3",
-<<<<<<< HEAD
   "MoscaryAuth",
-=======
   "Announcements",
->>>>>>> cc11de0b
 ] as const;
 
 export const adminOnlyFlags: FeatureFlagName[] = ["CustomDataBrokers"];
