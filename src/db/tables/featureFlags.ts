/* This Source Code Form is subject to the terms of the Mozilla Public
 * License, v. 2.0. If a copy of the MPL was not distributed with this
 * file, You can obtain one at http://mozilla.org/MPL/2.0/. */

import createDbConnection from "../connect";
import { logger } from "../../app/functions/server/logging";
import { FeatureFlagRow } from "knex/types/tables";

const knex = createDbConnection();

/** @deprecated This type should not be used */
export type FeatureFlag = {
  name: string;
  isEnabled: boolean;
  description?: string;
  dependencies?: string[];
  allowList?: string[];
  waitList?: string[];
  expiredAt?: Date;
  deletedAt?: Date;
  owner?: string;
};

/** @deprecated The method should not be used, use Nimbus experiment or roll-out: /src/app/functions/server/getExperiments */
export async function getAllFeatureFlags() {
  return await knex("feature_flags")
    .whereNull("deleted_at")
    .orderBy("name")
    .returning("*");
}

/** @deprecated The method should not be used, use Nimbus experiment or roll-out: /src/app/functions/server/getExperiments */
export async function getDeletedFeatureFlags() {
  return await knex("feature_flags")
    .whereNotNull("deleted_at")
    .orderBy("name")
    .returning("*");
}

export const featureFlagNames = [
  "UpdatedEmailPreferencesOption",
  "MonthlyActivityEmail",
  "CancellationFlow",
  "ConfirmCancellation",
  "FirstDataBrokerRemovalFixedEmail",
  "DiscountCouponNextThreeMonths",
  "LatestScanDateCsatSurvey",
  "AutomaticRemovalCsatSurvey",
  "AdditionalRemovalStatuses",
  "PetitionBannerCsatSurvey",
  "MonthlyReportFreeUser",
  "BreachEmailRedesign",
<<<<<<< HEAD
  "PromptNoneAuthFlow",
=======
  "GA4SubscriptionEvents",
>>>>>>> 973965f5
] as const;
export type FeatureFlagName = (typeof featureFlagNames)[number];

/**
 * @param options
 */
export async function getEnabledFeatureFlags(
  options: { isSignedOut?: false; email: string } | { isSignedOut: true },
): Promise<FeatureFlagName[]> {
  const query = knex("feature_flags")
    .select("name")
    .where("deleted_at", null)
    .and.where("expired_at", null)
    .and.where((subQuery) => {
      subQuery = subQuery.where("is_enabled", true);
      if (!options.isSignedOut) {
        // If the user is logged in, the feature flag can also be enabled
        // for them specifically if they are in the allowlist:
        subQuery = subQuery.or.whereRaw("? = ANY(allow_list)", options.email);
      }
      return void subQuery;
    });

  const enabledFlagNames = await query;

  return enabledFlagNames.map(
    (row: { name: string }) => row.name as FeatureFlagName,
  );
}

/**
 * It is recommended to use `getEnabledFeatureFlags` if you want to know what
 * features to show for a single person. This function is for use cases where
 * you need to potentially use the allowlist in a different query (specifically
 * `getSubscribersWaitingForMonthlyEmail` and
 * `getPotentialSubscribersWaitingForFirstDataBrokerRemovalFixedEmail`, at the
 * time of writing).
 *
 * @param featureFlagName
 */
export async function getFeatureFlagData(
  featureFlagName: FeatureFlagName,
): Promise<FeatureFlagRow | null> {
  return (
    (await knex("feature_flags")
      .first()
      .where("name", featureFlagName)
      // The `.andWhereNull` alias doesn't seem to exist:
      // https://github.com/knex/knex/issues/1881#issuecomment-275433906
      .whereNull("deleted_at")) ?? null
  );
}

export async function getFeatureFlagByName(name: string) {
  logger.info("getFeatureFlagByName", name);
  const res = await knex("feature_flags").where("name", name);

  return res[0] || null;
}

/**
 * @param flag
 * @deprecated The method should not be used, use Nimbus experiment or roll-out: /src/app/functions/server/getExperiments
 */
export async function addFeatureFlag(
  flag: Omit<FeatureFlagRow, "created_at" | "modified_at">,
) {
  logger.info("addFeatureFlag", flag);
  const featureFlagDb: Omit<FeatureFlagRow, "created_at" | "modified_at"> = {
    name: flag.name,
    is_enabled: flag.is_enabled,
    description: flag.description,
    dependencies: flag.dependencies,
    allow_list: flag.allow_list
      ?.map((email: string) => email.trim())
      .filter((email: string) => email.length > 0),
    wait_list: flag.wait_list
      ?.map((email: string) => email.trim())
      .filter((email: string) => email.length > 0),
    expired_at: flag.expired_at,
    owner: flag.owner,
  };
  const res = await knex("feature_flags")
    .insert(featureFlagDb)
    .onConflict("name")
    .merge(["deleted_at"])
    .returning("*");

  return res[0];
}

/**
 * @param name
 * @deprecated The method should not be used, use Nimbus experiment or roll-out: /src/app/functions/server/getExperiments
 */
export async function deleteFeatureFlagByName(name: string) {
  logger.info("deleteFeatureFlagByName", name);
  const res = await knex("feature_flags")
    .where("name", name)
    .update({
      // @ts-ignore knex.fn.now() results in it being set to a date,
      // even if it's not typed as a JS date object:
      deleted_at: knex.fn.now(),
    })
    .returning("*");
  return res[0];
}

/**
 * @param name
 * @param dependencies
 * @deprecated The method should not be used, use Nimbus experiment or roll-out: /src/app/functions/server/getExperiments
 */
export async function updateDependencies(name: string, dependencies: string[]) {
  logger.info("updateDependencies", { name, dependencies });
  const res = await knex("feature_flags")
    .where("name", name)
    .update({
      dependencies,
      // @ts-ignore knex.fn.now() results in it being set to a date,
      // even if it's not typed as a JS date object:
      modified_at: knex.fn.now(),
    })
    .returning("*");

  return res[0];
}

/**
 * @param name
 * @param owner
 * @deprecated The method should not be used, use Nimbus experiment or roll-out: /src/app/functions/server/getExperiments
 */
export async function updateOwner(name: string, owner: string) {
  logger.info("updateOwner", { name, owner });
  const res = await knex("feature_flags")
    .where("name", name)
    .update({
      owner: owner,
      // @ts-ignore knex.fn.now() results in it being set to a date,
      // even if it's not typed as a JS date object:
      modified_at: knex.fn.now(),
    })
    .returning("*");

  return res[0];
}

/**
 * @param name
 * @param allowList
 * @deprecated The method should not be used, use Nimbus experiment or roll-out: /src/app/functions/server/getExperiments
 */
export async function updateAllowList(name: string, allowList: string[]) {
  allowList = allowList.reduce((acc: string[], e: string) => {
    e = e.trim();
    if (e) acc.push(e);
    return acc;
  }, []);
  logger.info("updateAllowList", { name, allowList });
  const res = await knex("feature_flags")
    .where("name", name)
    .update({
      allow_list: allowList,
      // @ts-ignore knex.fn.now() results in it being set to a date,
      // even if it's not typed as a JS date object:
      modified_at: knex.fn.now(),
    })
    .returning("*");

  return res[0];
}

/**
 * @param name
 * @param waitList
 * @deprecated The method should not be used, use Nimbus experiment or roll-out: /src/app/functions/server/getExperiments
 */
export async function updateWaitList(name: string, waitList: string[]) {
  waitList = waitList.reduce((acc: string[], e: string) => {
    e = e.trim();
    if (e) acc.push(e);
    return acc;
  }, []);
  logger.info("updateWaitList", { name, waitList });
  const res = await knex("feature_flags")
    .where("name", name)
    .update({
      wait_list: waitList,
      // @ts-ignore knex.fn.now() results in it being set to a date,
      // even if it's not typed as a JS date object:
      modified_at: knex.fn.now(),
    })
    .returning("*");

  return res[0];
}

/**
 * @param name
 * @param isEnabled
 * @deprecated The method should not be used, use Nimbus experiment or roll-out: /src/app/functions/server/getExperiments
 */
export async function enableFeatureFlagByName(
  name: string,
  isEnabled: boolean,
) {
  logger.info("enableFeatureFlagByName", name);
  const res = await knex("feature_flags")
    .where("name", name)
    .update({
      is_enabled: isEnabled,
      // @ts-ignore knex.fn.now() results in it being set to a date,
      // even if it's not typed as a JS date object:
      modified_at: knex.fn.now(),
    })
    .returning("*");

  return res[0];
}

/**
 * @param name
 * @deprecated The method should not be used, use Nimbus experiment or roll-out: /src/app/functions/server/getExperiments
 */
export async function disableFeatureFlagByName(name: string) {
  logger.info("disableFeatureFlagByName", name);
  const res = await knex("feature_flags")
    .where("name", name)
    .update({
      is_enabled: false,
      // @ts-ignore knex.fn.now() results in it being set to a date,
      // even if it's not typed as a JS date object:
      modified_at: knex.fn.now(),
    })
    .returning("*");

  return res[0];
}<|MERGE_RESOLUTION|>--- conflicted
+++ resolved
@@ -50,11 +50,8 @@
   "PetitionBannerCsatSurvey",
   "MonthlyReportFreeUser",
   "BreachEmailRedesign",
-<<<<<<< HEAD
   "PromptNoneAuthFlow",
-=======
   "GA4SubscriptionEvents",
->>>>>>> 973965f5
 ] as const;
 export type FeatureFlagName = (typeof featureFlagNames)[number];
 
