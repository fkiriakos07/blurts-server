--- conflicted
+++ resolved
@@ -54,11 +54,8 @@
   "DataBrokerRemovalTimeEstimateLabel",
   "DataBrokerRemovalTimeEstimateCsat",
   "SettingsPageRedesign",
-<<<<<<< HEAD
   "LandingPageRedesign",
-=======
   "EnableRemovalUnderMaintenanceStep",
->>>>>>> 512942d1
 ] as const;
 export type FeatureFlagName = (typeof featureFlagNames)[number];
 
