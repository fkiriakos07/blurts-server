/* This Source Code Form is subject to the terms of the Mozilla Public
 * License, v. 2.0. If a copy of the MPL was not distributed with this
 * file, You can obtain one at http://mozilla.org/MPL/2.0/. */

import initKnex from "knex";
import knexConfig from "../knexfile.js";
import { ScanResult } from "../../app/functions/server/onerep.js";
import { Subscriber } from "../../app/(nextjs_migration)/(authenticated)/user/breaches/breaches.js";
const knex = initKnex(knexConfig);

async function getOnerepScanResults(
  onerepProfileId: number,
  onerepScanId: number
): Promise<ScanResult[]> {
  return (await knex("onerep_scans")
    .select("onerep_scan_results")
    .where("onerep_profile_id", onerepProfileId)
    .andWhere("onerep_scan_id", onerepScanId)) as unknown as Promise<
    ScanResult[]
  >;
}

async function getLatestOnerepScan(onerepProfileId: number): Promise<
  {
<<<<<<< HEAD
    onerep_scan_id: number;
    created_at: number;
    updated_at: number;
    onerep_scan_results: ScanResult;
=======
    created_at: number;
    updated_at: number;
    onerep_scan_results: ScanResult[];
>>>>>>> 42167d86
  }[]
> {
  return (await knex("onerep_scans")
    .select("onerep_scan_id", "created_at", "updated_at", "onerep_scan_results")
    .where("onerep_profile_id", onerepProfileId)
    .orderBy("created_at", "desc")
    .limit(1)) as unknown as Promise<
    {
      onerep_scan_id: number;
      created_at: number;
      updated_at: number;
      onerep_scan_results: ScanResult[];
    }[]
  >;
}

async function setOnerepProfileId(
  subscriber: Subscriber,
  onerepProfileId: number
) {
  await knex("subscribers").where("id", subscriber.id).update({
    onerep_profile_id: onerepProfileId,
    // @ts-ignore knex.fn.now() results in it being set to a date,
    // even if it's not typed as a JS date object:
    updated_at: knex.fn.now(),
  });
}

async function setOnerepScan(onerepProfileId: number, onerepScanId: number) {
  await knex("onerep_scans").insert({
    onerep_profile_id: onerepProfileId,
    onerep_scan_id: onerepScanId,
    created_at: knex.fn.now(),
  });
}

async function setOnerepScanResults(
  onerepProfileId: number,
  onerepScanId: number,
  onerepScanResults: object
) {
  await knex("onerep_scans")
    .where("onerep_profile_id", onerepProfileId)
    .andWhere("onerep_scan_id", onerepScanId)
    .update({
      onerep_scan_results: onerepScanResults,
      updated_at: knex.fn.now(),
    });
}

export {
  getLatestOnerepScan,
  getOnerepScanResults,
  setOnerepProfileId,
  setOnerepScan,
  setOnerepScanResults,
};<|MERGE_RESOLUTION|>--- conflicted
+++ resolved
@@ -22,16 +22,10 @@
 
 async function getLatestOnerepScan(onerepProfileId: number): Promise<
   {
-<<<<<<< HEAD
     onerep_scan_id: number;
     created_at: number;
     updated_at: number;
-    onerep_scan_results: ScanResult;
-=======
-    created_at: number;
-    updated_at: number;
     onerep_scan_results: ScanResult[];
->>>>>>> 42167d86
   }[]
 > {
   return (await knex("onerep_scans")
