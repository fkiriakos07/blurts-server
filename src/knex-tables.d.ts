--- conflicted
+++ resolved
@@ -337,11 +337,6 @@
     city_name: string;
     /** @deprecated Please use `addresses` instead. */
     state_code: StateAbbr;
-<<<<<<< HEAD
-    /** @deprecated The field `name_suffix` is not used at the the moment. */
-    name_suffix?: never;
-=======
->>>>>>> ac316207
   }
   type OnerepProfileOptionalColumns = Extract<
     keyof OnerepProfileRow,
