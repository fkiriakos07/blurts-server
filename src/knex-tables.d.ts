--- conflicted
+++ resolved
@@ -193,10 +193,6 @@
   interface SubscriberEmailPreferencesRow {
     id: number;
     subscriber_id: number;
-<<<<<<< HEAD
-    primary_email: string;
-=======
->>>>>>> a706ea36
     unsubscribe_token: string;
     monthly_monitor_report_free: boolean;
     monthly_monitor_report_free_at: Date | null;
