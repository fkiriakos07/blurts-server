--- conflicted
+++ resolved
@@ -27,13 +27,8 @@
     await authPage.signUp(randomEmail, page);
 
     // assert successful login
-<<<<<<< HEAD
-    const successUrl = "/user/welcome";
-    expect(page.url()).toBe(`${process.env.E2E_TEST_BASE_URL}${successUrl}`);
-=======
     const successUrl = `${process.env.E2E_TEST_BASE_URL}/user/welcome`;
     expect(page.url()).toBe(successUrl);
->>>>>>> 7e40cfda
 
     await testInfo.attach(
       `${process.env.E2E_TEST_ENV}-signup-monitor-dashboard.png`,
