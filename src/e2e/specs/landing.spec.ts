/* This Source Code Form is subject to the terms of the Mozilla Public
 * License, v. 2.0. If a copy of the MPL was not distributed with this
 * file, You can obtain one at http://mozilla.org/MPL/2.0/. */

import { test, expect } from "../fixtures/basePage.js";
import { defaultScreenshotOpts } from "../utils/helpers.js";

test.describe(`${process.env.E2E_TEST_ENV} - Verify the Landing Page content`, () => {
  test.beforeEach(async ({ landingPage }) => {
    await landingPage.open();
  });

  test("Observe page header", async ({ landingPage, page }) => {
    // link to testrail case
    test.info().annotations.push({
      type: "testrail",
      description:
        "https://testrail.stage.mozaws.net/index.php?/cases/view/2463517",
    });

    await expect(landingPage.monitorLandingHeader).toBeVisible();
    await landingPage.signInButton.click();
    await page.waitForURL("**/oauth/**", { timeout: 120 * 1000 });
    expect(page.url()).toContain("oauth");
  });

<<<<<<< HEAD
    // verify the actual hrefs in the footer matches expected
    await expect(landingPage.mozillaFooterLogoLink).toHaveAttribute(
      "href",
      links.mozillaLogoUrl,
    );

    // Temporarily disabled; this link will be added back later
    // await expect(landingPage.allBreachesLink).toHaveAttribute(
    //   "href",
    //   links.allBreachesUrl,
    // );
=======
  test('Observe "Find where your private info is exposed and take it back" section', async ({
    landingPage,
  }) => {
    test.info().annotations.push({
      type: "testrail",
      description:
        "https://testrail.stage.mozaws.net/index.php?/cases/view/2463517",
    });
>>>>>>> cef9bbf2

    await expect(landingPage.monitorHeroTitle).toBeVisible();
    await expect(landingPage.monitorHeroSubtitle).toHaveText(
      "We scan to see if your phone number, passwords or home address have been leaked, and help you make it private again.",
    );
    await expect(landingPage.monitorHeroFormEmailInputField).toBeVisible();
    await expect(landingPage.monitorHeroFormInputSubmitButton).toBeVisible();
    await expect(landingPage.monitorLandingMidHeading).toBeVisible();
  });

<<<<<<< HEAD
  // skipping for now, as testrail for landing page needs to be updated
  test.skip("Verify landingpage elements", async ({ landingPage }) => {
    // confirm landing page elements are visible
    await expect(landingPage.whyUseMonitorSec).toBeVisible();
    await expect(landingPage.howItWorksSec).toBeVisible();
    await expect(landingPage.questionsAboutSec).toBeVisible();
    await expect(landingPage.seeIfDataBreachSec).toBeVisible();
  });

  // skipping for now, as testrail for landing page needs to be updated
  test.skip("Verify that the site footer is displayed correctly @ui", async ({
=======
  test('Observe "We will help you fix your exposures" section', async ({
    landingPage,
  }) => {
    test.info().annotations.push({
      type: "testrail",
      description:
        "https://testrail.stage.mozaws.net/index.php?/cases/view/2463517",
    });

    await expect(landingPage.fixExposuresTitle).toBeVisible();
    await expect(landingPage.fixExposuresSubtitle).toBeVisible();
    await expect(landingPage.fixExposuresFormEmailInputField).toBeVisible();
    await expect(landingPage.fixExposuresFormInputSubmitButton).toBeVisible();
    await expect(landingPage.fixExposuresGraphic).toBeVisible();
  });

  test('Observe "What info could be at risk?" section', async ({
>>>>>>> cef9bbf2
    landingPage,
  }) => {
    test.info().annotations.push({
      type: "testrail",
      description:
        "https://testrail.stage.mozaws.net/index.php?/cases/view/2463517",
    });

    await expect(landingPage.couldBeAtRiskTitle).toBeVisible();
    await expect(landingPage.couldBeAtRiskSubtitle).toBeVisible();
    await expect(landingPage.couldBeAtRiskFormEmailInputField).toBeVisible();
    await expect(landingPage.couldBeAtRiskFormInputSubmitButton).toBeVisible();
    await expect(landingPage.couldBeAtRiskGraphic).toBeVisible();
  });

<<<<<<< HEAD
// skipping for now, as testrail for landing page needs to be updated
test.describe.skip(
  `${process.env.E2E_TEST_ENV} - Landingpage Functionality Verification`,
  () => {
    test.beforeEach(async ({ landingPage }) => {
      await landingPage.open();
    });

    test("Verify landing page elements - free scan", async ({
      landingPage,
      scanPage,
    }) => {
      // link to testrail case
      test.info().annotations.push({
        type: "testrail",
        description:
          "https://testrail.stage.mozaws.net/index.php?/cases/view/2255913",
      });

      // generate email
      const randomEmail = `${Date.now()}_auto@restmail.net`;

      // enter email for free scan
      const successfulScan = await landingPage.enterFreeScanEmail(randomEmail);

      // verify free scanpage items
      // verify hero header text content
      expect(await scanPage.heroHeader.textContent()).toContain("We found");
      expect(await scanPage.heroHeader.textContent()).toContain(randomEmail);

      // verify successful freescan url redirect
      expect(successfulScan).toBe(true);

      // verify first CTA button
      await expect(scanPage.getAlertsAboutBreachesButton).toBeVisible();

      // verify second CTA button
      await expect(scanPage.signUpForAlerts).toBeVisible();

      // verify redirect to sign in('/user/breaches')
      expect(await scanPage.signUpForAlerts.getAttribute("href")).toBe(
        "/user/breaches",
      );
      expect(
        await scanPage.getAlertsAboutBreachesButton.getAttribute("href"),
      ).toBe("/user/breaches");

      // verify 'have i been pwned' website redirect
      expect(await scanPage.haveIBeenPwnedLink.getAttribute("href")).toBe(
        "https://haveibeenpwned.com/",
      );
    });
  },
);
=======
  test('Observe "Scan your email to get started" section', async ({
    landingPage,
  }) => {
    test.info().annotations.push({
      type: "testrail",
      description:
        "https://testrail.stage.mozaws.net/index.php?/cases/view/2463517",
    });

    await expect(landingPage.getStartedScanTitle).toBeVisible();
    await expect(landingPage.getStartedScanFormEmailInputField).toBeVisible();
    await expect(landingPage.getStartedScanFormSubmitButton).toBeVisible();
  });

  test('Observe "Choose your level of protection" section', async ({
    landingPage,
  }) => {
    test.info().annotations.push({
      type: "testrail",
      description:
        "https://testrail.stage.mozaws.net/index.php?/cases/view/2463517",
    });

    await expect(landingPage.chooseLevelSection).toHaveScreenshot(
      `${process.env.E2E_TEST_ENV}-chooseLevelSection.png`,
      defaultScreenshotOpts,
    );
  });

  test("Observe FAQ section", async ({ landingPage }) => {
    test.info().annotations.push({
      type: "testrail",
      description:
        "https://testrail.stage.mozaws.net/index.php?/cases/view/2463517",
    });

    await expect(landingPage.faqSection).toHaveScreenshot(
      `${process.env.E2E_TEST_ENV}-faqSection.png`,
      defaultScreenshotOpts,
    );
  });

  test('Observe "Take back control of your data" section', async ({
    landingPage,
  }) => {
    test.info().annotations.push({
      type: "testrail",
      description:
        "https://testrail.stage.mozaws.net/index.php?/cases/view/2463517",
    });

    await expect(landingPage.takeBackControlTitle).toBeVisible();
    await expect(landingPage.takeBackControlFormEmailInputField).toBeVisible();
    await expect(landingPage.takeBackControlFormSubmitButton).toBeVisible();
  });

  test("Observe footer section", async ({ landingPage }) => {
    test.info().annotations.push({
      type: "testrail",
      description:
        "https://testrail.stage.mozaws.net/index.php?/cases/view/2463517",
    });

    await expect(landingPage.mozillaFooterLogoLink).toBeVisible();
    await expect(landingPage.faqLink).toBeVisible();
    await expect(landingPage.termsLink).toBeVisible();
    await expect(landingPage.privacyLink).toBeVisible();
    await expect(landingPage.githubLink).toBeVisible();
  });
});
>>>>>>> cef9bbf2
<|MERGE_RESOLUTION|>--- conflicted
+++ resolved
@@ -5,7 +5,7 @@
 import { test, expect } from "../fixtures/basePage.js";
 import { defaultScreenshotOpts } from "../utils/helpers.js";
 
-test.describe(`${process.env.E2E_TEST_ENV} - Verify the Landing Page content`, () => {
+test.describe(`${process.env.E2E_TEST_ENV} - Verify the new Landing Page content`, () => {
   test.beforeEach(async ({ landingPage }) => {
     await landingPage.open();
   });
@@ -24,19 +24,6 @@
     expect(page.url()).toContain("oauth");
   });
 
-<<<<<<< HEAD
-    // verify the actual hrefs in the footer matches expected
-    await expect(landingPage.mozillaFooterLogoLink).toHaveAttribute(
-      "href",
-      links.mozillaLogoUrl,
-    );
-
-    // Temporarily disabled; this link will be added back later
-    // await expect(landingPage.allBreachesLink).toHaveAttribute(
-    //   "href",
-    //   links.allBreachesUrl,
-    // );
-=======
   test('Observe "Find where your private info is exposed and take it back" section', async ({
     landingPage,
   }) => {
@@ -45,7 +32,6 @@
       description:
         "https://testrail.stage.mozaws.net/index.php?/cases/view/2463517",
     });
->>>>>>> cef9bbf2
 
     await expect(landingPage.monitorHeroTitle).toBeVisible();
     await expect(landingPage.monitorHeroSubtitle).toHaveText(
@@ -56,20 +42,7 @@
     await expect(landingPage.monitorLandingMidHeading).toBeVisible();
   });
 
-<<<<<<< HEAD
-  // skipping for now, as testrail for landing page needs to be updated
-  test.skip("Verify landingpage elements", async ({ landingPage }) => {
-    // confirm landing page elements are visible
-    await expect(landingPage.whyUseMonitorSec).toBeVisible();
-    await expect(landingPage.howItWorksSec).toBeVisible();
-    await expect(landingPage.questionsAboutSec).toBeVisible();
-    await expect(landingPage.seeIfDataBreachSec).toBeVisible();
-  });
-
-  // skipping for now, as testrail for landing page needs to be updated
-  test.skip("Verify that the site footer is displayed correctly @ui", async ({
-=======
-  test('Observe "We will help you fix your exposures" section', async ({
+  test('Observe "We&apos;ll help you fix your exposures" section', async ({
     landingPage,
   }) => {
     test.info().annotations.push({
@@ -86,7 +59,6 @@
   });
 
   test('Observe "What info could be at risk?" section', async ({
->>>>>>> cef9bbf2
     landingPage,
   }) => {
     test.info().annotations.push({
@@ -102,62 +74,6 @@
     await expect(landingPage.couldBeAtRiskGraphic).toBeVisible();
   });
 
-<<<<<<< HEAD
-// skipping for now, as testrail for landing page needs to be updated
-test.describe.skip(
-  `${process.env.E2E_TEST_ENV} - Landingpage Functionality Verification`,
-  () => {
-    test.beforeEach(async ({ landingPage }) => {
-      await landingPage.open();
-    });
-
-    test("Verify landing page elements - free scan", async ({
-      landingPage,
-      scanPage,
-    }) => {
-      // link to testrail case
-      test.info().annotations.push({
-        type: "testrail",
-        description:
-          "https://testrail.stage.mozaws.net/index.php?/cases/view/2255913",
-      });
-
-      // generate email
-      const randomEmail = `${Date.now()}_auto@restmail.net`;
-
-      // enter email for free scan
-      const successfulScan = await landingPage.enterFreeScanEmail(randomEmail);
-
-      // verify free scanpage items
-      // verify hero header text content
-      expect(await scanPage.heroHeader.textContent()).toContain("We found");
-      expect(await scanPage.heroHeader.textContent()).toContain(randomEmail);
-
-      // verify successful freescan url redirect
-      expect(successfulScan).toBe(true);
-
-      // verify first CTA button
-      await expect(scanPage.getAlertsAboutBreachesButton).toBeVisible();
-
-      // verify second CTA button
-      await expect(scanPage.signUpForAlerts).toBeVisible();
-
-      // verify redirect to sign in('/user/breaches')
-      expect(await scanPage.signUpForAlerts.getAttribute("href")).toBe(
-        "/user/breaches",
-      );
-      expect(
-        await scanPage.getAlertsAboutBreachesButton.getAttribute("href"),
-      ).toBe("/user/breaches");
-
-      // verify 'have i been pwned' website redirect
-      expect(await scanPage.haveIBeenPwnedLink.getAttribute("href")).toBe(
-        "https://haveibeenpwned.com/",
-      );
-    });
-  },
-);
-=======
   test('Observe "Scan your email to get started" section', async ({
     landingPage,
   }) => {
@@ -227,5 +143,4 @@
     await expect(landingPage.privacyLink).toBeVisible();
     await expect(landingPage.githubLink).toBeVisible();
   });
-});
->>>>>>> cef9bbf2
+});