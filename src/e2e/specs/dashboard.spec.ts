/* This Source Code Form is subject to the terms of the Mozilla Public
 * License, v. 2.0. If a copy of the MPL was not distributed with this
 * file, You can obtain one at http://mozilla.org/MPL/2.0/. */

import { Locator } from "@playwright/test";
import { test, expect } from "../fixtures/basePage.js";
import { DashboardPage } from "../pages/dashBoardPage.js";
import { checkAuthState, removeUnicodeChars } from "../utils/helpers.js";

// bypass login
test.use({ storageState: "./e2e/storageState.json" });
test.describe(`${process.env.E2E_TEST_ENV} - Breaches Dashboard - Headers`, () => {
  test.beforeEach(async ({ dashboardPage, page }) => {
    await dashboardPage.open();

    try {
      await checkAuthState(page);
    } catch {
      console.log("[E2E_LOG] - No fxa auth required, proceeding...");
    }
  });

  test("Verify that the site header is displayed correctly for signed in users", async ({
    dashboardPage,
  }) => {
    // link to testrail
    test.info().annotations.push({
      type: "testrail",
      description:
        "https://testrail.stage.mozaws.net/index.php?/cases/view/2301512",
    });

    await expect(dashboardPage.dashboardNavButton).toHaveAttribute(
      "href",
      "/user/dashboard",
    );
    await expect(dashboardPage.FAQsNavButton).toHaveAttribute(
      "href",
      "https://support.mozilla.org/kb/firefox-monitor-faq",
    );
  });

  test("Verify that the site header and navigation bar is displayed correctly", async ({
    dashboardPage,
  }) => {
    // link to testrail
    test.info().annotations.push(
      {
        type: "testrail",
        description:
          "https://testrail.stage.mozaws.net/index.php?/cases/view/2301511",
      },
      {
        type: "testrail",
        description:
          "https://testrail.stage.mozaws.net/index.php?/cases/view/2463567",
      },
    );

    // verify the navigation bar left side elements
    await expect(dashboardPage.fireFoxMonitorLogoImgButton).toBeVisible();
    await expect(dashboardPage.dashboardNavButton).toBeVisible();
    await expect(dashboardPage.exposuresHeading).toBeVisible();
    await expect(dashboardPage.settingsPageLink).toBeVisible();
    await expect(dashboardPage.FAQsNavButton).toBeVisible();

    // verify the site header elements
    await expect(dashboardPage.actionNeededTab).toBeVisible();
    await expect(dashboardPage.fixedTab).toBeVisible();

    // auto data removal button
    await expect(dashboardPage.subscribeButton).toBeVisible();

    // apps and services
    await expect(dashboardPage.appsAndServices).toBeVisible();
    await dashboardPage.appsAndServices.click();
    await expect(dashboardPage.servicesVpn).toBeVisible();
    await expect(dashboardPage.servicesRelay).toBeVisible();
    await expect(dashboardPage.servicesPocket).toBeVisible();
    await expect(dashboardPage.servicesFirefoxDesktop).toBeVisible();
    await expect(dashboardPage.servicesFirefoxMobile).toBeVisible();

    // profile button
    await dashboardPage.closeAppsAndServices.click();
    await expect(dashboardPage.profileButton).toBeVisible();
    await dashboardPage.profileButton.click();
    await expect(dashboardPage.profileEmail).toBeVisible();
    await expect(dashboardPage.manageProfile).toBeVisible();
    await expect(dashboardPage.settingsPageLink).toBeVisible();
    await expect(dashboardPage.helpAndSupport).toBeVisible();
    await expect(dashboardPage.signOut).toBeVisible();
  });

  test("Verify that the correct message is displayed on the Action Needed tab when all the exposures are fixed", async ({
    dashboardPage,
  }) => {
    // link to testrail
    test.info().annotations.push({
      type: "testrail",
      description:
        "https://testrail.stage.mozaws.net/index.php?/cases/view/2301511",
    });

    // verify overview card
    await expect(dashboardPage.dashboardMozLogo).toBeVisible();

    // TODO: add verifications for all fixed exposures state
  });

  test("Verify that the Fixed tab layout and tooltips are displayed correctly", async ({
    dashboardPage,
  }) => {
    // link to testrail
    test.info().annotations.push({
      type: "testrail",
      description:
        "https://testrail.stage.mozaws.net/index.php?/cases/view/2301532",
    });

    // verify fixed tab's tooltips and popups
    await dashboardPage.fixedTab.click();

    // verify tooltip
    await expect(dashboardPage.fixedHeading).toBeVisible();
    await dashboardPage.chartTooltip.click();
    await expect(dashboardPage.aboutFixedExposuresPopup).toBeVisible();
    await dashboardPage.popupCloseButton.click();
    await expect(dashboardPage.aboutFixedExposuresPopup).toBeHidden();
  });
});

// fix coming - playwright does not currently have access to the aws headers, skipping for now
test.describe.skip(
  `${process.env.E2E_TEST_ENV} - Breaches Dashboard - Headers - Outside of U.S.`,
  () => {
    test("Verify that the site header and navigation bar is displayed correctly", async ({
      context,
    }) => {
      // link to testrail
      test.info().annotations.push({
        type: "testrail",
        description:
          "https://testrail.stage.mozaws.net/index.php?/cases/view/2301511",
      });

      const page = await context.newPage();
      await context.grantPermissions(["geolocation"]);
      await context.setGeolocation({ latitude: 55.9533, longitude: -3.1883 }); // Set location to Edinburgh

      const dashboardPage = new DashboardPage(page);
      await dashboardPage.open();

      try {
        await checkAuthState(page);
      } catch {
        console.log("[E2E_LOG] - No fxa auth required, proceeding...");
      }

      // verify the site header elements
      await expect(dashboardPage.upgradeToPlus).toBeHidden();
    });
  },
);

test.describe(`${process.env.E2E_TEST_ENV} - Breaches Dashboard - Content`, () => {
  test.beforeEach(async ({ dashboardPage, page }) => {
    await dashboardPage.open();

    try {
      await checkAuthState(page);
    } catch {
      console.log("[E2E_LOG] - No fxa auth required, proceeding...");
    }
  });

  test("Verify that the exposure list contains action needed", async ({
    dashboardPage,
    page,
  }) => {
    // link to testrail
    test.info().annotations.push({
      type: "testrail",
      description:
        "https://testrail.stage.mozaws.net/index.php?/cases/view/2301533",
    });

    await expect(dashboardPage.exposuresHeading).toBeVisible();
    const listCount = await page
      .locator('//div[starts-with(@class, "StatusPill_pill")]')
      .count();

    // verify exposure list conatins only exposures that need to be fixed
    if (listCount > 0) {
      for (let i = 0; i < listCount; i++) {
        await expect(
          page.locator(
            `(//div[starts-with(@class, 'StatusPill_pill')])[${i + 1}]`,
          ),
        ).toHaveText("Action needed");
      }
    }
  });

  test("Verify that the exposure list contains only fixed and in progress cards", async ({
    dashboardPage,
    page,
  }) => {
    // link to testrail
    test.info().annotations.push(
      {
        type: "testrail",
        description:
          "https://testrail.stage.mozaws.net/index.php?/cases/view/2301533",
      },
      {
        type: "testrail",
        description:
          "https://testrail.stage.mozaws.net/index.php?/cases/view/2546463",
      },
    );

    await expect(dashboardPage.exposuresHeading).toBeVisible();
    await dashboardPage.fixedTab.click();

    // verify fixed or in-progress
    await expect(dashboardPage.fixedHeading).toBeVisible();

    // TODO: add stub to fill in fixed/in-progress items
    const listCount = await page
      .locator('//div[starts-with(@class, "StatusPill_pill")]')
      .count();
    // verify exposure list contains only exposures that need to be fixed
    if (listCount > 0) {
      for (let i = 0; i < listCount; i++) {
        await expect(
          page.locator(
            `(//div[starts-with(@class, "StatusPill_pill")])[${i + 1}]`,
          ),
        ).toHaveText(/In progress|Fixed/);
      }
    }
  });
});

test.describe(`${process.env.E2E_TEST_ENV} - Breaches Dashboard  - Payment`, () => {
  test.beforeEach(async ({ dashboardPage, page }) => {
    await dashboardPage.open();

    try {
      await checkAuthState(page);
    } catch {
      console.log("[E2E_LOG] - No fxa auth required, proceeding...");
    }
  });

  test("Verify that the user can select what type of plan they want, verify that the Premium upsell modal is displayed correctly", async ({
    dashboardPage,
  }) => {
    test.info().annotations.push(
      {
        type: "testrail id #1",
        description:
          "https://testrail.stage.mozaws.net/index.php?/cases/view/2301529",
      },
      {
        type: "testrail id #2",
        description:
          "https://testrail.stage.mozaws.net/index.php?/cases/view/2463623",
      },
      {
        type: "testrail id #3",
        description:
          "https://testrail.stage.mozaws.net/index.php?/cases/view/2463624",
      },
    );

    await dashboardPage.subscribeButton.click();
    await dashboardPage.verifyPremiumUpsellModalOptions();
  });
});

test.describe(`${process.env.E2E_TEST_ENV} - Breaches Dashboard - Breaches Scan, Continuous Protection, Data Profile Actions`, () => {
  test.use({ storageState: { cookies: [], origins: [] } });

  test.beforeEach(async ({ landingPage, page, authPage, welcomePage }) => {
    test.slow(
      true,
      "this test runs through the welcome scan flow, increasing timeout to address it",
    );

    // speed up test by ignoring non necessary requests
    await page.route(/(analytics)/, async (route) => {
      await route.abort();
    });

    await landingPage.open();
    await landingPage.goToSignIn();

    const randomEmail = `_${Date.now()}@restmail.net`;
    await authPage.signUp(randomEmail, page);

    await page.waitForURL("**/user/welcome");
    await welcomePage.goThroughFirstScan();
    expect(page.url()).toContain("/user/dashboard");
  });

  test("Verify that the Premium upsell modal is displayed correctly - Continuous Protection, verify that the user can mark Data broker profiles as fixed", async ({
    dashboardPage,
  }) => {
    test.info().annotations.push(
      {
        type: "testrail id #1",
        description:
          "(continuous protection step) https://testrail.stage.mozaws.net/index.php?/cases/view/2463623",
      },
      {
        type: "testrail id #2",
        description:
          "https://testrail.stage.mozaws.net/index.php?/cases/view/2463591",
      },
    );
    let initialExposuresCount =
      (await dashboardPage.numExposures.textContent()) as string;
    initialExposuresCount = removeUnicodeChars(initialExposuresCount);

    if (initialExposuresCount !== "0") {
      await dashboardPage.allExposures.first().click();
      await dashboardPage.fixExposureButton.click();
      await dashboardPage.removeExposuresManually.click();
      await dashboardPage.reviewAndRemoveProfiles.waitFor();

      const count = await dashboardPage.allExposures.count();
      // Fix first exposure
      await dashboardPage.markAsFixed.click();

      for (let i = 1; i < count; i++) {
        const exposure = dashboardPage.allExposures.nth(i);
        await exposure.click();

        if (await dashboardPage.markAsFixed.isVisible()) {
          await dashboardPage.markAsFixed.click();
        }
      }

      await dashboardPage.skipExposureRemoval.click();
    }

    await dashboardPage.continuousProtectionButton.waitFor();
    await expect(dashboardPage.continuousProtectionButton).toBeVisible();
    await dashboardPage.continuousProtectionButton.click();
    await dashboardPage.verifyPremiumUpsellModalOptions();
    // Using toMatch to avoid invisible unicode chars mismatch
    expect(await dashboardPage.numExposures.textContent()).toMatch("0");
    await dashboardPage.fixedTab.click();
    const fixedExposures = await dashboardPage.numFixed.textContent();
    expect(fixedExposures as string).toMatch(initialExposuresCount);
  });

<<<<<<< HEAD
  test("Verify that the navigation of the Premium upsell screen works correctly - from overview card", async ({
    dashboardPage,
    page,
  }) => {
    // link to testrail
    test.info().annotations.push({
      type: "testrail",
      description:
        "https://testrail.stage.mozaws.net/index.php?/cases/view/2463626",
    });

    expect(process.env["E2E_TEST_BASE_URL"]).toBeTruthy();
    const baseUrl = process.env["E2E_TEST_BASE_URL"]!;

    const goToUpsell = async () => {
      await dashboardPage.goToDashboard();
      await dashboardPage.letsFixItButton.click();

      let perceivedUrl = page.url();
      expect(
        baseUrl + "/user/dashboard/fix/data-broker-profiles/view-data-brokers",
      ).toBe(perceivedUrl);
      const removeThemForMe = page.locator(
        "//a[@Class='Button_button__iA3wi Button_primary___XZsP']",
      );
      await expect(removeThemForMe).toBeVisible();
      await removeThemForMe.click();

      perceivedUrl = page.url();
      expect(
        baseUrl + "/user/dashboard/fix/data-broker-profiles/automatic-remove",
      ).toBe(perceivedUrl);
    };

    //check that premium upsell screen loads
    await goToUpsell();

    //check that X returns back to /dashboard
    const xButton = page.locator("//a[@Class='fix_navClose__9ZITt']");
    await expect(xButton).toBeVisible();
    await xButton.click();
    expect(/\/dashboard\/?$.*/.test(page.url()));

    await goToUpsell();
    const forwardArrowButton = page.locator("//section//a[img]");
    await expect(forwardArrowButton).toBeVisible();
    await forwardArrowButton.click();
    //TODO: check step 4 criteria
    //loop througit
    //TODO: check icons are visible too
    /* 

    i = get count on html page

    navigate to upsell page
    verify toggles
    arrow = findArrow()
    page = arrow.click()
    while (page != dashboard and i != 0):
      i -= 1
      arrow = findArrow()
      if arrow == null: error
      perform icon check and/or URL checks
      page = arrow.click()
    
    if i != 0 or page != dashboard: error

    */

    await goToUpsell();
=======
  test("Verify that the Premium upsell screen is displayed correctly - overview card", async ({
    dashboardPage,
    automaticRemovePage,
    dataBrokersPage,
    page,
  }) => {
    test.info().annotations.push({
      type: "testrail",
      description:
        "https://testrail.stage.mozaws.net/index.php?/cases/view/2463625",
    });

    //checking that the user can reach upsell page
    await dashboardPage.goToDashboard();
    await expect(dashboardPage.upsellScreenButton).toBeVisible();
    await dashboardPage.upsellScreenButton.click();
    await page.waitForURL(/.*\/fix\/.*\/view-data-brokers\/?/);
    await dataBrokersPage.removeThemForMeButton.click();
    await page.waitForURL(/.*\/fix\/.*\/automatic-remove\/?/);

    //checking the bullet points
    await expect(automaticRemovePage.ulElement).toBeVisible();

    for (const itemText of automaticRemovePage.bulletPointsExpected) {
      const liElement = automaticRemovePage.liElements.getByText(itemText);
      await expect(liElement).toBeVisible();
    }

    //testing that toggles work
    await automaticRemovePage.planLabel0.click();
    const price0 = await automaticRemovePage.price.textContent();
    const plan0 = await automaticRemovePage.plan.textContent();
    await automaticRemovePage.planLabel1.click();
    const price1 = await automaticRemovePage.price.textContent();
    const plan1 = await automaticRemovePage.plan.textContent();
    expect(price0).not.toEqual(price1);
    expect(plan0).not.toEqual(plan1);
>>>>>>> 15bd5051
  });
});

test.describe(`${process.env.E2E_TEST_ENV} - Breaches Dashboard - Footer`, () => {
  test.beforeEach(async ({ dashboardPage, page }) => {
    await dashboardPage.open();
    try {
      await checkAuthState(page);
    } catch {
      console.log("[E2E_LOG] - No fxa auth required, proceeding...");
    }
  });

  test("Verify that the site footer is displayed correctly", async ({
    dashboardPage,
    page,
  }) => {
    // link to testrail
    test.info().annotations.push({
      type: "testrail",
      description:
        "https://testrail.stage.mozaws.net/index.php?/cases/view/2463570",
    });

    const clickOnATagCheckDomain = async (
      aTag: Locator,
      host: string,
      path: string | RegExp = /.*/,
    ) => {
      if (typeof path === "string") path = new RegExp(".*" + path + ".*");
      host = host.replace(/^(https?:\/\/)/, "");

      const href = await aTag.getAttribute("href");
      if (href === null) return false;

      await page.goto(href);
      const currentUrl = new URL(page.url());
      const perceivedHost = currentUrl.hostname;
      const perceivedPath = currentUrl.pathname;
      expect(perceivedHost).toBe(host);
      expect(path.test(perceivedPath)).toBeTruthy();
      await page.goBack();
    };

    expect(process.env["E2E_TEST_BASE_URL"]).toBeTruthy();
    const baseUrl = process.env["E2E_TEST_BASE_URL"]!;
    await dashboardPage.goToDashboard();
    await expect(page.locator("footer a >> img")).toBeVisible();
    await clickOnATagCheckDomain(
      dashboardPage.mozillaLogoFooter,
      "www.mozilla.org",
      /^(\/en-US\/)?$/,
    );
    await clickOnATagCheckDomain(
      dashboardPage.allBreachesFooter,
      baseUrl,
      "/breaches",
    );
    await clickOnATagCheckDomain(
      dashboardPage.faqsFooter,
      "support.mozilla.org",
      /.*\/kb.*\/mozilla-monitor-faq.*/,
    );
    await clickOnATagCheckDomain(
      dashboardPage.termsOfServiceFooter,
      "www.mozilla.org",
      "/about/legal/terms/subscription-services/",
    );
    await clickOnATagCheckDomain(
      dashboardPage.privacyNoticeFooter,
      "www.mozilla.org",
      "/privacy/subscription-services/",
    );
    await clickOnATagCheckDomain(
      dashboardPage.githubFooter,
      "github.com",
      "/mozilla/blurts-server",
    );
  });
});

test.describe(`${process.env.E2E_TEST_ENV} - Breaches Dashboard - Navigation`, () => {
  test.beforeEach(async ({ dashboardPage, page }) => {
    await dashboardPage.open();

    try {
      await checkAuthState(page);
    } catch {
      console.log("[E2E_LOG] - No fxa auth required, proceeding...");
    }
  });

  test("Verify that the navigation bar options work correctly", async ({
    dashboardPage,
    page,
  }) => {
    // link to testrail
    test.info().annotations.push({
      type: "testrail",
      description:
        "https://testrail.stage.mozaws.net/index.php?/cases/view/2463568",
    });

    const goToHrefOf = async (aTag: Locator) => {
      const href = await aTag.getAttribute("href");
      expect(href).toBeTruthy();
      await page.goto(href!);
    };

    //testrail's step 1
    await dashboardPage.goToDashboard();
    await goToHrefOf(dashboardPage.settingsPageLink);
    await expect(page).toHaveURL(/\/settings$/);

    //testrail's step 2
    await goToHrefOf(dashboardPage.dashboardPageLink);
    await expect(page).toHaveURL(/.*\/dashboard.*/);

    // testrail's step 3
    await dashboardPage.goToSettings();
    await goToHrefOf(dashboardPage.fireFoxMonitorLogoAtag);
    await expect(page).toHaveURL(/.*\/dashboard.*/);

    //testrail's step 4
    await dashboardPage.goToDashboard();
    await goToHrefOf(dashboardPage.faqsPageLink);
    await expect(page).toHaveURL(
      /.*support\.mozilla\.org.*\/kb\/.*firefox-monitor-faq.*/,
    );
  });
});<|MERGE_RESOLUTION|>--- conflicted
+++ resolved
@@ -355,79 +355,19 @@
     const fixedExposures = await dashboardPage.numFixed.textContent();
     expect(fixedExposures as string).toMatch(initialExposuresCount);
   });
-
-<<<<<<< HEAD
-  test("Verify that the navigation of the Premium upsell screen works correctly - from overview card", async ({
-    dashboardPage,
-    page,
-  }) => {
-    // link to testrail
-    test.info().annotations.push({
-      type: "testrail",
-      description:
-        "https://testrail.stage.mozaws.net/index.php?/cases/view/2463626",
-    });
-
-    expect(process.env["E2E_TEST_BASE_URL"]).toBeTruthy();
-    const baseUrl = process.env["E2E_TEST_BASE_URL"]!;
-
-    const goToUpsell = async () => {
-      await dashboardPage.goToDashboard();
-      await dashboardPage.letsFixItButton.click();
-
-      let perceivedUrl = page.url();
-      expect(
-        baseUrl + "/user/dashboard/fix/data-broker-profiles/view-data-brokers",
-      ).toBe(perceivedUrl);
-      const removeThemForMe = page.locator(
-        "//a[@Class='Button_button__iA3wi Button_primary___XZsP']",
-      );
-      await expect(removeThemForMe).toBeVisible();
-      await removeThemForMe.click();
-
-      perceivedUrl = page.url();
-      expect(
-        baseUrl + "/user/dashboard/fix/data-broker-profiles/automatic-remove",
-      ).toBe(perceivedUrl);
-    };
-
-    //check that premium upsell screen loads
-    await goToUpsell();
-
-    //check that X returns back to /dashboard
-    const xButton = page.locator("//a[@Class='fix_navClose__9ZITt']");
-    await expect(xButton).toBeVisible();
-    await xButton.click();
-    expect(/\/dashboard\/?$.*/.test(page.url()));
-
-    await goToUpsell();
-    const forwardArrowButton = page.locator("//section//a[img]");
-    await expect(forwardArrowButton).toBeVisible();
-    await forwardArrowButton.click();
-    //TODO: check step 4 criteria
-    //loop througit
-    //TODO: check icons are visible too
-    /* 
-
-    i = get count on html page
-
-    navigate to upsell page
-    verify toggles
-    arrow = findArrow()
-    page = arrow.click()
-    while (page != dashboard and i != 0):
-      i -= 1
-      arrow = findArrow()
-      if arrow == null: error
-      perform icon check and/or URL checks
-      page = arrow.click()
-    
-    if i != 0 or page != dashboard: error
-
-    */
-
-    await goToUpsell();
-=======
+});
+
+test.describe(`${process.env.E2E_TEST_ENV} - Breaches Dashboard - Overview Card`, () => {
+  test.beforeEach(async ({ dashboardPage, page }) => {
+    await dashboardPage.open();
+
+    try {
+      await checkAuthState(page);
+    } catch {
+      console.log("[E2E_LOG] - No fxa auth required, proceeding...");
+    }
+  });
+
   test("Verify that the Premium upsell screen is displayed correctly - overview card", async ({
     dashboardPage,
     automaticRemovePage,
@@ -457,15 +397,104 @@
     }
 
     //testing that toggles work
-    await automaticRemovePage.planLabel0.click();
+    await automaticRemovePage.planToggle0.click();
     const price0 = await automaticRemovePage.price.textContent();
     const plan0 = await automaticRemovePage.plan.textContent();
-    await automaticRemovePage.planLabel1.click();
+    await automaticRemovePage.planToggle1.click();
     const price1 = await automaticRemovePage.price.textContent();
     const plan1 = await automaticRemovePage.plan.textContent();
     expect(price0).not.toEqual(price1);
     expect(plan0).not.toEqual(plan1);
->>>>>>> 15bd5051
+  });
+
+  test("Verify that the navigation of the Premium upsell screen works correctly - from overview card", async ({
+    dashboardPage,
+    automaticRemovePage,
+    dataBrokersPage,
+    page,
+  }) => {
+    // link to testrail
+    test.info().annotations.push({
+      type: "testrail",
+      description:
+        "https://testrail.stage.mozaws.net/index.php?/cases/view/2463626",
+    });
+
+    await dashboardPage.open();
+
+    //get the number of exposures count
+    const overviewCardSummary =
+      await dashboardPage.overviewCardSummary.textContent();
+    const overviewCardFindings =
+      await dashboardPage.overviewCardFindings.textContent();
+    expect(overviewCardFindings).not.toContain("No exposures found");
+    expect(overviewCardSummary).not.toBeNull();
+    const exposuresCountMatches = overviewCardSummary!.match(/\d+/);
+    expect(exposuresCountMatches).toBeTruthy();
+    expect(exposuresCountMatches!.length).toBeGreaterThan(0);
+    const exposuresCount = parseInt(exposuresCountMatches![0]);
+
+    //check that premium upsell screen loads
+    await dashboardPage.upsellScreenButton.click();
+    await page.waitForURL(/.*\/fix\/.*\/view-data-brokers\/?/);
+    await dataBrokersPage.removeThemForMeButton.click();
+    await page.waitForURL(/.*\/fix\/.*\/automatic-remove\/?/);
+
+    //check that X returns back to /dashboard
+    await expect(automaticRemovePage.xButton).toBeVisible();
+    await automaticRemovePage.xButton.click();
+    await page.waitForURL(dashboardPage.urlRegex);
+
+    //forward arrow checks
+    await automaticRemovePage.open();
+    await expect(automaticRemovePage.forwardArrowButton).toBeVisible();
+
+    const breachString0 = "high-risk-data-breaches";
+    const breachString1 = "leaked-passwords";
+    const breachString2 = "security-recommendations";
+    const breachOrDashboard = new RegExp(
+      `(${dashboardPage.urlRegex.source})|${breachString0}|${breachString1}|${breachString2}`,
+    );
+
+    const checkBreachLink = async (urlToCheck: string) => {
+      await automaticRemovePage.forwardArrowButton.click();
+      await page.waitForURL(breachOrDashboard);
+      const check0 = urlToCheck.includes(breachString0);
+      const check1 = urlToCheck.includes(breachString1);
+      const check2 = urlToCheck.includes(breachString2);
+      const pageHasValidURL = check0 || check1 || check2;
+      return pageHasValidURL;
+    };
+    let iter = 0;
+    while (await checkBreachLink(page.url())) iter++;
+    const visitedBreachPages = iter !== 0;
+    const exposuresExist = exposuresCount !== 0;
+    //The logic is XNOR (iff) which reduces to equality
+    const visitBreachesIFFExposuresExist =
+      visitedBreachPages === exposuresExist;
+    expect(visitBreachesIFFExposuresExist);
+
+    //price&plan toggle checks
+    const subplatRegex = /.*mozgcp.net\/products\/prod.*/;
+    const containsDifferentiatorText = (toggleText: string) => {
+      const differentiator = "price_1";
+      if (toggleText.includes("Monthly"))
+        expect(page.url()).toContain(differentiator);
+      else expect(page.url()).not.toContain(differentiator);
+    };
+
+    const checkToggleButtonWorks = async (toggleButton: Locator) => {
+      await automaticRemovePage.open();
+      await expect(toggleButton).toBeVisible();
+      const toggleText0 = await toggleButton.textContent();
+      expect(toggleText0).toBeTruthy();
+      await automaticRemovePage.subplatButton.click();
+      await page.waitForURL(subplatRegex);
+      containsDifferentiatorText(toggleText0!);
+    };
+
+    await checkToggleButtonWorks(automaticRemovePage.planToggle0);
+    await checkToggleButtonWorks(automaticRemovePage.planToggle1);
   });
 });
 
