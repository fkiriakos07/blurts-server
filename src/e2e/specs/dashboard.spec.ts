/* This Source Code Form is subject to the terms of the Mozilla Public
 * License, v. 2.0. If a copy of the MPL was not distributed with this
 * file, You can obtain one at http://mozilla.org/MPL/2.0/. */

import { Locator } from "@playwright/test";
import { test, expect } from "../fixtures/basePage.js";
import { DashboardPage } from "../pages/dashBoardPage.js";
import { checkAuthState } from "../utils/helpers.js";

// bypass login
test.use({ storageState: "./e2e/storageState.json" });
test.describe(`${process.env.E2E_TEST_ENV} - Breaches Dashboard - Headers`, () => {
  test.beforeEach(async ({ dashboardPage, page }) => {
    await dashboardPage.open();

    try {
      await checkAuthState(page);
    } catch {
      console.log("[E2E_LOG] - No fxa auth required, proceeding...");
    }
  });

  test("Verify that the site header is displayed correctly for signed in users", async ({
    dashboardPage,
  }) => {
    // link to testrail
    test.info().annotations.push({
      type: "testrail",
      description:
        "https://testrail.stage.mozaws.net/index.php?/cases/view/2301512",
    });

    await expect(dashboardPage.dashboardNavButton).toHaveAttribute(
      "href",
      "/user/dashboard",
    );
    await expect(dashboardPage.FAQsNavButton).toHaveAttribute(
      "href",
      "https://support.mozilla.org/kb/firefox-monitor-faq",
    );
  });

  test("Verify that the site header and navigation bar is displayed correctly", async ({
    dashboardPage,
  }) => {
    // link to testrail
    test.info().annotations.push(
      {
        type: "testrail",
        description:
          "https://testrail.stage.mozaws.net/index.php?/cases/view/2301511",
      },
      {
        type: "testrail",
        description:
          "https://testrail.stage.mozaws.net/index.php?/cases/view/2463567",
      },
    );

    // verify the navigation bar left side elements
    await expect(dashboardPage.fireFoxMonitorLogoImgButton).toBeVisible();
    await expect(dashboardPage.dashboardNavButton).toBeVisible();
    await expect(dashboardPage.exposuresHeading).toBeVisible();
    await expect(dashboardPage.settingsPageLink).toBeVisible();
    await expect(dashboardPage.FAQsNavButton).toBeVisible();

    // verify the site header elements
    await expect(dashboardPage.actionNeededTab).toBeVisible();
    await expect(dashboardPage.fixedTab).toBeVisible();

    // auto data removal button
    await expect(dashboardPage.subscribeButton).toBeVisible();

    // apps and services
    await expect(dashboardPage.appsAndServices).toBeVisible();
    await dashboardPage.appsAndServices.click();
    await expect(dashboardPage.servicesVpn).toBeVisible();
    await expect(dashboardPage.servicesRelay).toBeVisible();
    await expect(dashboardPage.servicesPocket).toBeVisible();
    await expect(dashboardPage.servicesFirefoxDesktop).toBeVisible();
    await expect(dashboardPage.servicesFirefoxMobile).toBeVisible();

    // profile button
    await dashboardPage.closeAppsAndServices.click();
    await expect(dashboardPage.profileButton).toBeVisible();
    await dashboardPage.profileButton.click();
    await expect(dashboardPage.profileEmail).toBeVisible();
    await expect(dashboardPage.manageProfile).toBeVisible();
    await expect(dashboardPage.settingsPageLink).toBeVisible();
    await expect(dashboardPage.helpAndSupport).toBeVisible();
    await expect(dashboardPage.signOut).toBeVisible();
  });

  test("Verify that the correct message is displayed on the Action Needed tab when all the exposures are fixed", async ({
    dashboardPage,
  }) => {
    // link to testrail
    test.info().annotations.push({
      type: "testrail",
      description:
        "https://testrail.stage.mozaws.net/index.php?/cases/view/2301511",
    });

    // verify overview card
    await expect(dashboardPage.dashboardMozLogo).toBeVisible();

    // TODO: add verifications for all fixed exposures state
  });

  test("Verify that the Fixed tab layout and tooltips are displayed correctly", async ({
    dashboardPage,
  }) => {
    // link to testrail
    test.info().annotations.push({
      type: "testrail",
      description:
        "https://testrail.stage.mozaws.net/index.php?/cases/view/2301532",
    });

    // verify fixed tab's tooltips and popups
    await dashboardPage.fixedTab.click();

    // verify tooltip
    await expect(dashboardPage.fixedHeading).toBeVisible();
    await dashboardPage.chartTooltip.click();
    await expect(dashboardPage.aboutFixedExposuresPopup).toBeVisible();
    await dashboardPage.popupCloseButton.click();
    await expect(dashboardPage.aboutFixedExposuresPopup).toBeHidden();
  });
});

// fix coming - playwright does not currently have access to the aws headers, skipping for now
test.describe.skip(
  `${process.env.E2E_TEST_ENV} - Breaches Dashboard - Headers - Outside of U.S.`,
  () => {
    test("Verify that the site header and navigation bar is displayed correctly", async ({
      context,
    }) => {
      // link to testrail
      test.info().annotations.push({
        type: "testrail",
        description:
          "https://testrail.stage.mozaws.net/index.php?/cases/view/2301511",
      });

      const page = await context.newPage();
      await context.grantPermissions(["geolocation"]);
      await context.setGeolocation({ latitude: 55.9533, longitude: -3.1883 }); // Set location to Edinburgh

      const dashboardPage = new DashboardPage(page);
      await dashboardPage.open();

      try {
        await checkAuthState(page);
      } catch {
        console.log("[E2E_LOG] - No fxa auth required, proceeding...");
      }

      // verify the site header elements
      await expect(dashboardPage.upgradeToPlus).toBeHidden();
    });
  },
);

test.describe(`${process.env.E2E_TEST_ENV} - Breaches Dashboard - Content`, () => {
  test.beforeEach(async ({ dashboardPage, page }) => {
    await dashboardPage.open();

    try {
      await checkAuthState(page);
    } catch {
      console.log("[E2E_LOG] - No fxa auth required, proceeding...");
    }
  });

  test("Verify that the exposure list contains action needed", async ({
    dashboardPage,
    page,
  }) => {
    // link to testrail
    test.info().annotations.push({
      type: "testrail",
      description:
        "https://testrail.stage.mozaws.net/index.php?/cases/view/2301533",
    });

    await expect(dashboardPage.exposuresHeading).toBeVisible();
    const listCount = await page
      .locator('//div[starts-with(@class, "StatusPill_pill")]')
      .count();

    // verify exposure list conatins only exposures that need to be fixed
    if (listCount > 0) {
      for (let i = 0; i < listCount; i++) {
        await expect(
          page.locator(
            `(//div[starts-with(@class, 'StatusPill_pill')])[${i + 1}]`,
          ),
        ).toHaveText("Action needed");
      }
    }
  });

  test("Verify that the exposure list contains only fixed and in progress cards", async ({
    dashboardPage,
    page,
  }) => {
    // link to testrail
    test.info().annotations.push({
      type: "testrail",
      description:
        "https://testrail.stage.mozaws.net/index.php?/cases/view/2301533",
    });

    await expect(dashboardPage.exposuresHeading).toBeVisible();
    await dashboardPage.fixedTab.click();

    // verify fixed or in-progress
    await expect(dashboardPage.fixedHeading).toBeVisible();

    // TODO: add stub to fill in fixed/in-progress items
    const listCount = await page
      .locator('//div[starts-with(@class, "StatusPill_pill")]')
      .count();
    // verify exposure list contains only exposures that need to be fixed
    if (listCount > 0) {
      for (let i = 0; i < listCount; i++) {
        await expect(
          page.locator(
            `(//div[starts-with(@class, "StatusPill_pill")])[${i + 1}]`,
          ),
        ).toHaveText(/In progress|Fixed/);
      }
    }
  });
});

test.describe(`${process.env.E2E_TEST_ENV} - Breaches Dashboard  - Payment`, () => {
  test.beforeEach(async ({ dashboardPage, page }) => {
    await dashboardPage.open();

    try {
      await checkAuthState(page);
    } catch {
      console.log("[E2E_LOG] - No fxa auth required, proceeding...");
    }
  });

  test("Verify that the user can select what type of plan they want, verify that the Premium upsell modal is displayed correctly", async ({
    dashboardPage,
    purchasePage,
    page,
  }) => {
    test.info().annotations.push(
      {
        type: "testrail id #1",
        description:
          "https://testrail.stage.mozaws.net/index.php?/cases/view/2301529",
      },
      {
        type: "testrail id #2",
        description:
          "https://testrail.stage.mozaws.net/index.php?/cases/view/2463623",
      },
      {
        type: "testrail id #3",
        description:
          "https://testrail.stage.mozaws.net/index.php?/cases/view/2463624",
      },
    );

    // verify subscription dialog elements
    await dashboardPage.subscribeButton.click();
    await expect(dashboardPage.subscribeDialogCloseButton).toBeVisible();
    await expect(dashboardPage.yearlyMonthlyTablist).toBeVisible();

    // verify user purchase choices
    await dashboardPage.yearlyTab.click();
    await expect(
      dashboardPage.subscribeDialogSelectYearlyPlanLink,
    ).toBeVisible();

    await dashboardPage.monthlyTab.click();
    await expect(
      dashboardPage.subscribeDialogSelectMonthlyPlanLink,
    ).toBeVisible();

    // Check monthly redirection
    await dashboardPage.subscribeDialogSelectMonthlyPlanLink.click();
    await purchasePage.subscriptionHeader.waitFor();
    await expect(purchasePage.planDetails).toContainText("monthly");
    await expect(purchasePage.subscriptionHeader).toBeVisible();

    // Check yearly redirection
    await page.goto(`${process.env.E2E_TEST_BASE_URL}`);
    await dashboardPage.subscribeButton.waitFor();
    await dashboardPage.subscribeButton.click();
    await dashboardPage.subscribeDialogSelectYearlyPlanLink.click();
    await purchasePage.subscriptionHeader.waitFor();
    // Text contains invisible characters which need to be hardcoded in an assertion
    await expect(purchasePage.planDetails).toContainText(
      `${process.env.E2E_TEST_ENV === "prod" ? "yearly" : "every ⁨2⁩ months"}`,
    );
  });
});

<<<<<<< HEAD
test.describe(`${process.env.E2E_TEST_ENV} - Breaches Dashboard - Navigation`, () => {
  test.beforeEach(async ({ dashboardPage, page }) => {
    await dashboardPage.open();

=======
test.describe(`${process.env.E2E_TEST_ENV} - Breaches Dashboard - Footer`, () => {
  test.beforeEach(async ({ dashboardPage, page }) => {
    await dashboardPage.open();
>>>>>>> 28904c27
    try {
      await checkAuthState(page);
    } catch {
      console.log("[E2E_LOG] - No fxa auth required, proceeding...");
    }
  });

<<<<<<< HEAD
  test("Verify that the navigation bar options work correctly", async ({
=======
  test("Verify that the site footer is displayed correctly", async ({
>>>>>>> 28904c27
    dashboardPage,
    page,
  }) => {
    // link to testrail
    test.info().annotations.push({
      type: "testrail",
      description:
<<<<<<< HEAD
        "https://testrail.stage.mozaws.net/index.php?/cases/view/2301512",
    });
    const goToHrefOf = async (aTag: Locator) => {
      const href = await aTag.getAttribute("href");
      expect(href).toBeTruthy();
      await page.goto(href!);
    };
    //testrail's step 1
    await dashboardPage.goToDashboard();
    const settingsButton = page.locator(
      "//nav[@Class='Shell_mainMenu__lHVfI']//a[text()='Settings']",
    );
    await goToHrefOf(settingsButton);
    await expect(page).toHaveURL(/\/settings$/);

    //testrail's step 2
    const dashboardButton = page.locator(
      "//nav[@Class='Shell_mainMenu__lHVfI']//a[text()='Dashboard']",
    );
    await goToHrefOf(dashboardButton);
    await expect(page).toHaveURL(/.*\/dashboard.*/);

    // testrail's step 3
    await dashboardPage.goToSettings();
    const mntrLogo = page.locator(
      "//nav[@Class='Shell_mainMenu__lHVfI']//a[img]",
    );
    await goToHrefOf(mntrLogo);
    await expect(page).toHaveURL(/.*\/dashboard.*/);

    //testrail's step 4
    await dashboardPage.goToDashboard();
    const faqsButton = page.locator(
      "//nav[@Class='Shell_mainMenu__lHVfI']//a[text()='FAQs']",
    );
    await goToHrefOf(faqsButton);
    await expect(page).toHaveURL(
      /.*support\.mozilla\.org.*\/kb\/.*firefox-monitor-faq.*/,
=======
        "https://testrail.stage.mozaws.net/index.php?/cases/view/2463570",
    });

    const clickOnATagCheckDomain = async (
      aTag: Locator,
      host: string,
      path: string | RegExp = /.*/,
    ) => {
      if (typeof path === "string") path = new RegExp(".*" + path + ".*");
      host = host.replace(/^(https?:\/\/)/, "");

      const href = await aTag.getAttribute("href");
      if (href === null) return false;

      await page.goto(href);
      const currentUrl = new URL(page.url());
      const perceivedHost = currentUrl.hostname;
      const perceivedPath = currentUrl.pathname;
      expect(perceivedHost).toBe(host);
      expect(path.test(perceivedPath)).toBeTruthy();
      await page.goBack();
    };

    expect(process.env["E2E_TEST_BASE_URL"]).toBeTruthy();
    const baseUrl = process.env["E2E_TEST_BASE_URL"]!;
    await dashboardPage.goToDashboard();
    await expect(page.locator("footer a >> img")).toBeVisible();
    await clickOnATagCheckDomain(
      dashboardPage.mozillaLogoFooter,
      "www.mozilla.org",
      /^(\/en-US\/)?$/,
    );
    await clickOnATagCheckDomain(
      dashboardPage.allBreachesFooter,
      baseUrl,
      "/breaches",
    );
    await clickOnATagCheckDomain(
      dashboardPage.faqsFooter,
      "support.mozilla.org",
      /.*\/kb.*\/mozilla-monitor-faq.*/,
    );
    await clickOnATagCheckDomain(
      dashboardPage.termsOfServiceFooter,
      "www.mozilla.org",
      "/about/legal/terms/subscription-services/",
    );
    await clickOnATagCheckDomain(
      dashboardPage.privacyNoticeFooter,
      "www.mozilla.org",
      "/privacy/subscription-services/",
    );
    await clickOnATagCheckDomain(
      dashboardPage.githubFooter,
      "github.com",
      "/mozilla/blurts-server",
>>>>>>> 28904c27
    );
  });
});<|MERGE_RESOLUTION|>--- conflicted
+++ resolved
@@ -304,16 +304,9 @@
   });
 });
 
-<<<<<<< HEAD
-test.describe(`${process.env.E2E_TEST_ENV} - Breaches Dashboard - Navigation`, () => {
-  test.beforeEach(async ({ dashboardPage, page }) => {
-    await dashboardPage.open();
-
-=======
 test.describe(`${process.env.E2E_TEST_ENV} - Breaches Dashboard - Footer`, () => {
   test.beforeEach(async ({ dashboardPage, page }) => {
     await dashboardPage.open();
->>>>>>> 28904c27
     try {
       await checkAuthState(page);
     } catch {
@@ -321,11 +314,86 @@
     }
   });
 
-<<<<<<< HEAD
+  test("Verify that the site footer is displayed correctly", async ({
+    dashboardPage,
+    page,
+  }) => {
+    // link to testrail
+    test.info().annotations.push({
+      type: "testrail",
+      description:
+        "https://testrail.stage.mozaws.net/index.php?/cases/view/2463570",
+    });
+
+    const clickOnATagCheckDomain = async (
+      aTag: Locator,
+      host: string,
+      path: string | RegExp = /.*/,
+    ) => {
+      if (typeof path === "string") path = new RegExp(".*" + path + ".*");
+      host = host.replace(/^(https?:\/\/)/, "");
+
+      const href = await aTag.getAttribute("href");
+      if (href === null) return false;
+
+      await page.goto(href);
+      const currentUrl = new URL(page.url());
+      const perceivedHost = currentUrl.hostname;
+      const perceivedPath = currentUrl.pathname;
+      expect(perceivedHost).toBe(host);
+      expect(path.test(perceivedPath)).toBeTruthy();
+      await page.goBack();
+    };
+
+    expect(process.env["E2E_TEST_BASE_URL"]).toBeTruthy();
+    const baseUrl = process.env["E2E_TEST_BASE_URL"]!;
+    await dashboardPage.goToDashboard();
+    await expect(page.locator("footer a >> img")).toBeVisible();
+    await clickOnATagCheckDomain(
+      dashboardPage.mozillaLogoFooter,
+      "www.mozilla.org",
+      /^(\/en-US\/)?$/,
+    );
+    await clickOnATagCheckDomain(
+      dashboardPage.allBreachesFooter,
+      baseUrl,
+      "/breaches",
+    );
+    await clickOnATagCheckDomain(
+      dashboardPage.faqsFooter,
+      "support.mozilla.org",
+      /.*\/kb.*\/mozilla-monitor-faq.*/,
+    );
+    await clickOnATagCheckDomain(
+      dashboardPage.termsOfServiceFooter,
+      "www.mozilla.org",
+      "/about/legal/terms/subscription-services/",
+    );
+    await clickOnATagCheckDomain(
+      dashboardPage.privacyNoticeFooter,
+      "www.mozilla.org",
+      "/privacy/subscription-services/",
+    );
+    await clickOnATagCheckDomain(
+      dashboardPage.githubFooter,
+      "github.com",
+      "/mozilla/blurts-server",
+    );
+  });
+});
+
+test.describe(`${process.env.E2E_TEST_ENV} - Breaches Dashboard - Navigation`, () => {
+  test.beforeEach(async ({ dashboardPage, page }) => {
+    await dashboardPage.open();
+
+    try {
+      await checkAuthState(page);
+    } catch {
+      console.log("[E2E_LOG] - No fxa auth required, proceeding...");
+    }
+  });
+
   test("Verify that the navigation bar options work correctly", async ({
-=======
-  test("Verify that the site footer is displayed correctly", async ({
->>>>>>> 28904c27
     dashboardPage,
     page,
   }) => {
@@ -333,7 +401,6 @@
     test.info().annotations.push({
       type: "testrail",
       description:
-<<<<<<< HEAD
         "https://testrail.stage.mozaws.net/index.php?/cases/view/2301512",
     });
     const goToHrefOf = async (aTag: Locator) => {
@@ -372,64 +439,6 @@
     await goToHrefOf(faqsButton);
     await expect(page).toHaveURL(
       /.*support\.mozilla\.org.*\/kb\/.*firefox-monitor-faq.*/,
-=======
-        "https://testrail.stage.mozaws.net/index.php?/cases/view/2463570",
-    });
-
-    const clickOnATagCheckDomain = async (
-      aTag: Locator,
-      host: string,
-      path: string | RegExp = /.*/,
-    ) => {
-      if (typeof path === "string") path = new RegExp(".*" + path + ".*");
-      host = host.replace(/^(https?:\/\/)/, "");
-
-      const href = await aTag.getAttribute("href");
-      if (href === null) return false;
-
-      await page.goto(href);
-      const currentUrl = new URL(page.url());
-      const perceivedHost = currentUrl.hostname;
-      const perceivedPath = currentUrl.pathname;
-      expect(perceivedHost).toBe(host);
-      expect(path.test(perceivedPath)).toBeTruthy();
-      await page.goBack();
-    };
-
-    expect(process.env["E2E_TEST_BASE_URL"]).toBeTruthy();
-    const baseUrl = process.env["E2E_TEST_BASE_URL"]!;
-    await dashboardPage.goToDashboard();
-    await expect(page.locator("footer a >> img")).toBeVisible();
-    await clickOnATagCheckDomain(
-      dashboardPage.mozillaLogoFooter,
-      "www.mozilla.org",
-      /^(\/en-US\/)?$/,
-    );
-    await clickOnATagCheckDomain(
-      dashboardPage.allBreachesFooter,
-      baseUrl,
-      "/breaches",
-    );
-    await clickOnATagCheckDomain(
-      dashboardPage.faqsFooter,
-      "support.mozilla.org",
-      /.*\/kb.*\/mozilla-monitor-faq.*/,
-    );
-    await clickOnATagCheckDomain(
-      dashboardPage.termsOfServiceFooter,
-      "www.mozilla.org",
-      "/about/legal/terms/subscription-services/",
-    );
-    await clickOnATagCheckDomain(
-      dashboardPage.privacyNoticeFooter,
-      "www.mozilla.org",
-      "/privacy/subscription-services/",
-    );
-    await clickOnATagCheckDomain(
-      dashboardPage.githubFooter,
-      "github.com",
-      "/mozilla/blurts-server",
->>>>>>> 28904c27
     );
   });
 });