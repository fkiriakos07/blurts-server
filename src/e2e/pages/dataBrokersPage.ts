--- conflicted
+++ resolved
@@ -13,12 +13,8 @@
   constructor(page: Page) {
     this.page = page;
     this.removeThemForMeButton = page.getByText("Remove them for me");
-<<<<<<< HEAD
-    this.xButton = page.locator('[aria-label="Return to dashboard"]');
-    this.forwardArrowButton = page.locator('[aria-label="Go to next step"]');
-=======
     this.xButton = page.getByLabel("Return to dashboard");
->>>>>>> 112d775c
+    this.forwardArrowButton = page.getByLabel("Go to next step");
   }
 
   async open() {
