/* This Source Code Form is subject to the terms of the Mozilla Public
 * License, v. 2.0. If a copy of the MPL was not distributed with this
 * file, You can obtain one at http://mozilla.org/MPL/2.0/. */

import { expect, request, Page, Locator, test } from "@playwright/test";
import { InternalServerError } from "../../utils/error.js";
import { LandingPage } from "../pages/landingPage.js";
import { AuthPage } from "../pages/authPage.js";

enum ENV {
  local = "local",
  stage = "stage",
  prod = "prod",
  heroku = "heroku",
}

interface DefaultScreenshotOpts {
  animations: "disabled" | "allow";
  maxDiffPixelRatio: number;
  timeout: number;
  caret?: "hide" | "initial" | undefined;
  fullPage?: boolean;
}

export const defaultScreenshotOpts: Partial<DefaultScreenshotOpts> = {
  animations: "disabled",
  maxDiffPixelRatio: 0.04,
  timeout: 5_000,
};

export const ENV_URLS = {
  local: "http://localhost:6060",
  heroku: "https://fx-breach-alerts.herokuapp.com",
  stage: "https://stage.firefoxmonitor.nonprod.cloudops.mozgcp.net",
  prod: "https://monitor.mozilla.org",
};

export const setEnvVariables = (
  email = process.env.E2E_TEST_ACCOUNT_EMAIL as string,
) => {
  process.env["E2E_TEST_ENV"] =
    (process.env.E2E_TEST_ENV as string) ?? ENV.stage;
  process.env["E2E_TEST_ACCOUNT_EMAIL"] = email;
  process.env["E2E_TEST_BASE_URL"] =
    ENV_URLS[process.env.E2E_TEST_ENV as ENV] ?? ENV_URLS.stage;
};

export const getBaseUrl = () => {
  return ENV_URLS[process.env.E2E_TEST_ENV as ENV] || ENV_URLS.local;
};

export const delay = async (time: number) => {
  return new Promise(function (resolve) {
    setTimeout(resolve, time);
  });
};

// this is particular to the free email scan behavior -- fast follow to optimize
export const waitForUrlOrTimeout = async (
  page: Page,
  urlSubstring: string,
  timeout: number,
) => {
  let tries = 0;
  const startTime = Date.now();
  while (Date.now() - startTime > timeout || tries < 10) {
    if (page.url().includes(urlSubstring)) {
      return true;
    }

    tries++;
    await delay(500);
  }
};

export const getVerificationCode = async (
  testEmail: string,
  page: Page,
  attempts = 10,
): Promise<string> => {
  if (attempts === 0) {
    throw new InternalServerError("Unable to retrieve restmail data");
  }

  const context = await request.newContext();
  const res = await context.get(`http://restmail.net/mail/${testEmail}`, {
    failOnStatusCode: false,
  });
  const resJson = await res.json();
  if (resJson.length) {
    const verificationCode = resJson[0].headers["x-verify-short-code"];
    return verificationCode as string;
  }

  await page.waitForTimeout(1000);
  return getVerificationCode(testEmail, page, attempts - 1);
};

const enterYourEmail = async (page: Page) => {
  const maybeEmailInput = 'input[name="email"]';
  await page.waitForSelector(maybeEmailInput, { timeout: 2000 });
  const signInButton = page.locator("#submit-btn");
  await page
    .locator(maybeEmailInput)
    .fill(process.env.E2E_TEST_ACCOUNT_EMAIL_FREE as string);

  // force is needed when another element intercepts pointer events
  await signInButton.click({ force: true });
  await page.waitForTimeout(500);
  await checkAuthState(page);
};

const enterYourPassword = async (page: Page) => {
  await page
    .locator("#password")
    .fill(process.env.E2E_TEST_ACCOUNT_PASSWORD as string);

  // using force here due to fxa issue with playwright
  await page.locator("#submit-btn").click();
  await page.waitForTimeout(500);
  await checkAuthState(page);
};

export const checkAuthState = async (page: Page) => {
  const authStateTitleString = await page
    .locator(".card-header")
    .textContent({ timeout: 1000 });

  if (authStateTitleString) {
    const checkIfTitleContains = (potentialTitle: string) => {
      return authStateTitleString?.includes(potentialTitle);
    };

    switch (true) {
      case checkIfTitleContains("Enter your email"):
        await enterYourEmail(page);
        break;
      case checkIfTitleContains("Enter your password"):
        await enterYourPassword(page);
        break;
      // case checkIfTitleContains('Set your password'):
      //   await setYourPassword(page)
      //   break
      // case checkIfTitleContains('Enter confirmation code'):
      //   await enterConfirmationCode(page)
      //   break
      // case checkIfTitleContains('Sign in'):
      //   await signIn(page)
      //   break
      default:
        break;
    }
  }
};

/**
 * Strings may sometimes contain invisible unicode char's that make it hard to do assertions.
 *
 * @param text
 */
export function removeUnicodeChars(text: string): string {
  // eslint-disable-next-line no-control-regex
  return text.replace(/[^\x00-\x7F]/g, "");
}

export const clickOnATagCheckDomain = async (
  aTag: Locator,
  host: string | RegExp = /.*/,
  path: string | RegExp = /.*/,
  page: Page,
) => {
  if (typeof host === "string")
    host = new RegExp(
      escapeRegExp(host.replace(/^(https?:\/\/)/, "").replace(/:\d+$/, "")),
    );
  if (typeof path === "string") path = new RegExp(".*" + path + ".*");

  const href = await aTag.getAttribute("href");
  if (href === null) return false;

  await page.goto(href);
  const currentUrl = new URL(page.url());
  const perceivedHost = currentUrl.hostname;
  const perceivedPath = currentUrl.pathname;
  expect(host.test(perceivedHost)).toBeTruthy();
  expect(path.test(perceivedPath)).toBeTruthy();
  await page.goBack();
};

export const escapeRegExp = (str: string): string => {
  return str.replace(/[.*+?^${}()|[\]\\]/g, "\\$&");
};

export const forceLoginAs = async (
  email: string,
  password: string,
  page: Page,
  landingPage: LandingPage,
  authPage: AuthPage,
) => {
  test.slow(
    true,
    "this test runs through the welcome scan flow, increasing timeout to address it",
  );

  // speed up test by ignoring non necessary requests
  await page.route(/(analytics)/, async (route) => {
    await route.abort();
  });
  await page.context().clearCookies();
  await page
    .context()
    .addInitScript({ content: "window.localStorage.clear()" });
  await landingPage.open();
  await landingPage.goToSignIn();
  let visible = true;
  try {
    await expect(authPage.useDifferentEmailButton).toBeVisible();
  } catch {
    visible = false;
  }
  if (visible) {
    await authPage.useDifferentEmailButton.click();
    await page.waitForURL(/^(?!.*signin).*/);
  }
  await authPage.signIn(email, password);
<<<<<<< HEAD
  await page.waitForURL("**/user/dashboard");
  await expect(page).toHaveURL(/.*\/user\/dashboard.*/);
};

export const clearTestData = async (page: Page) => {
  const url = new URL(page.url());
  await page.goto(url.host + "/api/mock/clearTestData");
  await page.waitForURL(/.*\/api\/mock\/clearTestData.*/);
=======
  const dashboardRegex = /.*\/user\/dashboard.*/;
  if (dashboardRegex.test(page.url())) return;
  await page.waitForURL(dashboardRegex);
};

export const resetTestData = async (
  page: Page,
  hibp: boolean,
  onerep: boolean,
) => {
  const baseUrl = process.env.SERVER_URL!;
  const param1 = `${hibp ? "hibp=true" : ""}`;
  const param2 = `${onerep ? "onerep=true" : ""}`;
  let delim = "";
  if (param1 && param2) delim = "&";
  const params = param1 + delim + param2;
  await page.goto(baseUrl + "/e2e?" + params);
  await page.waitForURL(/.*\/e2e*/);

  const clearDataButton = page.locator("button", { hasText: "Clear Data" });
  await expect(clearDataButton).toBeVisible();
  await clearDataButton.click();

  const selectorQuery = '//div[contains(text(), "Request was successful")]';

  await page.waitForSelector(selectorQuery);

  const successMessage = page.locator(selectorQuery);
  await expect(successMessage).toBeVisible();

>>>>>>> e18d6c9b
  await page.goBack();
};<|MERGE_RESOLUTION|>--- conflicted
+++ resolved
@@ -224,16 +224,6 @@
     await page.waitForURL(/^(?!.*signin).*/);
   }
   await authPage.signIn(email, password);
-<<<<<<< HEAD
-  await page.waitForURL("**/user/dashboard");
-  await expect(page).toHaveURL(/.*\/user\/dashboard.*/);
-};
-
-export const clearTestData = async (page: Page) => {
-  const url = new URL(page.url());
-  await page.goto(url.host + "/api/mock/clearTestData");
-  await page.waitForURL(/.*\/api\/mock\/clearTestData.*/);
-=======
   const dashboardRegex = /.*\/user\/dashboard.*/;
   if (dashboardRegex.test(page.url())) return;
   await page.waitForURL(dashboardRegex);
@@ -264,6 +254,5 @@
   const successMessage = page.locator(selectorQuery);
   await expect(successMessage).toBeVisible();
 
->>>>>>> e18d6c9b
   await page.goBack();
 };