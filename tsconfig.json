--- conflicted
+++ resolved
@@ -33,11 +33,7 @@
     "module": "ESNext"                                   /* Specify what module code is generated. */,
     "moduleResolution": "node"                           /* Specify how TypeScript looks up a file from a given module specifier. */,
     // "rootDir": "./src/"                               /* Specify the root folder within your source files. */,
-<<<<<<< HEAD
-    // "baseUrl": "./",                                  /* Specify the base directory to resolve non-relative module names. */
-=======
     "baseUrl": "./",                                     /* Specify the base directory to resolve non-relative module names. */
->>>>>>> b4ae2d45
     "plugins": [
       {
         "name": "next"
@@ -45,11 +41,7 @@
     ],
     "paths": {
       "#settings/*": [
-<<<<<<< HEAD
-        "./src/app/(proper_react)/(redesign)/(authenticated)/user/(dashboard)/settings/*.ts",
-=======
         "./src/app/(proper_react)/(redesign)/(authenticated)/user/(dashboard)/settings/*",
->>>>>>> b4ae2d45
       ],
     },                                                   /* Specify a set of entries that re-map imports to additional lookup locations. */
     // "rootDirs": [],                                   /* Allow multiple folders to be treated as one when resolving modules. */
