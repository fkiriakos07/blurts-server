--- conflicted
+++ resolved
@@ -208,15 +208,9 @@
 # Variables:
 # $unresolved_exposures is the total number of unresolved exposures the user has.
 dashboard-top-banner-scan-in-progress-description =
-<<<<<<< HEAD
-  { $data_breach_total_num ->
-      [one] We found { $data_breach_total_num } exposure so far, but we’re still scanning sites that sell your personal info. This should be done within a few minutes.
-      *[other] We found { $data_breach_total_num } exposures so far, but we’re still scanning sites that sell your personal info. This should be done within a few minutes.
-=======
   { $unresolved_exposures ->
-      [one] We found { $unresolved_exposures } exposure so far, but we’re still scanning sites that sell your personal info. This should be done within 3 minutes.
-      *[other] We found { $unresolved_exposures } exposures so far, but we’re still scanning sites that sell your personal info. This should be done within 3 minutes.
->>>>>>> 8b88c78a
+      [one] We found { $unresolved_exposures } exposure so far, but we’re still scanning sites that sell your personal info. This should be done within a few minutes.
+      *[other] We found { $unresolved_exposures } exposures so far, but we’re still scanning sites that sell your personal info. This should be done within a few minutes.
   }
 dashboard-top-banner-scan-in-progress-no-results-info = In the meantime, you can check more email addresses for data breaches.
 dashboard-top-banner-scan-in-progress-no-results-cta = Check more email addresses
