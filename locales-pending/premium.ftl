# Strings in this file are not yet final, and thus should not be localized yet.

-brand-fx-desktop = { -brand-firefox } for Desktop
-brand-fx-mobile = { -brand-firefox } for Mobile

main-nav-button-collapse-label = Collapse menu
main-nav-button-collapse-tooltip = Collapse menu
main-nav-button-expand-label = Expand menu
main-nav-button-expand-tooltip = Expand menu
main-nav-label = Navigation
main-nav-link-home-label = Home
main-nav-link-dashboard-label = Dashboard
main-nav-link-faq-label = FAQs
main-nav-link-faq-tooltip = Frequently asked questions

mobile-menu-label = Main menu

toolbar-app-picker-trigger-title = { -brand-mozilla } apps and services
toolbar-app-picker-product-vpn = { -brand-mozilla-vpn }
toolbar-app-picker-product-relay = { -brand-relay }
toolbar-app-picker-product-pocket = { -brand-pocket }
toolbar-app-picker-product-fx-desktop = { -brand-fx-desktop }
toolbar-app-picker-product-fx-mobile = { -brand-fx-mobile }
toolbar-app-picker-by-mozilla = Made by { -brand-mozilla }

user-menu-trigger-label = Open user menu
user-menu-trigger-tooltip = Profile
user-menu-manage-fxa-label = Manage your { -brand-fx-account }
user-menu-settings-label = Settings
user-menu-settings-tooltip = Configure { -brand-fx-monitor }
user-menu-help-label = Help and support
user-menu-help-tooltip = Get help using { -brand-fx-monitor }
user-menu-signout-label = Sign out
user-menu-signout-tooltip = Sign out of { -brand-fx-monitor }

footer-external-link-faq-label = FAQs
footer-external-link-faq-tooltip = Frequently asked questions

premium-badge-label = { -brand-premium }
premium-cta-label = Upgrade to { -brand-premium }

# Chart summarizing total exposures

# The number inside <nr> will be displayed in a large font,
# the label inside <label> will be shown underneath, in a smaller font.
# Variables:
#   $nr (number) - Total number of exposures found for the user
exposure-chart-heading = { $nr ->
  [one] <nr>{ $nr }</nr> <label>exposure</label>
  *[other] <nr>{ $nr }</nr> <label>exposures</label>
}
exposure-chart-legend-heading-type = Exposure
exposure-chart-legend-heading-nr = Number
# Variables:
#   $nr (number) - Number of a particular type of exposure found for the user
exposure-chart-legend-value-nr = { $nr }×
exposure-chart-caption = This chart shows how many times your info is actively exposed.
exposure-chart-returning-user-upgrade-prompt = Home address, family members and more are not yet included.
exposure-chart-returning-user-upgrade-prompt-cta = Start a free scan
exposure-chart-scan-in-progress-prompt = <b>Scan in progress:</b> address, family members, and more are not yet included.

modal-active-number-of-exposures-title = About your number of active exposures
# Variables:
#   $limit (number) - Number of email addresses included in the plan
modal-active-number-of-exposures-part-one = 
  { $limit -> 
    [one] This chart includes the total number of times we found each type of data exposed across all data broker profiles and all data breaches for the { $limit } email address that you are currently monitoring.
    *[other] This chart includes the total number of times we found each type of data exposed across all data broker profiles and all data breaches for up to { $limit } email addresses that you are currently monitoring.
  }
modal-active-number-of-exposures-part-two = For example, if you have 10 exposures of your phone number, that might mean one phone number is exposed across 10 different sites, or it could mean 2 different phone numbers were exposed across 5 different sites.
modal-active-number-of-exposures-part-three = This chart does not include any exposures that are in-progress of being auto-removed. Once your exposures are fixed, they will be added to your total number of fixed exposures on the Fixed page.

# Here's What We Fixed Progress Card

exposure-card-company-logo = Company logo
exposure-card-company = Company domain
exposure-card-exposure-type = Exposure type
exposure-card-date-found = Date of the exposure

progress-card-heres-what-we-fixed-headline = Here is what we fixed
progress-card-resolved-by-you-headline = Resolved by you
progress-card-auto-removed-headline = Auto-removed
# Variables:
# $percentage is the percentage value of exposures fixed, e.g. 70%.
progress-card-percentage-complete = { $percentage }% complete
# Variables:
# $percentage is the percentage value of exposures remaining, e.g. 70%.
progress-card-percentage-remaining = { $percentage }% in progress
full-name = Full name

# Here's What We Fixed Modal

modal-heres-what-we-fixed-title = About what we fixed
modal-heres-what-we-fixed-description-part-one = <b>Resolved by you</b> includes anything you have manually fixed. 
  All data breaches that require access to your accounts need to be fixed manually, 
  even if you have upgraded to { -brand-premium }.
modal-heres-what-we-fixed-description-part-two = <b>Auto-removed</b> includes any exposures from data broker
  profiles that we have removed for you. This is available only for
  { -brand-premium } subscribers. Complete includes anything resolved by you or
  auto-removed by us.
modal-heres-what-we-fixed-description-part-three = <b>In Progress</b> includes anything that we are currently
  working on fixing. Removals typically take 7-14 days but the most
  difficult sites could take longer. You may also start to see removals
  happening within the same day.
modal-cta-ok = OK
modal-open-alt = Open
modal-close-alt = Close

# Icon alts / aria-labels
chevron-down-alt = Expand
chevron-up-alt = Collapse
open-in-new-tab-alt = Open link in a new tab

# Status Pill

status-pill-action-needed = Action needed
status-pill-progress = In progress
status-pill-fixed = Fixed

# Exposure Card

exposure-card-family-members = Family members
exposure-card-email = Email
exposure-card-phone-number = Phone number
exposure-card-address = Address
exposure-card-credit-card = Credit Card
exposure-card-password = Password
exposure-card-ip-address = IP Address
exposure-card-other = Other
<<<<<<< HEAD
# Variables:
# $exposure_num is the number of exposures found for a particular type, e.g. 3 found
exposure-card-num-found =
  { $exposure_num ->
     *[other] { $exposure_num } found
  }
=======
>>>>>>> 9c7a7af6
exposure-card-description-info-for-sale-part-one = This site is selling and publishing <data_broker_link>details about you.</data_broker_link>
exposure-card-description-info-for-sale-part-two = Remove this profile to protect your privacy.
# Variables:
# $data_breach_company is the company associated with the data breach.
# $data_breach_date is the date of the data breach.
exposure-card-description-data-breach-part-one = Your information was exposed in the <data_breach_link>{ $data_breach_company } data breach on { $data_breach_date }.</data_breach_link>
exposure-card-description-data-breach-part-two = We’ll walk you through the steps to fix it.
exposure-card-your-exposed-info = Your exposed info:
exposure-card-exposure-type-data-broker = Info for sale
exposure-card-exposure-type-data-breach = Data breach
exposure-card-cta = Let’s fix it
exposure-card-label-company-logo = Company logo
exposure-card-label-company = Company
exposure-card-label-exposure-type = Exposure type
exposure-card-label-date-found = Date found
# Status of the exposure card, could be In Progress, Fixed or Action Needed
exposure-card-label-status = Status
# Variables: 
# $category_label is the data breach exposure type that was leaked. Eg. Email, IP Address.
# $count is the number of times that the data type was leaked.
exposure-card-label-and-count = { $category_label }: { $count }

# About Exposure Types Modal

modal-exposure-type-title = About exposure types
# Variables:
# $data_broker_sites_total_num is the total number of data broker sites available to scan. It will always be more than 1.
modal-exposure-type-description = We search for you in all known data breaches and { $data_broker_sites_total_num } data broker sites that sell your personal info. Here are the two types of exposures we find:
modal-exposure-type-data-breach = <b>Data breach</b> means your information has been compromised in a breach and could be in the wrong hands. 
  Resolving these typically requires accessing your accounts, so you’ll need to take manual steps to resolve each breach even if you’ve upgraded to { -brand-premium }.
modal-exposure-type-data-broker-part-one = <b>Info for sale</b> means a data broker site is publicly publishing and selling your personal info. 
  You’ll need to manually request removal from each site. 
modal-exposure-type-data-broker-part-two = If you’re a { -brand-premium } user, we automatically remove all profiles for you. 
  In both cases, removals typically take 7-14 days. Some can take longer, while others can happen within the hour.

# About Exposure Statuses Modal

modal-exposure-status-title = About exposure statuses
# Variables:
# $data_broker_sites_total_num is the total number of data broker sites available to scan. It will always be plural.
modal-exposure-status-description = We search for exposures in all known data breaches and { $data_broker_sites_total_num } data broker sites that sell your personal info.
  Your exposures will have one of the following statuses: 
modal-exposure-status-action-needed = <b>Action needed</b> means it is currently active and you need to take steps to fix it.
modal-exposure-status-in-progress = <b>In progress</b> means we are actively working on fixing the exposure for you. This is a { -brand-premium } feature.
modal-exposure-status-fixed = <b>Fixed</b> means the exposure has been resolved and theres no action for you to take.

# Dashboard

dashboard-tab-label-action-needed = Action needed
dashboard-tab-label-fixed = Fixed

dashboard-exposures-filter = Filter
dashboard-exposures-filter-company = Company
dashboard-exposures-filter-exposure-type = Exposure type
dashboard-exposures-filter-exposure-type-info-for-sale = Your info for sale
dashboard-exposures-filter-exposure-type-data-breach = Data breach
dashboard-exposures-filter-date-found = Date found
dashboard-exposures-filter-date-found-last-seven-days = Last 7 days
dashboard-exposures-filter-date-found-last-thirty-days = Last 30 days
dashboard-exposures-filter-date-found-last-year = Last year
dashboard-exposures-filter-status = Status
dashboard-exposures-filter-status-action-needed = Action Needed
dashboard-exposures-filter-status-in-progress = In Progress
dashboard-exposures-filter-status-fixed = Fixed
popover-open-filter-settings-alt = Select filters
dashboard-exposures-filter-show-all = Show all
dashboard-exposures-filter-show-results = Show results
dashboard-exposures-filter-reset = Reset


dashboard-top-banner-scan-in-progress-title = Your scan is still in progress
# Variables:
# $data_breach_total_num is the total number of data breaches the user has.
# $data_broker_total_num is the total number of data brokers selling the user’s data.
dashboard-top-banner-scan-in-progress-description =
  { $data_breach_total_num ->
      [one] We found <b>{ $data_breach_total_num }</b> exposure so far, but we’re still scanning sites that sell your personal info. This should be done within 3 minutes.
      *[other] We found <b>{ $data_breach_total_num }</b> exposures so far, but we’re still scanning sites that sell your personal info. This should be done within 3 minutes.
  }
dashboard-top-banner-scan-in-progress-fix-now-hint = You can refresh this page then, or start fixing your data breaches now.
dashboard-top-banner-scan-in-progress-fix-later-hint = You can refresh this page then or come back later.
dashboard-top-banner-scan-in-progress-cta = See what’s ready now

dashboard-top-banner-protect-your-data-title = Let’s protect your data
# Variables:
# $data_breach_total_num is the total number of data breaches the user has.
# $data_broker_total_num is the total number of data brokers selling the user’s data.
dashboard-top-banner-protect-your-data-description = We found your data in { $data_breach_total_num } data breaches and { $data_broker_total_num } sites selling your personal info. We’ll guide you on how to fix it.
dashboard-top-banner-protect-your-data-cta = Let’s fix it

dashboard-top-banner-monitor-protects-your-even-more-title = { -product-short-name } now protects you even more
# Variables:
# $data_broker_sites_total_num is the total number of data broker sites available to scan.
dashboard-top-banner-monitor-protects-your-even-more-description = 
  { $data_broker_sites_total_num ->
      [one] We can now find exposures of your personal info on { $data_broker_sites_total_num } data broker site that publish and sell your personal info for a profit.
      *[other] We can now find exposures of your personal info on { $data_broker_sites_total_num } data broker sites that publish and sell your personal info for a profit.
  }
dashboard-top-banner-monitor-protects-your-even-more-cta = Get first scan free
dashboard-top-banner-monitor-protects-your-even-more-learn-more = Learn more

dashboard-top-banner-no-exposures-found-title = No exposures found
# Variables:
# $data_broker_sites_total_num is the total number of data broker sites available to scan. This will always be plural.
dashboard-top-banner-no-exposures-found-description = Great news! We searched all known data breaches and { $data_broker_sites_total_num } data broker sites that sell personal info and found no exposures. Upgrade to premium and we’ll monitor for any new exposures.
dashboard-top-banner-no-exposures-found-cta = Get continuous protection

dashboard-top-banner-lets-keep-protecting-title = Let’s keep protecting your data
# Variables: 
# $remaining_exposures_total_num is the remaining number of exposures the user has to resolve.
dashboard-top-banner-lets-keep-protecting-description = 
  { $remaining_exposures_total_num -> 
    [one] You still have { $remaining_exposures_total_num } exposure left to fix. Keep going and protect yourself. We’ll guide you step by step.
    *[other] You still have { $remaining_exposures_total_num } exposures left to fix. Keep going and protect yourself. We’ll guide you step by step.
  }
dashboard-top-banner-lets-keep-protecting-cta = Let’s keep going

dashboard-top-banner-your-data-is-protected-title = Your data is protected
# Variables: 
# $starting_exposure_total_num is the number of exposures the user has resolved.
dashboard-top-banner-your-data-is-protected-description = 
  { $starting_exposure_total_num ->
    [one] Great work, the exposure of your data is fixed or in progress! We’ll keep monitoring and will alert you of any new exposures.
    *[other] Great work, all { $starting_exposure_total_num } exposures of your data are fixed or in progress! We’ll keep monitoring and will alert you of any new exposures.
  }
dashboard-top-banner-your-data-is-protected-cta = See what’s fixed

# Variables: 
# $starting_exposure_total_num is the number of exposures the user has resolved.
dashboard-top-banner-your-data-is-protected-all-fixed-description = 
  { $starting_exposure_total_num ->
    [one] Great work, you’ve fixed 1 exposure of your data! Upgrade to { -brand-premium } for continuous protection.
    *[other] Great work, you’ve fixed all { $starting_exposure_total_num } exposures of your data! Upgrade to { -brand-premium } for continuous protection.
  }
dashboard-top-banner-your-data-is-protected-all-fixed-cta = Get Continuous Protection

# Variables: 
# $exposures_total_num is the total number of exposures the user has.
# $data_breach_total_num is the total number of data breaches the user has.
# $data_broker_total_num is the total number of data brokers selling the user’s data.
dashboard-exposures-area-description = We found your information exposed { $exposures_total_num } times over { $data_breach_total_num } data breaches and { $data_broker_total_num } data broker sites that are selling your personal info.
dashboard-exposures-all-fixed-label = All fixed here!


dashboard-exposures-area-headline = View all sites where your info is exposed
dashboard-fixed-area-headline = View all exposures that are fixed or in-progress

# Variables:
# $exposures_total_num is the total number of exposures the user has.
# $data_breach_total_num is the total number of data breaches the user has.
dashboard-exposures-breaches-scan-progress-description = {
  $exposures_total_num ->
    [one] $data_breach_total_num ->
      [one] We found your information exposed { $exposures_total_num } time in { $data_breach_total_num } data breach. We’re still scanning sites that may be selling your personal info.
      *[other] We found your information exposed { $exposures_total_num } time in { $data_breach_total_num } data breaches. We’re still scanning sites that may be selling your personal info.
    *[other] $data_breach_total_num ->
      [one] We found your information exposed { $exposures_total_num } times in { $data_breach_total_num } data breach. We’re still scanning sites that may be selling your personal info.
      *[other] We found your information exposed { $exposures_total_num } times in { $data_breach_total_num } data breaches. We’re still scanning sites that may be selling your personal info.
}
dashboard-exposures-no-breaches-scan-progress-description = We didn’t find any data breaches, but we’re still scanning sites that may be selling your personal info.
dashboard-exposures-scan-progress-label = Scan in progress

# Variables: 
# $data_broker_total_num is the total number of data brokers selling the user’s data.
dashboard-exposures-all-fixed-free-scan = {
    $data_broker_total_num ->
      [one] Next <link>start your free scan</link> of { $data_broker_total_num } site that may be selling your personal info.
     *[other] Next <link>start your free scan</link> of { $data_broker_total_num } sites that may be selling your personal info.
  }

## False door test

# Strings used in a banner (false door test) to observe engagement with Monitor premium and gauge user interest.

false-door-test-content-part-one = No one should be able to buy your personal information.
false-door-test-content-part-two = Automatically remove data from sites trying to sell it.
false-door-test-content-part-two-dashboard = Auto-delete data from sites trying to sell it.
false-door-test-cta = Count me in
false-door-test-popup-close = Close
false-door-test-phase-2-content-part-one = Did you know there are sites selling your private info?
false-door-test-phase-2-content-part-two = Automatically remove data from sketchy sites.
false-door-test-phase-2-content-part-two-dashboard = Automatically remove data from broker sites. 

# Premium upsell dialog

premium-upsell-dialog-title = Choose the level of protection that’s right for you

# Guided Resolution Flow

guided-resolution-flow-exit = Return to dashboard
guided-resolution-flow-back-arrow = Go to previous step
guided-resolution-flow-next-arrow = Go to next step
# Variables
# $estimated_time is the amount of time it would take for a user to manually resolve a leaked password breach. It will always be a number greater than 1.
# "Est." is shortform for "Estimated".
# "mins" is shortform for "minutes".
data-broker-profiles-estimated-time = Est. time to complete: { $estimated_time } mins
# Variables
# $exposure_reduction is the percentage of exposures that are data brokers.
data-broker-profiles-exposure-reduction = Exposure reduction: { $exposure_reduction }%

# High Risk Data Breaches

high-risk-breach-heading = Here’s what to do
high-risk-breach-subheading = This requires access to your sensitive info, so you’ll need to manually fix it.
# Variables
# $num_breaches is the number of breaches where the high risk data was found.
high-risk-breach-summary = { $num_breaches ->
  [one] It appeared in { $num_breaches } data breach:
  *[other] It appeared in { $num_breaches } data breaches:
}
# Variables
# $breach_name is the name of the breach where the high risk data was found.
# $breach_date is the date when the breach occurred. 
# An example of this string is Twitter on 13/09/18.
high-risk-breach-name-and-date = { $breach_name } <breach_date>on { $breach_date }</breach_date>
high-risk-breach-mark-as-fixed = Mark as fixed
high-risk-breach-skip = Skip for now
# Variables:
# $estimated_time is the estimated time it would take for a user to complete breach resolution steps. It not be singular, and the + is meant as "or more".
# An example of this string is Your estimated time: 15+ minutes.
high-risk-breach-estimated-time = Your estimated time: { $estimated_time }+ minutes

# Credit Card Breaches

high-risk-breach-credit-card-title = Your credit card number was exposed
high-risk-breach-credit-card-description = Anyone who gets it can make unauthorized purchases that you may be liable for. Act now to prevent financial harm.
high-risk-breach-credit-card-step-one = If you still have this card, contact the issuer to report it stolen.
high-risk-breach-credit-card-step-two = Request a new card with a new number.
high-risk-breach-credit-card-step-three = Check your accounts for unauthorized charges.

# Bank Account Breaches

high-risk-breach-bank-account-title = Your bank account was exposed
high-risk-breach-bank-account-description = Taking action ASAP could give you more legal protections to help you recover any losses.
high-risk-breach-bank-account-step-one = Notify your bank immediately that your account number has been compromised.
high-risk-breach-bank-account-step-two = Change your account number.
high-risk-breach-bank-account-step-three = Check your accounts for unauthorized charges.

# Social Security Number Breaches

high-risk-breach-social-security-title = Your social security number was exposed
high-risk-breach-social-security-description = Scammers can open up new loans or credit cards with your social security number. Act fast to prevent financial harm.
high-risk-breach-social-security-step-one = Protect yourself by <link_to_info>setting up a fraud alert or freezing your credit.</link_to_info>
high-risk-breach-social-security-step-two = <link_to_info>Check your credit report</link_to_info> for unrecognized accounts.

# Social Security Number Modal

ssn-modal-title = About fraud alerts and credit freezes
ssn-modal-description-fraud-part-one = <b>A fraud alert</b> requires businesses to verify your identity before it issues new credit in your name. It’s free, lasts one year, and won’t negatively affect your credit score. 
ssn-modal-description-fraud-part-two = To set one up, contact any one of the three credit bureaus. You don’t have to contact all three.
ssn-modal-description-freeze-credit-part-one = <b>Freezing your credit</b> prevents anyone from opening a new account in your name. It’s free and won’t negatively affect your credit score, but you’ll need to unfreeze it before opening any new accounts. 
ssn-modal-description-freeze-credit-part-two = To freeze your credit, contact each of the three credit bureaus — <equifax_link>Equifax</equifax_link>, <experian_link>Experian</experian_link>, and <transunion_link>TransUnion</transunion_link>.
ssn-modal-learn-more = Learn more about fraud alerts and credit freezes
ssn-modal-ok = OK

# PIN Breaches 

high-risk-breach-pin-title = Your PIN was exposed
high-risk-breach-pin-description = Taking action ASAP could give you more legal protections to help you recover any losses.
high-risk-breach-pin-step-one = Notify your bank immediately that your PIN has been compromised.
high-risk-breach-pin-step-two = Change your PIN anywhere you’ve used the same one.
high-risk-breach-pin-step-three = Check your accounts for unauthorized charges.

# No high risk breaches found

high-risk-breach-none-title = Great news, we didn’t find any high risk data breaches
# Variables
# $email_list is list of emails that the user is monitoring for breaches. E.g. john@yahoo.com, ali@gmail.com, sam@hotmail.com 
high-risk-breach-none-description = We detect data breaches based on your email address, and we didn’t find any high risk data breaches for { $email_list }.
high-risk-breach-none-sub-description-part-one = High risk data breaches include:
high-risk-breach-none-sub-description-ssn = Social security number
high-risk-breach-none-sub-description-bank-account = Bank account info
high-risk-breach-none-sub-description-cc-number = Credit card numbers
high-risk-breach-none-sub-description-pin = PINs
high-risk-breach-none-continue = Continue

# Security recommendations

security-recommendation-steps-label = Security recommendations
security-recommendation-steps-title = Here’s our advice:
security-recommendation-steps-cta-label = Got it!

# Phone security recommendation

security-recommendation-phone-title = Protect your phone number
# $num_breaches is the number of breaches where the phone number was found.
security-recommendation-phone-summary = { $num_breaches ->
  [one] Your phone number was exposed in { $num_breaches } data breach:
  *[other] Your phone number was exposed in { $num_breaches } data breaches:
}
security-recommendation-phone-description = Unfortunately you can’t take it back. But there are steps you can take to make sure you stay safe.
security-recommendation-phone-step-one = Block spam numbers to prevent more junk calls
security-recommendation-phone-step-two = Don’t click on links in texts from unknown senders; if it appears to be from a trusted source, call directly to confirm
security-recommendation-phone-step-three = Use a <link_to_info>{ -brand-relay } phone mask</link_to_info> to protect your phone in the future

# Email security recommendation

security-recommendation-email-title = Protect your email address
# $num_breaches is the number of breaches where the email address was found.
security-recommendation-email-summary = { $num_breaches ->
  [one] Your email address was exposed in { $num_breaches } data breach:
  *[other] Your email address was exposed in { $num_breaches } data breaches:
}
security-recommendation-email-description = Unfortunately you can’t fix this. But there are steps you can take to protect yourself.
security-recommendation-email-step-one = Don’t click on links in emails from unknown senders; If it appears to be from trusted source, call directly to confirm
security-recommendation-email-step-two = Be aware of <link_to_info>phishing scams</link_to_info>
security-recommendation-email-step-three = Mark suspicious emails as spam and block the sender
security-recommendation-email-step-four = Use <link_to_info>{ -brand-relay } email masks</link_to_info> to protect your email in the future

# IP security recommendation

security-recommendation-ip-title = Use a VPN for added privacy
# $num_breaches is the number of breaches where the IP address was found.
security-recommendation-ip-summary = { $num_breaches ->
  [one] Your IP address was exposed in { $num_breaches } data breach:
  *[other] Your IP address was exposed in { $num_breaches } data breaches:
}
security-recommendation-ip-description = Your IP address pinpoints your location and internet service provider. Hackers could use this information to find your location or try to connect to your devices.
security-recommendation-ip-step-one = Use a VPN (such as <link_to_info>{ -brand-mozilla-vpn }</link_to_info>) to hide your real IP address and use the internet privately.

# Leaked Passwords

# Variables
# $breach_name is the name of the breach where the leaked password was found.
leaked-passwords-title = Your { $breach_name } password was exposed.
# Variables
# $breach_date is the date when the breach occurred. 
leaked-passwords-summary = It appeared in a data breach on { $breach_date }.
leaked-passwords-description = Scammers can access your account and will likely try to use it on other accounts to see if you’ve used the same password. Change it anywhere you’ve used it to protect yourself.
leaked-passwords-steps-title = Here’s what to do
leaked-passwords-steps-subtitle = This requires access to your account, so you’ll need to manually fix it.
# Variables
# $breach_name is the name of the breach where the leaked password was found.
leaked-passwords-step-one = Change your password on <link_to_breach_site>{ $breach_name }</link_to_breach_site>.
leaked-passwords-step-two = Change it anywhere else you’ve used it.
leaked-passwords-mark-as-fixed = Mark as fixed
leaked-passwords-skip = Skip for now
# Variables
# $estimated_time is the amount of time it would take for a user to manually resolve a leaked password breach. It will always be a number greater than 1.
# "Est." is shortform for "Estimated".
# "mins" is shortform for "minutes".
leaked-passwords-estimated-time = Est. time to complete: { $estimated_time } mins per site

# Leaked Security Questions

leaked-security-questions-title = Your security questions were exposed
# Variables
# $breach_name is the name of the breach where the leaked security questions were found.
# $breach_date is the date when the breach occurred. 
# An example of this string is Twitter on 13/09/18.
leaked-security-questions-summary = They appeared in a data breach on { $breach_name } on { $breach_date }.
leaked-security-questions-description = Scammers can use these to access your accounts, and any other site where you’ve used the same security questions. Update them now to protect your accounts.
leaked-security-questions-steps-title = Here’s what to do
leaked-security-questions-steps-subtitle = This requires access to your account, so you’ll need to manually fix it.
# Variables
# $breach_name is the name of the breach where the security questions were found.
leaked-security-questions-step-one = Update your security questions on <link_to_breach_site>{ $breach_name }</link_to_breach_site>.
leaked-security-questions-step-two = Update them on any other site where you used the same security questions. Be sure to use different security questions for every account.<|MERGE_RESOLUTION|>--- conflicted
+++ resolved
@@ -127,15 +127,6 @@
 exposure-card-password = Password
 exposure-card-ip-address = IP Address
 exposure-card-other = Other
-<<<<<<< HEAD
-# Variables:
-# $exposure_num is the number of exposures found for a particular type, e.g. 3 found
-exposure-card-num-found =
-  { $exposure_num ->
-     *[other] { $exposure_num } found
-  }
-=======
->>>>>>> 9c7a7af6
 exposure-card-description-info-for-sale-part-one = This site is selling and publishing <data_broker_link>details about you.</data_broker_link>
 exposure-card-description-info-for-sale-part-two = Remove this profile to protect your privacy.
 # Variables:
