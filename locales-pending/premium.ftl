--- conflicted
+++ resolved
@@ -238,9 +238,7 @@
 # $data_broker_total_num is the total number of data brokers selling the user’s data.
 dashboard-exposures-area-description = We found your information exposed { $exposures_total_num } times over { $data_breach_total_num } data breaches and { $data_broker_total_num } data broker sites that are selling your personal info.
 dashboard-exposures-all-fixed-label = All fixed here!
-<<<<<<< HEAD
 dashboard-exposures-all-fixed-free-scan = Next <free_scan_link>start your free scan</free_scan_link> of { $data_broker_total_num } sites that may be selling your personal info.
-=======
 
 ## False door test
 
@@ -250,5 +248,4 @@
 false-door-test-content-part-two = Automatically remove data from sites trying to sell it.
 false-door-test-content-part-two-dashboard = Auto-delete data from sites trying to sell it.
 false-door-test-cta = Count me in
-false-door-test-popup-close = Close
->>>>>>> 4c21d91c
+false-door-test-popup-close = Close