--- conflicted
+++ resolved
@@ -82,11 +82,7 @@
       - name: Send GitHub Action trigger data to Slack workflow
         id: slack
         uses: slackapi/slack-github-action@v1.26.0
-<<<<<<< HEAD
-        if: failure()
-=======
         if: failure() && github.ref == 'refs/heads/main'
->>>>>>> dacd8d00
         with:
           # For posting a message using Block Kit
           payload: |
@@ -132,9 +128,5 @@
             }
         env:
           SLACK_WEBHOOK_URL: ${{ secrets.SLACK_GHA_FAILURES_WEBHOOK }}
-<<<<<<< HEAD
           SLACK_WEBHOOK_TYPE: INCOMING_WEBHOOK
-=======
-          SLACK_WEBHOOK_TYPE: INCOMING_WEBHOOK
-          
->>>>>>> dacd8d00
+          