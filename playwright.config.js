/* This Source Code Form is subject to the terms of the Mozilla Public
 * License, v. 2.0. If a copy of the MPL was not distributed with this
 * file, You can obtain one at http://mozilla.org/MPL/2.0/. */

import { defineConfig, devices } from '@playwright/test'
/**
 * Read environment variables from file.
 * https://www.npmjs.com/package/dotenv-flow
 */
import * as dotenvFlow from 'dotenv-flow'
dotenvFlow.config()
/**
 * @see https://playwright.dev/docs/test-configuration
 */

const webServerConfig = {
  command: 'npm run build; npm start',
  // Building the app can take some time:
  timeout: 600_000,
  port: 6060
}

const shouldStartWebServer = process.env.E2E_TEST_ENV === "local"

export default defineConfig({
  testDir: 'src/e2e/specs',
  /* Maximum time one test can run for. */
  timeout: 60_000,

  /* Global setup */
  globalSetup: 'src/e2e/global-setup.ts',

  /* Max time in milliseconds the whole test suite can to prevent CI breaking. */
  globalTimeout: 1_800_000,

  // adding missing snapshots for later comparison
  updateSnapshots: 'missing',

  expect: {
    /**
     * Maximum time expect() should wait for the condition to be met.
     * For example in `await expect(locator).toHaveText();`
     */
    timeout: 2_000
  },

  /* Run tests in files in parallel */
  fullyParallel: true,

  /* Fail the build on CI if you accidentally left test.only in the source code. */
  forbidOnly: !!process.env.CI,

  /* Limit the number of failures */
  maxFailures: process.env.CI ? 1 : undefined,

  /* Retry on CI only */
  retries: process.env.CI ? 1 : 0,

<<<<<<< HEAD
  /* Use more of the available wokers in CI and use default locally. */
=======
  /* Use all of the available wokers in CI and use default locally. */
>>>>>>> 848b7dd9
  workers: process.env.CI ? "75%" : undefined,

  /* Reporter to use. See https://playwright.dev/docs/test-reporters */
  reporter: process.env.CI ? [['github'], ['html']] : 'html',

  /* Shared settings for all the projects below. See https://playwright.dev/docs/api/class-testoptions. */
  use: {
    /* Maximum time each action such as `click()` can take. Defaults to 0 (no limit). */
    actionTimeout: 0,

    /* Base URL to use in actions like `await page.goto('/')`. */
    baseURL: process.env.E2E_TEST_BASE_URL ?? 'https://stage.firefoxmonitor.nonprod.cloudops.mozgcp.net',
    // baseURL: 'http://localhost:6060',

    /* automatically take screenshot only on failures */
    screenshot: 'only-on-failure',

    /* automatically record video on retry  */
    video: 'retry-with-video',

    /* Collect trace when retrying the failed test. See https://playwright.dev/docs/trace-viewer */
    trace: 'on-first-retry'
  },

  /* Configure projects for major browsers */
  projects: [
    {
      name: 'chromium',
      use: {
        ...devices['Desktop Chrome'],
        viewport: {
          width: 1920,
          height: 1080
        }
      }
    },
    {
      name: 'firefox',
      use: {
        ...devices['Desktop Firefox'],
        viewport: {
          width: 1920,
          height: 1080
        }
      }
    },

    /* Test against mobile viewports. */
    // {
    //   name: 'Mobile Chrome',
    //   use: { ...devices['Pixel 5'] }
    // }
    // {
    //   name: 'Mobile Safari',
    //   use: { ...devices['iPhone 12'] },
    // },

    /* Test against branded browsers. */
    // {
    //   name: 'Microsoft Edge',
    //   use: { channel: 'msedge' },
    // },
    // {
    //   name: 'Google Chrome',
    //   use: { channel: 'chrome' },
    // },
  ],

  /* Folder for test artifacts such as screenshots, videos, traces, etc. */
  outputDir: 'src/e2e/test-results/',

  // Run your local dev server before starting the tests -- should run only on PRs or when prompted
  ...(shouldStartWebServer && { webServer: webServerConfig })
})<|MERGE_RESOLUTION|>--- conflicted
+++ resolved
@@ -56,11 +56,7 @@
   /* Retry on CI only */
   retries: process.env.CI ? 1 : 0,
 
-<<<<<<< HEAD
-  /* Use more of the available wokers in CI and use default locally. */
-=======
-  /* Use all of the available wokers in CI and use default locally. */
->>>>>>> 848b7dd9
+  /* Use a custom percentage of available wokers in CI and use default locally. */
   workers: process.env.CI ? "75%" : undefined,
 
   /* Reporter to use. See https://playwright.dev/docs/test-reporters */
