/* eslint-disable no-console */
'use strict'

const HomePage = require('../pages/desktop/home.page')
// Don't need these until secondary email test is restored
// const NavBar = require("../regions/navbar.region");
// const UserDashboardPage = require("../pages/desktop/dashboard.page");

describe('Firefox Monitor homepage', function () {
  beforeEach(function () {
    browser.url('/?experimentBranch=false')
  })

  it('should load the latest breach card', function () {
    const homePage = HomePage

    homePage.waitForPageToLoad()
    expect(homePage.breachCard.latestBreachCard.isDisplayed()).to.be.true
  })

<<<<<<< HEAD
  it('should look like normal', function () {
    expect(browser.checkFullPageScreen('Home_Page', {
      hideElements: [
        $$('.breach-info-wrapper')
      ]
    })).to.be.within(0, 34.99)
  })
=======
  // it("should look like normal", function() {
  //   expect(browser.checkFullPageScreen("Home_Page", {
  //     hideElements: [
  //       $$(".breach-info-wrapper"),
  //     ],
  //   })).to.be.within(0, 45);
  // });
>>>>>>> 5af70034

  it('should load correct number of breaches from an email input', function () {
    const homePage = HomePage

    homePage.waitForPageToLoad()
    homePage.breachEmailAddress.setValue(global.primaryEmail)
    const scanResults = homePage.checkBreachesButton
    expect(scanResults.breachCards.length)
      .to
      .equal(Number(scanResults.numberOfBreaches))
  })

  /*
  it("should allow secondary email to be added", function() {
    const homePage = HomePage;
    const navBar = NavBar;

    homePage.waitForPageToLoad();
    navBar.signIn.click();
    // FxA login
    // Check if fxa email is needed, if error, just continue
    try {
      $(".email").waitForExist(5000);
      $(".email").click();
      $(".email").setValue(global.primaryEmail);
      $("#submit-btn").click();
    } catch (error) {
      console.log(error);
    }
    // FxA password login
    $("#password").waitForExist(5000);
    $("#password").click();
    $("#password").setValue(global.monitorFxaPassword);
    $("#submit-btn").click();

    // Begin navigiation in monitor
    const dashboard = UserDashboardPage.waitForPageToLoad();
    dashboard.addEmailBox.setValue(global.secondaryEmail);
    dashboard.verificationLink.click();
    // Wait for dashboard to reload
    try {
      dashboard.waitForPageToLoad();
      dashboard.manageEmailAddresses();
    } catch (error) {
      console.log(error);
    }
    const email = $$(".e-address")[1];
    // Check email
    expect(email.getText()).to.equal(global.secondaryEmail);
    $(".remove-email-submit").click();
    browser.refresh();
    expect(email.getText()).to.equal(global.primaryEmail);
  });
  */
})<|MERGE_RESOLUTION|>--- conflicted
+++ resolved
@@ -18,15 +18,6 @@
     expect(homePage.breachCard.latestBreachCard.isDisplayed()).to.be.true
   })
 
-<<<<<<< HEAD
-  it('should look like normal', function () {
-    expect(browser.checkFullPageScreen('Home_Page', {
-      hideElements: [
-        $$('.breach-info-wrapper')
-      ]
-    })).to.be.within(0, 34.99)
-  })
-=======
   // it("should look like normal", function() {
   //   expect(browser.checkFullPageScreen("Home_Page", {
   //     hideElements: [
@@ -34,7 +25,6 @@
   //     ],
   //   })).to.be.within(0, 45);
   // });
->>>>>>> 5af70034
 
   it('should load correct number of breaches from an email input', function () {
     const homePage = HomePage
