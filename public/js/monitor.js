--- conflicted
+++ resolved
@@ -481,21 +481,7 @@
     return json
   }
 
-<<<<<<< HEAD
-  function getPageAttribution () {
-    let page = location.pathname
-
-    if (page.startsWith('/')) page = page.slice(1)
-
-    if (page === '') page = 'home'
-
-    return `&utm_content=${page}`
-  }
-
-  function handleClick (e) {
-=======
   function handleClick(e) {
->>>>>>> 5af70034
     switch (e.target.className) {
       case 'vpn-banner-top':
       case 'vpn-banner-close':
@@ -622,14 +608,9 @@
   recruitmentLogic()
   // addWaitlistSignupButtonListeners();
   // addWaitlistObservers();
-<<<<<<< HEAD
-  initVpnBanner()
-  initCsatBanner()
-=======
   initVpnBanner();
   initCsatBanner();
   initAdUnit();
->>>>>>> 5af70034
 
   const dropDownMenu = document.querySelector('.mobile-nav.show-mobile')
   dropDownMenu.addEventListener('click', () => toggleDropDownMenu(dropDownMenu))
