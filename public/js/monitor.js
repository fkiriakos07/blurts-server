'use strict'

/* global sendPing */
/* global getFxaUtms */
/* global hashEmailAndSend */
/* global sendRecommendationPings */
/* global ga */

if (typeof TextEncoder === 'undefined') {
  const cryptoScript = document.createElement('script')
  const scripts = document.getElementsByTagName('script')[0]
  cryptoScript.src = '/dist/edge.min.js'
  scripts.parentNode.insertBefore(cryptoScript, scripts)
}

function findAncestor (el, cls) {
  while ((el = el.parentElement) && !el.classList.contains(cls));
  return el
}

function toggleEl (e) {
  const toggleButton = e.target
  const toggleParent = findAncestor(toggleButton, 'toggle-parent');
  ['inactive', 'active'].forEach(className => {
    toggleParent.classList.toggle(className)
  })
}

function isValidEmail (val) {
  // https://stackoverflow.com/a/46181
  const re = /^(([^<>()[\]\\.,;:\s@"]+(\.[^<>()[\]\\.,;:\s@"]+)*)|(".+"))@((\[[0-9]{1,3}\.[0-9]{1,3}\.[0-9]{1,3}\.[0-9]{1,3}\])|(([a-zA-Z\-0-9]+\.)+[a-zA-Z]{2,}))$/
  return re.test(String(val).toLowerCase())
}

function getSubmittedEmail () {
  const email = document.querySelector('#scan-user-email input[type=email]').value
  if (!isValidEmail(email)) {
    return false
  }
  return email
}

function overwriteLastScannedEmail (email, scannedEmailId) {
  if (!sessionStorage) {
    throw new Error('Session storage not available')
  }
  sessionStorage.removeItem('lastScannedEmail')
  sessionStorage.setItem('lastScannedEmail', email)
  scannedEmailId.value = sessionStorage.length
}

function doOauth (el, { emailWatch = false } = {}) {
  let url = new URL('/oauth/init', document.body.dataset.serverUrl)
  url = getFxaUtms(url);

  ['flowId', 'flowBeginTime', 'entrypoint', 'entrypoint_experiment', 'entrypoint_variation', 'form_type'].forEach(key => {
    if (el.dataset[key]) {
      url.searchParams.append(key, encodeURIComponent(el.dataset[key]))
    }
  })

  if (!sessionStorage) {
    window.location.assign(url)
    return
  }

  const lastScannedEmail = sessionStorage.getItem('lastScannedEmail')

  if (typeof emailWatch !== 'boolean') {
    throw new Error('invalid argument option in doOauth')
  }

  if (!emailWatch) {
    // Preserve entire control function
    if (lastScannedEmail) {
      url.searchParams.append('email', lastScannedEmail)
    }
    window.location.assign(url)
    return
  }

  const submittedEmail = getSubmittedEmail()
  const scannedEmailId = document.querySelector('#scan-user-email input[name=scannedEmailId]')

  if (lastScannedEmail === submittedEmail) {
    url.searchParams.append('email', lastScannedEmail)
    window.location.assign(url)
    return
  }

  // Use the email address the user submitted in FxA Oauth flow
  overwriteLastScannedEmail(submittedEmail, scannedEmailId)
  url.searchParams.append('email', submittedEmail)
  window.location.assign(url)
}

function addFormListeners () {
  Array.from(document.forms).forEach(form => {
    if (form.querySelector('input[type=email]')) {
      const emailInput = form.querySelector('input[type=email]')
      emailInput.addEventListener('keydown', (e) => {
        form.classList.remove('invalid')
      })

      emailInput.addEventListener('invalid', (e) => {
        e.preventDefault()
        form.classList.add('invalid')
      })

      emailInput.addEventListener('keydown', () => {
        if (emailInput.value === '') {
          sendPing(form, 'Engage')
        }
      })

      emailInput.addEventListener('focus', () => {
        if (emailInput.value === '') {
          sendPing(form, 'Engage')
        }
      })
    }
    form.addEventListener('submit', (e) => handleFormSubmits(e), true)
  })
}

function handleFormSubmits (formEvent) {
  formEvent.preventDefault()
  const thisForm = formEvent.target
  let email = ''

  sendPing(thisForm, 'Submit', null, { transport: 'beacon' })

  if (thisForm.email) {
    email = thisForm.email.value.trim()
    thisForm.email.value = email
  }

  const formClassList = thisForm.classList

  if (thisForm.email && !isValidEmail(email)) {
    sendPing(thisForm, 'Failure')
    formClassList.add('invalid')
    return
  }
  if (formClassList.contains('email-scan')) {
    hashEmailAndSend(formEvent)
    return
  }
  // if the form contains the class "loading-data", it has
  // already been submitted, so return without re-submitting.
  if (formClassList.contains('loading-data')) {
    return
  }
  formClassList.add('loading-data')
  return thisForm.submit()
}

// re-enables inputs and clears loader
function restoreInputs () {
  Array.from(document.forms).forEach(form => {
    form.classList.remove('loading-data')
    form.classList.remove('invalid')
  })
  document.querySelectorAll('input').forEach(input => {
    if (input.disabled) {
      input.disabled = false
    }
  })
}

function toggleDropDownMenu (dropDownMenu) {
  if (dropDownMenu.classList.contains('mobile-menu-open')) {
    return dropDownMenu.classList.remove('mobile-menu-open')
  }
  return dropDownMenu.classList.add('mobile-menu-open')
}

function toggleArticles () {
  const windowWidth = window.innerWidth
  const articleToggles = document.querySelectorAll('.st-toggle-wrapper, .relay-info.toggle-parent')
  if (windowWidth > 600) {
    articleToggles.forEach(toggle => {
      toggle.classList.add('active')
      toggle.classList.remove('inactive')
    })
    return
  }
  articleToggles.forEach(toggle => {
    toggle.classList.remove('active')
    toggle.classList.add('inactive')
  })
}

function hideShowNavBars (win, navBar, bentoButton) {
  win.onscroll = function (e) {
    // catch a window that has resized from less than 600px
    // to greater than 600px and unhide navigation.
    if (win.innerWidth > 600) {
      navBar.classList = ['show-nav-bars']
      return
    }

    if (win.pageYOffset < 100) {
      navBar.classList = ['show-nav-bars']
      return
    }

    if (
      this.oldScroll < (this.scrollY - 50) &&
      navBar.classList.contains('show-nav-bars') &&
      !bentoButton._active
    ) {
      navBar.classList = ['hide-nav-bars']
      this.oldScroll = this.scrollY
      return
    }

    if (this.oldScroll > this.scrollY + 50) {
      navBar.classList = ['show-nav-bars']
      this.oldScroll = this.scrollY
      return
    }
    this.oldScroll = this.scrollY
  }
}

function toggleMobileFeatures (topNavBar) {
  const win = window
  const windowWidth = win.innerWidth
  if (windowWidth > 800) {
    const emailCards = document.querySelectorAll('.breaches-dash.email-card:not(.zero-breaches)')
    emailCards.forEach(card => {
      card.classList.add('active')
    })
    return
  }

  const bentoButton = document.querySelector('firefox-apps')
  const closeActiveEmailCards = document.querySelectorAll('.breaches-dash.email-card.active')
  closeActiveEmailCards.forEach(card => {
    card.classList.remove('active')
  })

  if (windowWidth < 600) {
    hideShowNavBars(win, topNavBar, bentoButton)
    addBentoObserver()
  }
}

function toggleHeaderStates (header, win) {
  if (win.outerWidth < 600) {
    return
  }
  if (win.pageYOffset > 400) {
    header.classList.add('show-shadow')
  } else {
    header.classList.remove('show-shadow')
  }
}

function addMainNavListeners () {
  const inactiveNavLinks = document.querySelectorAll('.nav-link:not(.active-link)')
  inactiveNavLinks.forEach(link => {
    /* Remove the .active-link-underline class from any link
       that isn't the current ".active-link" which occasionally
       happens when the user navigates to a page using browser
       backwards/forwards buttons. */
    if (link.classList.contains('active-link-underline')) {
      link.classList.remove('active-link-underline')
    }
    link.addEventListener('mouseenter', () => {
      link.classList.add('active-link-underline')
    })
    link.addEventListener('mouseleave', () => {
      link.classList.remove('active-link-underline')
    })
  })
}

function addBentoObserver () {
  const bodyClasses = document.body.classList
  const bentoButton = document.querySelector('firefox-apps')
  const observerConfig = { attributes: true }
  const watchBentoChanges = function (bentoEl, observer) {
    for (const mutation of bentoEl) {
      if (mutation.type === 'attributes') {
        bodyClasses.toggle('bento-open', bentoButton._active)
      }
    }
  }
  if (bentoButton) {
    const observer = new MutationObserver(watchBentoChanges)
    observer.observe(bentoButton, observerConfig)
  }
}

function setHeaderHeight () {
  const header = document.getElementById('header')
  const height = header?.offsetHeight || 0

  document.body.style.setProperty('--header-height', `${height}px`)
}

function recruitmentLogic () {
  const recruitmentBannerLink = document.querySelector('#recruitment-banner')
  if (!recruitmentBannerLink) {
    return
  }

  const recruited = document.cookie.split('; ').some((item) => item.trim().startsWith('recruited='))
  if (recruited) {
    recruitmentBannerLink.parentElement.remove()
    return
  } else {
    recruitmentBannerLink.removeAttribute('hidden')
  }

  recruitmentBannerLink.addEventListener('click', () => {
    const date = new Date()
    date.setTime(date.getTime() + 30 * 24 * 60 * 60 * 1000)
    document.cookie = 'recruited=true; expires=' + date.toUTCString()
  })
}

<<<<<<< HEAD
// function addWaitlistSignupButtonListeners() {
//   document.querySelectorAll(".relay-sign-up-btn").forEach(btn => {

//     btn.addEventListener("click", async (e) => {
//       const relayEndpoint = new URL("/join-waitlist", document.body.dataset.serverUrl);
//       const signUpCallout = document.querySelector(".relay-sign-up");

//       signUpCallout.classList.add("sending-email");
//       try {
//         const response = await fetch(relayEndpoint, {
//           headers: {
//             "Content-Type": "application/json; charset=utf-8",
//           },
//           mode: "same-origin",
//           method: "POST",
//           body: JSON.stringify({ "emailToAdd": "add-user-email" }),
//         });
//         if (response && response.status === 200) {
//           setTimeout(() => {
//             signUpCallout.classList.add("email-sent");
//             signUpCallout.classList.remove("sending-email");
//           }, 500);
//         }
//       } catch (e) {
//         // we need error messaging
//       }
//     });
//   });
// }

// function addWaitlistObservers() {

//   const privateRelayCtas = document.querySelectorAll(".private-relay-cta");

//   if (privateRelayCtas.length === 0) {
//     return;
//   }
//   const availableIntersectionObserver = ("IntersectionObserver" in window);
//   const gaAvailable = typeof (ga) !== undefined;

//   if (availableIntersectionObserver && gaAvailable) {
//     const sendWaitlistViewPing = elemData => {
//       if (elemData.userIsSignedUp === "true") {
//         return;
//       }
//       ga("send", "event", "Waitlist Test", "View", elemData.analyticsLabel);
//     };
//     const onRelayCtasComingIntoView = (entries, observer) => {
//       entries.forEach(entry => {
//         if (entry.isIntersecting) {
//           sendWaitlistViewPing(entry.target.dataset);
//           observer.unobserve(entry.target);
//         }
//       });
//     };
//     const observer = new IntersectionObserver(onRelayCtasComingIntoView, { rootMargin: "-50px" });

//     privateRelayCtas.forEach(relayCta => {
//       observer.observe(relayCta);
//       relayCta.addEventListener("click", (e) => {
//         if (relayCta.href) {
//           if (typeof (ga) !== "undefined") {
//             // Recheck if the user is on strict-mode and only block the click default action if GA is available
//             e.preventDefault();
//             ga("send", "event", "Waitlist Test", "Engage", relayCta.dataset.analyticsLabel, {
//               "hitCallback": window.location.href = relayCta.href,
//             });
//           }
//           return;
//         }
//         ga("send", "event", "Waitlist Test", "Engage", relayCta.dataset.analyticsLabel);
//       });
//     });
//   }
// }

async function initVpnBanner () {
  const vpnBanner = document.querySelector('.vpn-banner')
=======
async function initVpnBanner() {
  const vpnBanner = document.querySelector(".vpn-banner");
>>>>>>> d8cb207a

  if (!vpnBanner) return

  const resizeObserver = new ResizeObserver(entries => updateHeight(entries[0].contentRect.height))
  resizeObserver.observe(vpnBanner) // call before `await` for initial height render

  const locationDataReq = new Request('/iplocation')
  const protectionDataReq = new Request('https://am.i.mullvad.net/json')
  const cache = await initCache()
  const locationData = await fetch(locationDataReq)
    .then(res => res.json())
    .catch(e => console.warn('Error fetching location data.', e))

  let protectionData = await getCacheData(protectionDataReq)

  if (!protectionData || protectionData.ip !== locationData?.clientIp) {
    // get fresh data if none cached or user IP changed since last cached response
    protectionData = await fetchData(protectionDataReq).then(data => {
      if (!data) return null
      return { ip: data.ip, isProtected: data.mullvad_exit_ip }
    })
  }

  if (locationData?.clientIp) {
    vpnBanner.querySelector('.client-ip output').textContent = locationData.clientIp
  } else {
    vpnBanner.querySelector('.client-ip').remove()
  }

  if (locationData?.shortLocation) {
    vpnBanner.querySelector('.short-location output').textContent = locationData.shortLocation
  } else {
    vpnBanner.querySelector('.short-location').remove()
  }

  if (locationData?.fullLocation) {
    vpnBanner.querySelector('.full-location output').textContent = locationData.fullLocation
  } else {
    vpnBanner.querySelector('.full-location').remove()
  }

  vpnBanner.cta = vpnBanner.querySelector('a.vpn-banner-cta')
  vpnBanner.cta.setAttribute('href', vpnBanner.cta.getAttribute('href') + getPageAttribution())
  vpnBanner.setAttribute('data-protected', Boolean(protectionData?.isProtected))
  vpnBanner.addEventListener('click', handleClick)

  if (cache && protectionData) cache.put(protectionDataReq, new Response(JSON.stringify(protectionData)))

  async function initCache () {
    const cacheAvailable = 'caches' in self
    let cache

    if (cacheAvailable) cache = await caches.open('vpn-banner').catch(e => null)

    return cache
  }

  async function getCacheData (req) {
    if (!cache) return null

    const json = await cache.match(req)
      .then(res => res.json())
      .catch(e => console.warn('Could not get cached response.', e.message))

    return json
  }

  async function fetchData (req, reqTimeoutMs = 4000) {
    const abortController = new AbortController()
    const timer = setTimeout(() => abortController.abort(), reqTimeoutMs) // abort a delayed response
    const json = await fetch(req, { signal: abortController.signal })
      .then(res => {
        clearTimeout(timer)
        if (!res.ok) throw new Error(`Bad response (${res.status})`)
        return res.json()
      })
      .catch(e => console.warn('Error fetching protection data.', e))

    return json
  }

  function handleClick (e) {
    switch (e.target.className) {
      case 'vpn-banner-top':
      case 'vpn-banner-close':
        vpnBanner.toggleAttribute('data-expanded')
        break
    }
  }

  function updateHeight (h) {
    document.body.style.setProperty('--vpn-banner-height', `${Math.floor(h)}px`)
  }
}

async function initCsatBanner () {
  const csatBanner = document.querySelector('.csat-banner')

  if (!csatBanner) return

  csatBanner.addEventListener('click', handleEvent)

  function handleEvent (e) {
    const ttl = new Date()
    ttl.setDate(ttl.getDate() + 90)
    document.cookie = 'csatHidden=1; path=/; sameSite=Lax; expires=' + ttl.toUTCString()

    switch (e.target.name) {
      case 'csat-close-btn':
        csatBanner.toggleAttribute('hidden', true)
        csatBanner.removeEventListener('click', handleEvent)
        break
      case 'csat-option':
        csatBanner.toggleAttribute('disabled', true)
        csatBanner.querySelector('.csat-question').textContent = 'Thanks for your feedback!'
        e.target.parentElement.classList.add('selected')
        if (window.ga) ga('send', 'event', 'CSAT banner', 'submit', e.target.nextSibling.textContent, e.target.value)
        break
    }

    setHeaderHeight()
  }
}

async function initAdUnit () {
  const adUnit = document.querySelector('[data-ad-unit]')

  if (!adUnit) return

  const cta = adUnit.querySelector('.ad-unit-cta')

  // add utm_content param.  Final href example: https://vpn.mozilla.org/?utm_source=firefox-monitor&utm_medium=ad-unit&utm_content=home-ad-3
  cta.href += `${getPageAttribution()}-ad-${adUnit.dataset.adUnit}`
}

function getPageAttribution () {
  // returns utm_content param e.g. "&utm_content=user/dashboard"
  let page = location.pathname

  if (page.startsWith('/')) page = page.slice(1)

  if (page === '') page = 'home'

  return `&utm_content=${page}`
}

(async () => {
  document.addEventListener('touchstart', function () { }, true)
  const win = window
  const header = document.getElementById('header')
  const topNavigation = document.querySelector('#navigation-wrapper')

  win.addEventListener('pageshow', function () {
    addMainNavListeners()
    toggleMobileFeatures(topNavigation)
    toggleArticles()
    toggleHeaderStates(header, win)
    if (document.forms) {
      restoreInputs()
      addFormListeners()
    }
  })

  if (document.forms) {
    restoreInputs()
    addFormListeners()
  }

  let windowWidth = win.outerWidth
  document.addEventListener('DOMContentLoaded', setHeaderHeight)
  win.addEventListener('resize', () => {
    const newWindowWidth = win.outerWidth
    if (newWindowWidth !== windowWidth) {
      toggleMobileFeatures(topNavigation)
      toggleArticles()
      windowWidth = newWindowWidth
      setHeaderHeight()
    }
  })

  document.addEventListener('scroll', () => toggleHeaderStates(header, win))

  document.querySelectorAll('.toggle').forEach(toggle => {
    toggle.addEventListener('click', toggleEl)
  })

  document.querySelectorAll('.open-oauth').forEach(button => {
    button.addEventListener('click', (e) => doOauth(e.target))
  })

  document.querySelectorAll('#see-additional-recs').forEach(button => {
    button.addEventListener('click', () => {
      button.classList.add('fade-out')
      const overflowRecs = document.getElementById('overflow-recs')
      overflowRecs.classList.remove('hide')
      if (typeof (ga) !== 'undefined') {
        // Send "Click" ping for #see-additional-recs click
        ga('send', 'event', 'Breach Details: See Additional Recommendations', 'Click', 'See Additional Recommendations')
        // Send "View" pings for any CTAs that become visible on #see-additional-recs click
        sendRecommendationPings('.overflow-rec-cta')
      }
    })
  })

  setHeaderHeight()
  recruitmentLogic()
  // addWaitlistSignupButtonListeners();
  // addWaitlistObservers();
  initVpnBanner()
  initCsatBanner()
  initAdUnit()

  const dropDownMenu = document.querySelector('.mobile-nav.show-mobile')
  dropDownMenu.addEventListener('click', () => toggleDropDownMenu(dropDownMenu))

  if (document.getElementById('fxaCheckbox')) {
    document.getElementById('fxaCheckbox').style.display = 'block'
  }

  const createFxaCheckbox = document.getElementById('createFxaCheckbox')
  const submitBtn = document.querySelector('.breachesSubmitButton')

  if (submitBtn) {
    submitBtn.addEventListener('click', (e) => {
      // Email Validation
      const scanForm = document.getElementById('scan-user-email')
      const scanFormEmailValue = document.querySelector("#scan-user-email input[type='email']").value

      if (scanFormEmailValue.length < 1 || !isValidEmail(scanFormEmailValue)) {
        scanForm.classList.add('invalid')
        return
      }

      if (createFxaCheckbox.checked) {
        e.preventDefault()

        // Send GA Ping
        if (typeof (ga) !== 'undefined') {
          ga('send', {
            hitType: 'event',
            eventCategory: 'Sign Up Button',
            eventAction: 'Engage',
            eventLabel: 'fx-monitor-homepage-fxa-checkbox',
            options: {
              transport: 'beacon'
            }
          })
        }

        doOauth(e.target, { emailWatch: true })
      }
    })
  }
})()<|MERGE_RESOLUTION|>--- conflicted
+++ resolved
@@ -322,89 +322,8 @@
   })
 }
 
-<<<<<<< HEAD
-// function addWaitlistSignupButtonListeners() {
-//   document.querySelectorAll(".relay-sign-up-btn").forEach(btn => {
-
-//     btn.addEventListener("click", async (e) => {
-//       const relayEndpoint = new URL("/join-waitlist", document.body.dataset.serverUrl);
-//       const signUpCallout = document.querySelector(".relay-sign-up");
-
-//       signUpCallout.classList.add("sending-email");
-//       try {
-//         const response = await fetch(relayEndpoint, {
-//           headers: {
-//             "Content-Type": "application/json; charset=utf-8",
-//           },
-//           mode: "same-origin",
-//           method: "POST",
-//           body: JSON.stringify({ "emailToAdd": "add-user-email" }),
-//         });
-//         if (response && response.status === 200) {
-//           setTimeout(() => {
-//             signUpCallout.classList.add("email-sent");
-//             signUpCallout.classList.remove("sending-email");
-//           }, 500);
-//         }
-//       } catch (e) {
-//         // we need error messaging
-//       }
-//     });
-//   });
-// }
-
-// function addWaitlistObservers() {
-
-//   const privateRelayCtas = document.querySelectorAll(".private-relay-cta");
-
-//   if (privateRelayCtas.length === 0) {
-//     return;
-//   }
-//   const availableIntersectionObserver = ("IntersectionObserver" in window);
-//   const gaAvailable = typeof (ga) !== undefined;
-
-//   if (availableIntersectionObserver && gaAvailable) {
-//     const sendWaitlistViewPing = elemData => {
-//       if (elemData.userIsSignedUp === "true") {
-//         return;
-//       }
-//       ga("send", "event", "Waitlist Test", "View", elemData.analyticsLabel);
-//     };
-//     const onRelayCtasComingIntoView = (entries, observer) => {
-//       entries.forEach(entry => {
-//         if (entry.isIntersecting) {
-//           sendWaitlistViewPing(entry.target.dataset);
-//           observer.unobserve(entry.target);
-//         }
-//       });
-//     };
-//     const observer = new IntersectionObserver(onRelayCtasComingIntoView, { rootMargin: "-50px" });
-
-//     privateRelayCtas.forEach(relayCta => {
-//       observer.observe(relayCta);
-//       relayCta.addEventListener("click", (e) => {
-//         if (relayCta.href) {
-//           if (typeof (ga) !== "undefined") {
-//             // Recheck if the user is on strict-mode and only block the click default action if GA is available
-//             e.preventDefault();
-//             ga("send", "event", "Waitlist Test", "Engage", relayCta.dataset.analyticsLabel, {
-//               "hitCallback": window.location.href = relayCta.href,
-//             });
-//           }
-//           return;
-//         }
-//         ga("send", "event", "Waitlist Test", "Engage", relayCta.dataset.analyticsLabel);
-//       });
-//     });
-//   }
-// }
-
-async function initVpnBanner () {
-  const vpnBanner = document.querySelector('.vpn-banner')
-=======
 async function initVpnBanner() {
   const vpnBanner = document.querySelector(".vpn-banner");
->>>>>>> d8cb207a
 
   if (!vpnBanner) return
 
