--- conflicted
+++ resolved
@@ -27,14 +27,6 @@
   line-height: 1.5;
 }
 
-<<<<<<< HEAD
-.breach-card:hover {
-  transform: scale(1.01);
-  transition: all 0.15s ease-in-out;
-}
-
-=======
->>>>>>> 64ce34b6
 .breach-title {
   padding-top: 2px;
   font-size: 18px;
