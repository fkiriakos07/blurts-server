--- conflicted
+++ resolved
@@ -735,8 +735,6 @@
   height: 60px;
 }
 
-<<<<<<< HEAD
-=======
 .firefox-logo,
 .firefox-logo.firefox-monitor {
   margin-right: calc(var(--gap) / 2);
@@ -744,9 +742,6 @@
   background-size: cover;
 }
 
-/* main banner content  */
-
->>>>>>> 61d2a44d
 main .half {
   flex-direction: column;
   align-items: normal;
