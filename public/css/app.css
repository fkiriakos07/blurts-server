--- conflicted
+++ resolved
@@ -1365,13 +1365,10 @@
     --columnSpacing: 40px;
   }
 
-<<<<<<< HEAD
-=======
   header ul.social-media-sharing-buttons {
     display: none;
   }
-
->>>>>>> bf206630
+  
   main.scan-results .half:last-of-type {
     display: flex;
   }
