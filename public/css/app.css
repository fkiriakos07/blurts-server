--- conflicted
+++ resolved
@@ -745,8 +745,6 @@
   height: 60px;
 }
 
-<<<<<<< HEAD
-=======
 .firefox-logo,
 .firefox-logo.firefox-monitor {
   margin-right: calc(var(--gap) / 2);
@@ -754,7 +752,6 @@
   background-size: cover;
 }
 
->>>>>>> fc727059
 main .half {
   flex-direction: column;
   align-items: normal;
