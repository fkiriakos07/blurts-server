main.breach-detail {
  min-height: 40vh;
  color: var(--grey1);
}

.bg-split {
  background-image: linear-gradient(rgba(255, 255, 255, 0) 50%, #fff 0);
}

.breach-type:hover {
  text-decoration: underline;
}

.detail-section {
  padding: 40px 0;
}

.feat-img.change-password {
  background-image: url("/img/svg/change-password.svg");
}

.feat-img.stronger-password {
  background-image: url("/img/svg/stronger-password.svg");
}

.feat-img.manage-password {
  background-image: url("/img/svg/manage-password.svg");
}

.feat-img.data-compromised {
  background-image: url("/img/svg/data-compromised.svg");
  margin-top: 0 !important;
}

.feat-img.protect-personal-info {
  background-image: url("/img/svg/protect-personal-info.svg");
  margin-top: 0 !important;
}

.breach-detail-headline {
  margin: auto auto 8px auto;
  color: var(--ink);
}

.breach-detail-logo-wrapper {
  margin-bottom: var(--padding);
}

.breach-detail-logo.breach-logo {
  max-width: 10rem;
  max-height: 10rem;
}

.glyph {
  display: flex;
  margin-right: 16px;
}

.overview,
.overview p {
  font-size: 16px;
}

.overview p {
  margin: 20px 0;
}

.additional-data-types {
  display: block;
  margin: 0;
}

.additional-data-types-wrapper .source-info {
  margin-left: 0;
}

.breach-type {
<<<<<<< HEAD
  font-size: 16px;
  font-weight: 700;
=======
  margin-top: 8px;
  font-size: 14px;
>>>>>>> adffdbde
  color: var(--grey6);
  margin-bottom: 12px;
}

.priority-data-classes-list {
  width: 100%;
  flex-wrap: wrap;
}

.lower-priority-data-types {
  margin-top: 0;
  margin-bottom: 24px;
}

.priority-data-type {
  margin-top: var(--padding);
  margin-bottom: var(--padding);
}

.data-type {
  font-weight: 600;
}

.data-type,
.data-action {
  margin: 0;
}

.what-to-do-tips {
  padding-bottom: 0;
}

@media screen and (max-width: 800px) {
  .priority-data-type {
    flex: 1 1 100%;
  }
}

@media screen and (max-width: 600px) {
  .what-to-do-tips h2.section-headline {
    text-align: center;
    margin-left: auto;
    margin-right: auto;
  }
}<|MERGE_RESOLUTION|>--- conflicted
+++ resolved
@@ -75,13 +75,8 @@
 }
 
 .breach-type {
-<<<<<<< HEAD
   font-size: 16px;
   font-weight: 700;
-=======
-  margin-top: 8px;
-  font-size: 14px;
->>>>>>> adffdbde
   color: var(--grey6);
   margin-bottom: 12px;
 }
