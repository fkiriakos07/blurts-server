"use strict";

/* eslint-disable no-process-env */

const path = require("path");
require("dotenv").load({path: path.join(__dirname, ".env")});

const kEnvironmentVariables = [
  "NODE_ENV",
  "DISABLE_DOCKERFLOW",
  "SERVER_URL",
  "PORT",
  "COOKIE_SECRET",
  "SMTP_URL",
  "EMAIL_FROM",
  "SES_CONFIG_SET",
  "SES_NOTIFICATION_LOG_ONLY",
  "OAUTH_AUTHORIZATION_URI",
  "OAUTH_TOKEN_URI",
  "OAUTH_PROFILE_URI",
  "OAUTH_CLIENT_ID",
  "OAUTH_CLIENT_SECRET",
  "HIBP_KANON_API_ROOT",
  "HIBP_KANON_API_TOKEN",
  "HIBP_API_ROOT",
  "HIBP_API_TOKEN",
  "HIBP_RELOAD_BREACHES_TIMER",
  "DATABASE_URL",
<<<<<<< HEAD
  "SERVER_URL",
=======
  "DELETE_UNVERIFIED_SUBSCRIBERS_TIMER",
>>>>>>> ecc1ed6f
];

const AppConstants = { };

for (const v of kEnvironmentVariables) {
  if (process.env[v] === undefined) {
    throw new Error(`Required environment variable was not set: ${v}`);
  }
  AppConstants[v] = process.env[v];
}

module.exports = Object.freeze(AppConstants);<|MERGE_RESOLUTION|>--- conflicted
+++ resolved
@@ -26,11 +26,8 @@
   "HIBP_API_TOKEN",
   "HIBP_RELOAD_BREACHES_TIMER",
   "DATABASE_URL",
-<<<<<<< HEAD
   "SERVER_URL",
-=======
   "DELETE_UNVERIFIED_SUBSCRIBERS_TIMER",
->>>>>>> ecc1ed6f
 ];
 
 const AppConstants = { };
