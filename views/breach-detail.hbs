{{#getBreachDetail}}

  <main id="breach-detail" class="breach-detail container clear-header bg-white" data-page-label="Breach Detail">
    <div class="row jst-cntr">
      <div class="col-9 flx-cntr">
        <div class="breach-detail-logo-wrapper">
          <img class="breach-detail-logo breach-logo" alt="{{ breach.Name }} logo" src="/img/logos/{{ breach.LogoPath }}" />
        </div>
        <h2 class="headline breach-detail-headline">{{ breach.Title }}</h2>
<<<<<<< HEAD
=======
        {{#if breach.Domain}}
          <a class="blue-link" href="https://www.{{ breach.Domain }}" rel="nofollow noopener noreferrer" target="_blank">www.{{ breach.Domain }}</a>
        {{/if}}
>>>>>>> adffdbde
        <a class="breach-type demi" href="#what-is-this-breach">{{ category }}</a>
        {{#if changePWLink}}
          <h1><a class="change-pw-site btn-small btn-violet-secondary btn-transparent" rel="nofollow noopener noreferrer" target="_blank" href="{{ changePWLink }}">{{changePWLinkTitle}}</a></h1>
        {{/if}}
      </div>
    </div>
  </main>

<!--dataClasses-->
  <section class="bg-light detail-section">
    <div class="row jst-cntr flx-col">
      <div class="mw-8 overview">
        {{> breach-detail-content-group overview}}
        {{#if delayedReporting }}
          <a class="text-link blue-link" href="#delayed-reporting">
            {{delayedReporting.headline}}
          </a>
        {{/if}}
      </div>
    </div>
  </section>
  <section class="detail-section bg-white">
    <div class="row jst-cntr flx-col">
      <div class="mw-8 breach-details">
        {{> breach-detail-content-group dataClasses}}
      </div>
    </div>
  </section>

  <section class="detail-section bg-light">
    <div class="row jst-cntr flx-col">
      <div class="mw-8 breach-detail what-to-do-tips">
        {{> breach-detail-content-group whatToDoTips}}
      </div>
    </div>
  </section>
  <section class="bg-split">
    <div class="row jst-cntr flx-col">
      {{#unless ./../req.session.user}}
        {{> sign-up-banners/breach-detail-sign-up-banner }}
      {{/unless}}
    </div>
  </section>
  <section class="detail-section bg-white">
    <div class="row jst-cntr flx-col">
      <div id="what-is-this-breach" class="mw-8 breach-details">
        {{> breach-detail-content-group whatIsThisBreach}}
      </div>
      {{#if delayedReporting}}
        <div id="delayed-reporting" class="mw-8 breach-details">
          {{> breach-detail-content-group delayedReporting}}
        </div>
      {{/if}}
    </div>
  </section>
{{/getBreachDetail}}<|MERGE_RESOLUTION|>--- conflicted
+++ resolved
@@ -7,12 +7,6 @@
           <img class="breach-detail-logo breach-logo" alt="{{ breach.Name }} logo" src="/img/logos/{{ breach.LogoPath }}" />
         </div>
         <h2 class="headline breach-detail-headline">{{ breach.Title }}</h2>
-<<<<<<< HEAD
-=======
-        {{#if breach.Domain}}
-          <a class="blue-link" href="https://www.{{ breach.Domain }}" rel="nofollow noopener noreferrer" target="_blank">www.{{ breach.Domain }}</a>
-        {{/if}}
->>>>>>> adffdbde
         <a class="breach-type demi" href="#what-is-this-breach">{{ category }}</a>
         {{#if changePWLink}}
           <h1><a class="change-pw-site btn-small btn-violet-secondary btn-transparent" rel="nofollow noopener noreferrer" target="_blank" href="{{ changePWLink }}">{{changePWLinkTitle}}</a></h1>
