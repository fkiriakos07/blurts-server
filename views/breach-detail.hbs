{{#getBreachDetail}}

  <main id="breach-detail" class="breach-detail container clear-header bg-white">
    <div class="row jst-cntr">
      <div class="col-9 flx-cntr">
        <div class="breach-detail-logo-wrapper">
          <img class="breach-detail-logo breach-logo" alt="{{ breach.Name }} logo" src="/img/logos/{{ breach.LogoPath }}" />
        </div>
        <h2 class="headline breach-detail-headline">{{ breach.Title }}</h2>
        <h3 class="breach-type"><a href="#what-is-this-breach">{{ category }}</a></h3>
      </div>
    </div>
  </main>

<!--dataClasses-->
  <section class="bg-light">
    <div class="row jst-cntr flx-col">
      <div class="col-8 overview">
        {{> breach-detail-content-group overview}}
        {{#if delayedReporting }}
          <a class="text-link" href="#delayed-reporting">
            {{delayedReporting.headline}}
          </a>
        {{/if}}
      </div>
    </div>
  </section>
  <section class="detail-section bg-white">
    <div class="row jst-cntr flx-col">
      <div class="col-8 breach-details">
        {{> breach-detail-content-group dataClasses}}
        {{> hibp-attribution}}
      </div>
    </div>
  </section>

  <section class="detail-section bg-light">
    <div class="row jst-cntr flx-col">
      <div class="col-8 breach-detail what-to-do-tips">
        {{> breach-detail-content-group whatToDoTips}}
      </div>
    </div>
  </section>
  <section class="detail-section bg-white">
    <div class="row jst-cntr flx-col">
      {{> sign-up-banners/scan-results-sign-up }}
      <div id="what-is-this-breach" class="col-8 breach-details">
        {{> breach-detail-content-group whatIsThisBreach}}
      </div>
      {{#if sensitiveBreach }}
        <div class="col-8 breach-details">
          {{> breach-detail-content-group sensitiveBreach}}
        </div>
      {{/if}}
      {{#if delayedReporting}}
        <div class="col-8 breach-details">
          {{> breach-detail-content-group delayedReporting}}
        </div>
<<<<<<< HEAD
      {{/if}}
    </div>
  </section>
=======
        {{#if sensitiveBreach }}
          <div class="col-8 breach-details">
            {{> breach-detail-content-group sensitiveBreach}}
          </div>
        {{/if}}
        {{#if delayedReporting}}
          <div id="delayed-reporting" class="col-8 breach-details">
            {{> breach-detail-content-group delayedReporting}}
          </div>
        {{/if}}
      </div>
    </section>
>>>>>>> 101866e7
{{/getBreachDetail}}<|MERGE_RESOLUTION|>--- conflicted
+++ resolved
@@ -53,25 +53,10 @@
         </div>
       {{/if}}
       {{#if delayedReporting}}
-        <div class="col-8 breach-details">
+        <div id="delayed-reporting" class="col-8 breach-details">
           {{> breach-detail-content-group delayedReporting}}
         </div>
-<<<<<<< HEAD
       {{/if}}
     </div>
   </section>
-=======
-        {{#if sensitiveBreach }}
-          <div class="col-8 breach-details">
-            {{> breach-detail-content-group sensitiveBreach}}
-          </div>
-        {{/if}}
-        {{#if delayedReporting}}
-          <div id="delayed-reporting" class="col-8 breach-details">
-            {{> breach-detail-content-group delayedReporting}}
-          </div>
-        {{/if}}
-      </div>
-    </section>
->>>>>>> 101866e7
 {{/getBreachDetail}}