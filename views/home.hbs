--- conflicted
+++ resolved
@@ -13,19 +13,7 @@
       Lorem ipsum dolor sit amet, consectetur adipiscing elit. Donec volutpat hendrerit !nibus.
     </p>
     <br>
-<<<<<<< HEAD
-{{> scan_form }}
-=======
-    <form action="/scan" class="email-scan" method="post">
-      <div class="input-group">
-        <input class="input-group-field email-to-hash" type="email">
-        <input type="hidden" name="emailHash">
-        <div class="input-group-button">
-          <input id="submit-email" type="submit" class="button" value="Scan">
-        </div>
-      </div>
-    </form>
->>>>>>> 237706c3
+    {{> scan_form }}
   </div>
 
   <div class="cell small-6 gray-bg padding-start">
