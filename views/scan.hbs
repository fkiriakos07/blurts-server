--- conflicted
+++ resolved
@@ -10,30 +10,11 @@
           {{> no_breaches }}
         {{/if}}
       </div>
-<<<<<<< HEAD
-    </div>
-    {{#each foundBreaches }}
-      <div class="cell flexbox bottom-border">
-        <div class="protect-img breach-img">
-          <img src="img/{{ name }}.png">
-        </div>
-        <div class="flex">
-          <h4>{{ name }}</h4><br>
-          <p>
-            <span class="bold">Breach date:</span> {{prettyDate meta.BreachDate }}<br>
-            <span class="bold">Compromised data:</span> {{breachDataClasses meta.DataClasses }}<br>
-            <span class="bold">Compromised accounts:</span> {{localeString meta.PwnCount }}<br>
-            {{! breach Description is run thru dompurify, so we can use triple-{{{ }}
-            {{{ meta.Description }}}
-          </p>
-        </div>
-=======
     </div><!--closes banner-left-->
     <div id="banner-right">
       <img id="arrow-divider" src="img/arrow_divider.png" />
       <div class="banner-content">
         {{> sign_up }}
->>>>>>> 61f8047a
       </div>
     </div><!--close banner-right -->
   </div>
