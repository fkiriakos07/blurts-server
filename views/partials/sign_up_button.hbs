--- conflicted
+++ resolved
@@ -1,16 +1,11 @@
-<<<<<<< HEAD
-<button class="button sign-up-button {{#if FXA_ENABLED}} open-oauth{{/if}}" id="sign-up" data-event-category="Sign Up Button" {{>analytics/fxa id="fx-monitor-sign-up-button"}}>
+<button class="button sign-up-button" id="sign-up" data-event-category="Sign Up Button" {{>analytics/fxa id="fx-monitor-sign-up-button"}}>
   {{#if FXA_ENABLED}}
-    {{fluentFormat req.supportedLocales "sign-up"}}
+    {{#ifCompare foundBreaches.length "===" 0}}
+      {{fluentFormat req.supportedLocales "sign-up-for-alerts"}}
+    {{else}}
+      {{fluentFormat req.supportedLocales "sign-up"}}
+    {{/ifCompare}}
   {{else}}
     {{fluentFormat req.supportedLocales "get-your-report"}}
   {{/if}}
-=======
-<button class="button sign-up-button" id="sign-up">
-  {{#ifCompare foundBreaches.length "===" 0}}
-    {{fluentFormat req.supportedLocales "sign-up-for-alerts"}}
-  {{else}}
-    {{fluentFormat req.supportedLocales "sign-up"}}
-  {{/ifCompare}}
->>>>>>> 432b7d4b
 </button>