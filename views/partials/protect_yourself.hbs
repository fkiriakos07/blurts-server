--- conflicted
+++ resolved
@@ -5,20 +5,5 @@
 {{else}}
   <p class="demi">The first step to keeping your online accounts safe is knowing what you’re up against. Enter your email to find out if your accounts have been compromised.</p>
 {{/if}}
-<<<<<<< HEAD
-  {{> scan_form }}
-=======
-<form action="/scan" class="email-scan" method="post">
-    <div class="input-group">
-        <input class="input-group-field email-to-hash" type="email" placeholder="Enter Email Address">
-        <input type="hidden" name="emailHash">
-        <div class="input-group-button">
-            <img src="img/Search.svg" alt="search icon" />
-            <input id="submit-email" type="submit" class="button" value="Search">
-        </div>
-    </div>
-    <span>Your email will not be stored. Find out more in our <a href="
-    https://www.mozilla.org/privacy/firefox/" alt="Mozilla Firefox privacy policy">Privacy Policy.</a></span>
-</form>
->>>>>>> 237706c3
+{{> scan_form }}
 </div>
