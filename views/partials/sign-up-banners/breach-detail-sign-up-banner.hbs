--- conflicted
+++ resolved
@@ -1,12 +1,5 @@
-<<<<<<< HEAD
-
-      <div class="sign-up-wrapper breach-detail-sign-up drop-shadow fxa-signup-gradient">
-        <div class="mw-8 sign-up-banner">
-          <div class="flx flx-col">
-=======
         <div class="breach-detail-sign-up sign-up-banner drop-shadow fxa-signup-gradient">
           <div class="sign-up-headline-list-wrapper flx flx-col">
->>>>>>> eafd1bf3
             <h2 class="sign-up-headline">{{ getString "sign-up-headline-1" }}</h2>
             {{> feature-list}}
           </div>
