{{#getUserPreferences}}
  <section class="container clear-header preferences sr" data-page-label="Preferences">
    <div class="row jst-cntr">
      <div class="pref">
        <h2 class="pref-headline">{{ getString "monitor-preferences" }}</span></h2>
      </div>
    </div>
  </section>
  <section>
    <div class="row flx-col">
      <div class="pref">
        <h3 class="pref-section-headline">{{ getString "global-communication" }}</h3>
        <section>
          {{#each communicationOptions}}
            <label class="radio-container">
              <input class="radio-comm-option" data-comm-option="{{ optionId }}" data-form-action="update-comm-option" type="radio" {{ optionChecked }} name="1">
              <span class="radio-label">{{{ labelString }}}</span>
              <span class="checkmark"></span>
            </label>
          {{/each}}
        </section>
      </div>
<<<<<<< HEAD
      <div class="pref">
        <h3 class="pref-section-headline">{{ getString "email-addresses-title" }}</h3>
        {{#each emails }}
          {{#ifCompare email_addresses.length ">" 0}}
            <h4 class="email-pref {{ this.className }}">{{ this.subhead }}</h4>
            {{#each this.email_addresses}}
              {{> email-card prefs=./../../../preferences}}
            {{/each}}
          {{/ifCompare}}
        {{/each}}
=======
    </div>
    <div class="row jst-cntr flx-col">
      <div class="col-8 no-vertical-padding">
        <h2 class="section-headline">{{ getString "email-addresses-title" }}</h2>
      </div>
          {{#each emails }}
            {{#ifCompare email_addresses.length ">" 0}}
              <div class="col-8 no-vertical-padding">
                <h4 class="email-pref {{ this.className }}">{{ this.subhead }}</h4>
              </div>
              {{#each this.email_addresses}}
                {{> email-card prefs=./../../../preferences}}
              {{/each}}
            {{/ifCompare}}
          {{/each}}
      </div>
    </div>
    <div class="row jst-cntr dash-row flx-col">
      <div class="col-8 no-vertical-padding">
        <h2 class="section-headline add-new-email">{{ getString "add-new-email" }}</h2>
>>>>>>> 101866e7
      </div>
      <div class="pref">
        <h4 class="email-pref add-new">{{ getString "add-new-email" }}</h4>
        {{> forms/add-another-email-form }}
      </div>
      <div class="pref remove">
        <h3 class="pref-section-headline remove">{{ getString "remove-fxm" }}</h3>
         <p class="subhead">{{ getString "remove-fxm-blurb" }}</p>
        <button class="remove-fxm subhead flx" href="/">{{ getString "remove-fxm" }}{{> svg/arrow-head-right }}</button>
      </div>
    </div>
  </section>
{{/getUserPreferences}}
<|MERGE_RESOLUTION|>--- conflicted
+++ resolved
@@ -20,7 +20,6 @@
           {{/each}}
         </section>
       </div>
-<<<<<<< HEAD
       <div class="pref">
         <h3 class="pref-section-headline">{{ getString "email-addresses-title" }}</h3>
         {{#each emails }}
@@ -31,28 +30,6 @@
             {{/each}}
           {{/ifCompare}}
         {{/each}}
-=======
-    </div>
-    <div class="row jst-cntr flx-col">
-      <div class="col-8 no-vertical-padding">
-        <h2 class="section-headline">{{ getString "email-addresses-title" }}</h2>
-      </div>
-          {{#each emails }}
-            {{#ifCompare email_addresses.length ">" 0}}
-              <div class="col-8 no-vertical-padding">
-                <h4 class="email-pref {{ this.className }}">{{ this.subhead }}</h4>
-              </div>
-              {{#each this.email_addresses}}
-                {{> email-card prefs=./../../../preferences}}
-              {{/each}}
-            {{/ifCompare}}
-          {{/each}}
-      </div>
-    </div>
-    <div class="row jst-cntr dash-row flx-col">
-      <div class="col-8 no-vertical-padding">
-        <h2 class="section-headline add-new-email">{{ getString "add-new-email" }}</h2>
->>>>>>> 101866e7
       </div>
       <div class="pref">
         <h4 class="email-pref add-new">{{ getString "add-new-email" }}</h4>
@@ -60,7 +37,7 @@
       </div>
       <div class="pref remove">
         <h3 class="pref-section-headline remove">{{ getString "remove-fxm" }}</h3>
-         <p class="subhead">{{ getString "remove-fxm-blurb" }}</p>
+        <p class="subhead">{{ getString "remove-fxm-blurb" }}</p>
         <button class="remove-fxm subhead flx" href="/">{{ getString "remove-fxm" }}{{> svg/arrow-head-right }}</button>
       </div>
     </div>
