
<main id="dashboard" class=" ab-br sr dashboard clear-header jst-cntr flx" data-page-label="User Dashboard">
  <div class="mw-860 flx flx-col">
    <span class="welcome-back">{{ welcomeMessage }}</span>
    <h2 class="pref-headline breach-summary">{{ getString "breach-summary" }}</h2>
    <div class="dash-stats">
      {{> breach-stats addClasses="user-stats"}}
    </div>
  </div>
</main>
<div class="mw-860 jst-cntr flx-col">
  <div class="flx space-between cntr link-header-wrapper">
    <h2 class="pref-headline">{{ getString "email-addresses-title" }}</h2>
    {{> dashboards/manage-email-link variableClass="hide-mobile"}}
  </div>
  <div class="email-cards flx flx-col jst-cntr">
    {{#getBreachesForEachEmail}}
      {{#each this.verifiedEmails}}
        {{> email-card }}
      {{/each}}
      {{#if breachesFound }}
        {{> hibp-attribution variableClasses="dash-attribution txt-cntr"}}
      {{/if}}
    {{/getBreachesForEachEmail}}
  </div>
</div>
{{!-- TODO: remove this when https://github.com/mozilla/blurts-server/issues/1148 is fixed --}}
{{#ifCompare verifiedEmails.length "<" 15}}
  <div class="row jst-cntr">
    <div id="dashboard-add-email" class="dashboard-add-email flx flx-col">
<<<<<<< HEAD
      <h2 class="section-headline txt-purple7 txt-cntr">{{getString "want-to-add" }}</h2>
=======
      <h2 class="txt-purple7 section-headline txt-cntr">{{getString "want-to-add" }}</h2>
>>>>>>> ba53caf7
      {{> forms/add-another-email-form }}
      {{#if lastAddedEmail}}
        <span class="dashboard-email-sent bold"> {{ getString "email-sent" }}</span>
        {{#each (getLastAddedEmailStrings)}}
          <p class="confirm-submit txt-cntr">{{{ this }}}</p>
        {{/each}}
      {{/if}}
    </div>
  </div>
{{/ifCompare}}
{{> take-back-control/take-back-control-banner additionalClasses="dash-take-back-wrapper"}}<|MERGE_RESOLUTION|>--- conflicted
+++ resolved
@@ -28,11 +28,7 @@
 {{#ifCompare verifiedEmails.length "<" 15}}
   <div class="row jst-cntr">
     <div id="dashboard-add-email" class="dashboard-add-email flx flx-col">
-<<<<<<< HEAD
       <h2 class="section-headline txt-purple7 txt-cntr">{{getString "want-to-add" }}</h2>
-=======
-      <h2 class="txt-purple7 section-headline txt-cntr">{{getString "want-to-add" }}</h2>
->>>>>>> ba53caf7
       {{> forms/add-another-email-form }}
       {{#if lastAddedEmail}}
         <span class="dashboard-email-sent bold"> {{ getString "email-sent" }}</span>
