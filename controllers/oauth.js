"use strict";
const { URL } = require("url");

const ClientOAuth2 = require("client-oauth2");
const crypto = require("crypto");
const got = require("got");

const AppConstants = require("../app-constants");
const DB = require("../db/DB");
const EmailUtils = require("../email-utils");
const { FluentError } = require("../locale-utils");
const HBSHelpers = require("../hbs-helpers");
const HIBP = require("../hibp");
const mozlog = require("../log");
const sha1 = require("../sha1-utils");


const log = mozlog("controllers.oauth");

// This object exists instead of inlining the env vars to make it easy
// to abstract fetching API endpoints from the OAuth server (instead
// of specifying them in the environment) in the future.
const FxAOAuthUtils = {
  get authorizationUri() { return AppConstants.OAUTH_AUTHORIZATION_URI; },
  get tokenUri() { return AppConstants.OAUTH_TOKEN_URI; },
  get profileUri() { return AppConstants.OAUTH_PROFILE_URI; },
};

const FxAOAuthClient = new ClientOAuth2({
  clientId: AppConstants.OAUTH_CLIENT_ID,
  clientSecret: AppConstants.OAUTH_CLIENT_SECRET,
  accessTokenUri: FxAOAuthUtils.tokenUri,
  authorizationUri: FxAOAuthUtils.authorizationUri,
  redirectUri: AppConstants.SERVER_URL + "/oauth/confirmed",
  scopes: ["profile"],
});

function init(req, res, next, client = FxAOAuthClient) {
  // Set a random state string in a cookie so that we can verify
  // the user when they're redirected back to us after auth.
  const state = crypto.randomBytes(40).toString("hex");
  req.session.state = state;
  const url = new URL(client.code.getUri({state}));
  url.searchParams.append("access_type", "offline");
  url.searchParams.append("action", "email");
  if (req.query.scanned) {
    url.searchParams.append("email", req.query.scanned);
  }
  res.redirect(url);
}


async function confirmed(req, res, next, client = FxAOAuthClient) {
  if (!req.session.state) {
    throw new FluentError("oauth-invalid-session");
  }

  const fxaUser = await client.code.getToken(req.originalUrl, { state: req.session.state });
  log.debug("fxa-confirmed-fxaUser", fxaUser);
  const data = await got(FxAOAuthUtils.profileUri,
    {
    headers: {
      Authorization: `Bearer ${fxaUser.accessToken}`,
    },
  });
  log.debug("fxa-confirmed-profile-data", data.body);
  const email = JSON.parse(data.body).email;

  const existingUser = await DB.getSubscribersByEmail(email);
  if (existingUser.length > 0) {
    req.session.user = JSON.parse(data.body);
    return res.redirect("/");
  }

  const signupLanguage = req.headers["accept-language"];
<<<<<<< HEAD

  await DB.addSubscriber(email, signupLanguage, fxaUser.refreshToken, data.body);
=======
  const subscriber = await DB.addSubscriber(email, signupLanguage, fxaUser.refreshToken, data.body);
>>>>>>> 3b9dfa75

  const utmID = "report";
  const unsubscribeUrl = await EmailUtils.getUnsubscribeUrl(subscriber[0], utmID);

  // duping some of user/verify for now
  let unsafeBreachesForEmail = [];

  unsafeBreachesForEmail = await HIBP.getBreachesForEmail(
    sha1(email),
    req.app.locals.breaches,
    true,
  );

  await EmailUtils.sendEmail(
    email,
    req.fluentFormat("user-verify-email-report-subject"),
    "default_email",
    {
      email: email,
      supportedLocales: req.supportedLocales,
      date: HBSHelpers.prettyDate(req.supportedLocales, new Date()),
      unsafeBreachesForEmail: unsafeBreachesForEmail,
      scanAnotherEmailHref: EmailUtils.getScanAnotherEmailUrl(utmID),
      unsubscribeUrl: unsubscribeUrl,
      whichView: "email_partials/report",
    }
  );

  req.session.user = JSON.parse(data.body);

  res.render("subpage", {
    headline: req.fluentFormat("confirmation-headline"),
    subhead: req.fluentFormat("confirmation-blurb"),
    title: req.fluentFormat("user-verify-title"),
    whichPartial: "subpages/confirm",
    emailLinks: EmailUtils.getShareByEmail(req),
  });
}


module.exports = {
  init,
  confirmed,
};<|MERGE_RESOLUTION|>--- conflicted
+++ resolved
@@ -73,12 +73,7 @@
   }
 
   const signupLanguage = req.headers["accept-language"];
-<<<<<<< HEAD
-
-  await DB.addSubscriber(email, signupLanguage, fxaUser.refreshToken, data.body);
-=======
   const subscriber = await DB.addSubscriber(email, signupLanguage, fxaUser.refreshToken, data.body);
->>>>>>> 3b9dfa75
 
   const utmID = "report";
   const unsubscribeUrl = await EmailUtils.getUnsubscribeUrl(subscriber[0], utmID);
