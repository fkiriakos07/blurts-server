'use strict'

const AppConstants = require('../app-constants')
const DB = require('../db/DB')
const HIBP = require('../hibp')
const { scanResult } = require('../scan-results')
const {
  generatePageToken,
  getExperimentFlags,
  getUTMContents,
<<<<<<< HEAD
  hasUserSignedUpForWaitlist,
  setAdUnitCookie
} = require('./utils')
=======
  setAdUnitCookie,
} = require("./utils");
>>>>>>> d8cb207a

const EXPERIMENTS_ENABLED = (AppConstants.EXPERIMENT_ACTIVE === '1')

function _getFeaturedBreach (allBreaches, breachQueryValue) {
  if (!breachQueryValue) {
    return null
  }
  const lowercaseBreachValue = breachQueryValue.toLowerCase()
  return HIBP.getBreachByName(allBreaches, lowercaseBreachValue)
}

async function home (req, res) {
  const formTokens = {
    pageToken: AppConstants.PAGE_TOKEN_TIMER > 0 ? generatePageToken(req) : '',
    csrfToken: req.csrfToken()
  }

  const adUnitNum = setAdUnitCookie(req, res)

  let featuredBreach = null
  let scanFeaturedBreach = false

  if (req.session.user && !req.query.breach) {
    return res.redirect('/user/dashboard')
  }

  // Rewrites the /share/{COLOR} links to /
  if (req.session.redirectHome) {
    req.session.redirectHome = false
    return res.redirect('/')
  }

  // Note - If utmOverrides get set, they are unenrolled from the experiment
  const utmOverrides = getUTMContents(req)
  const experimentFlags = getExperimentFlags(req, EXPERIMENTS_ENABLED)

  if (req.params && req.params.breach) {
    req.query.breach = req.params.breach
  }

  if (req.query.breach) {
    featuredBreach = _getFeaturedBreach(req.app.locals.breaches, req.query.breach)

    if (!featuredBreach) {
      return notFound(req, res)
    }

    const scanRes = await scanResult(req)

    if (scanRes.doorhangerScan) {
      return res.render('scan', Object.assign(scanRes, formTokens))
    }
    scanFeaturedBreach = true

    return res.render('monitor', {
      title: req.fluentFormat('home-title'),
      featuredBreach,
      scanFeaturedBreach,
      pageToken: formTokens.pageToken,
      csrfToken: formTokens.csrfToken,
      experimentFlags,
      utmOverrides,
      adUnit: `ad-units/ad-unit-${adUnitNum}`
    })
  }

  res.render('monitor', {
    title: req.fluentFormat('home-title'),
    featuredBreach,
    scanFeaturedBreach,
    pageToken: formTokens.pageToken,
    csrfToken: formTokens.csrfToken,
    experimentFlags,
    utmOverrides,
    adUnit: `ad-units/ad-unit-${adUnitNum}`
  })
}

<<<<<<< HEAD
function removeMyData (req, res) {
  const user = req.user
  const userHasSignedUpForRemoveData = hasUserSignedUpForWaitlist(user, 'remove_data')
  return res.render('remove-data', {
    title: req.fluentFormat('home-title'),
    userHasSignedUpForRemoveData
  })
}

function getAllBreaches (req, res) {
  return res.render('top-level-page', {
    title: 'Firefox Monitor',
    whichPartial: 'top-level/all-breaches'
  })
=======
function getAllBreaches(req, res) {
  return res.render("top-level-page", {
    title: "Firefox Monitor",
    whichPartial: "top-level/all-breaches",
  });
>>>>>>> d8cb207a
}

function getSecurityTips (req, res) {
  return res.render('top-level-page', {
    title: req.fluentFormat('home-title'),
    whichPartial: 'top-level/security-tips'
  })
}

function getAboutPage (req, res) {
  return res.render('about', {
    title: req.fluentFormat('about-firefox-monitor')
  })
}

function getBentoStrings (req, res) {
  const localizedBentoStrings = {
    bentoButtonTitle: req.fluentFormat('bento-button-title'),
    bentoHeadline: req.fluentFormat('fx-makes-tech'),
    bentoBottomLink: req.fluentFormat('made-by-mozilla'),
    fxDesktop: req.fluentFormat('fx-desktop'),
    fxMobile: req.fluentFormat('fx-mobile'),
    fxMonitor: req.fluentFormat('fx-monitor'),
    pocket: req.fluentFormat('pocket'),
    mozVPN: 'Mozilla VPN',
    mobileCloseBentoButtonTitle: req.fluentFormat('mobile-close-bento-button-title')
  }
  return res.json(localizedBentoStrings)
}

function _addToWaitlistsJoined (user, waitlist) {
  if (!user.waitlists_joined) {
    return { [waitlist]: { notified: false } }
  }
  user.waitlists_joined[waitlist] = { notified: false }
  return user.waitlists_joined
}

function addEmailToWaitlist (req, res) {
  if (!req.user) {
    return res.redirect('/')
  }
  const user = req.user
  const updatedWaitlistsJoined = _addToWaitlistsJoined(user, 'remove_data')
  DB.setWaitlistsJoined({ user, updatedWaitlistsJoined })
  return res.json('email-added')
}

function notFound (req, res) {
  res.status(404)
  res.render('subpage', {
    analyticsID: 'error',
    headline: req.fluentFormat('error-headline'),
    subhead: req.fluentFormat('home-not-found')
  })
}

module.exports = {
  addEmailToWaitlist,
  getAboutPage,
  getAllBreaches,
  getBentoStrings,
  getSecurityTips,
  home,
  notFound,
<<<<<<< HEAD
  removeMyData
}
=======
};
>>>>>>> d8cb207a
<|MERGE_RESOLUTION|>--- conflicted
+++ resolved
@@ -8,14 +8,8 @@
   generatePageToken,
   getExperimentFlags,
   getUTMContents,
-<<<<<<< HEAD
-  hasUserSignedUpForWaitlist,
-  setAdUnitCookie
-} = require('./utils')
-=======
   setAdUnitCookie,
 } = require("./utils");
->>>>>>> d8cb207a
 
 const EXPERIMENTS_ENABLED = (AppConstants.EXPERIMENT_ACTIVE === '1')
 
@@ -94,28 +88,11 @@
   })
 }
 
-<<<<<<< HEAD
-function removeMyData (req, res) {
-  const user = req.user
-  const userHasSignedUpForRemoveData = hasUserSignedUpForWaitlist(user, 'remove_data')
-  return res.render('remove-data', {
-    title: req.fluentFormat('home-title'),
-    userHasSignedUpForRemoveData
-  })
-}
-
-function getAllBreaches (req, res) {
-  return res.render('top-level-page', {
-    title: 'Firefox Monitor',
-    whichPartial: 'top-level/all-breaches'
-  })
-=======
 function getAllBreaches(req, res) {
   return res.render("top-level-page", {
     title: "Firefox Monitor",
     whichPartial: "top-level/all-breaches",
   });
->>>>>>> d8cb207a
 }
 
 function getSecurityTips (req, res) {
@@ -181,9 +158,4 @@
   getSecurityTips,
   home,
   notFound,
-<<<<<<< HEAD
-  removeMyData
-}
-=======
-};
->>>>>>> d8cb207a
+};