--- conflicted
+++ resolved
@@ -8,14 +8,9 @@
   generatePageToken,
   getExperimentFlags,
   getUTMContents,
-<<<<<<< HEAD
-  hasUserSignedUpForWaitlist
-} = require('./utils')
-=======
   hasUserSignedUpForWaitlist,
   setAdUnitCookie,
 } = require("./utils");
->>>>>>> 5af70034
 
 const EXPERIMENTS_ENABLED = (AppConstants.EXPERIMENT_ACTIVE === '1')
 
@@ -33,15 +28,10 @@
     csrfToken: req.csrfToken()
   }
 
-<<<<<<< HEAD
-  let featuredBreach = null
-  let scanFeaturedBreach = false
-=======
   const adUnitNum = setAdUnitCookie(req, res);
 
   let featuredBreach = null;
   let scanFeaturedBreach = false;
->>>>>>> 5af70034
 
   if (req.session.user && !req.query.breach) {
     return res.redirect('/user/dashboard')
@@ -82,14 +72,9 @@
       pageToken: formTokens.pageToken,
       csrfToken: formTokens.csrfToken,
       experimentFlags,
-<<<<<<< HEAD
-      utmOverrides
-    })
-=======
       utmOverrides,
       adUnit: `ad-units/ad-unit-${adUnitNum}`,
     });
->>>>>>> 5af70034
   }
 
   res.render('monitor', {
@@ -99,14 +84,9 @@
     pageToken: formTokens.pageToken,
     csrfToken: formTokens.csrfToken,
     experimentFlags,
-<<<<<<< HEAD
-    utmOverrides
-  })
-=======
     utmOverrides,
     adUnit: `ad-units/ad-unit-${adUnitNum}`,
   });
->>>>>>> 5af70034
 }
 
 function removeMyData (req, res) {
