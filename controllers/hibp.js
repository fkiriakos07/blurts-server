"use strict";

const AppConstants = require("../app-constants");
const DB = require("../db/DB");
const EmailUtils = require("../email-utils");
const HIBP = require("../hibp");
const sha1 = require("../sha1-utils");
const HBSHelpers = require("../hbs-helpers");

async function notify (req, res) {

  const reqBreachName = req.body.breachName.toLowerCase();
<<<<<<< HEAD
  let breachAlert = HIBP.getBreachByName(req.app.locals.breaches, reqBreachName);
  
  if (!breachAlert) {
=======
  const reqHashPrefix = req.body.hashPrefix.toLowerCase();
  let breach = HIBP.getBreachByName(req.app.locals.breaches, reqBreachName);
  if (!breach) {
>>>>>>> 2d642d8a
    // If breach isn't found, try to reload breaches from HIBP
    await HIBP.loadBreachesIntoApp(req.app);
    breachAlert = HIBP.getBreachByName(req.app.locals.breaches, reqBreachName);
    if (!breachAlert) {
      // If breach *still* isn't found, we have a real error
      throw new Error("Unrecognized breach: " + reqBreachName);
    }
  }

  const hashes = req.body.hashSuffixes.map(suffix=>reqHashPrefix + suffix.toLowerCase());
  const subscribers = await DB.getSubscribersByHashes(hashes);

  console.log(`Found ${subscribers.length} subscribers in ${breachAlert.Name}. Notifying ...`);

  const notifiedSubscribers = [];

  for (const subscriber of subscribers) {
    const email = subscriber.email;

    const unsafeBreachesForEmail = await HIBP.getUnsafeBreachesForEmail(
      sha1(email),
      req.app.locals.breaches
    );

    if (!notifiedSubscribers.includes(email)) {
      await EmailUtils.sendEmail(
        email,
        "Firefox Monitor Alert : Your account was involved in a breach.",
        "report",
        { 
          email,
          date: HBSHelpers.prettyDate(new Date()),
          breachAlert, 
          unsafeBreachesForEmail, 
          SERVER_URL: req.app.locals.SERVER_URL,
        }
      );
      notifiedSubscribers.push(email);
    }
  }
  console.log(`Notified ${notifiedSubscribers.length} unique subscribers.`);
  res.status(200);
  res.json(
    {info: "Notified subscribers of breach."}
  );
}


/*
 * Endpoint for clients to request latest breaches data.
 * Clients should send the date-time of the most recent breach they know in the
 * If-Modified-Since HTTP header.
 *
   > GET /hibp/breaches HTTP/1.1
   > If-Modified-Since: 2018-08-25T00:00:00
 *
 * If the client already has the latest breach, it will receive a 304:
 *
 * < HTTP/1.1 304 Not Modified
 *
 * ... or, if the client needs new breach data, it will receive a 200 with the
 * latest breach date in the Last-Modified header with a full body of breach data:
 *
 * < HTTP/1.1 200 OK
 * < Last-Modified: Thu Aug 23 2018 23:36:24 GMT-0500 (CDT)
 * <
 * [{"Title":"000webhost","Name":"000webhost", ...}]
 *
 * The client should store the 'Last-Modified' value and start sending it in
 * its 'If-Modified-Since' header in future requests.
 */
async function breaches (req, res, next) {
  const clientMostRecentBreachDateTime = new Date(req.headers["if-modified-since"]);
  const serverMostRecentBreachDateTime = req.app.locals.mostRecentBreachDateTime;
  if (clientMostRecentBreachDateTime < serverMostRecentBreachDateTime) {
    res.append("Last-Modified", serverMostRecentBreachDateTime);
    res.json(req.app.locals.breaches);
  } else {
    res.sendStatus(304);
  }

  if (Date.now() - req.app.locals.breachesLoadedDateTime >= AppConstants.HIBP_RELOAD_BREACHES_TIMER * 1000) {
    await HIBP.loadBreachesIntoApp(req.app);
    const freshBreachesLatestBreachDateTime = HIBP.getLatestBreachDateTime(req.app.locals.breaches);
    if (freshBreachesLatestBreachDateTime > req.app.locals.mostRecentBreachDateTime) {
      req.app.locals.mostRecentBreachDateTime = freshBreachesLatestBreachDateTime;
    }
  }
}


module.exports = {
  notify,
  breaches,
};<|MERGE_RESOLUTION|>--- conflicted
+++ resolved
@@ -10,15 +10,10 @@
 async function notify (req, res) {
 
   const reqBreachName = req.body.breachName.toLowerCase();
-<<<<<<< HEAD
+  const reqHashPrefix = req.body.hashPrefix.toLowerCase();
   let breachAlert = HIBP.getBreachByName(req.app.locals.breaches, reqBreachName);
   
   if (!breachAlert) {
-=======
-  const reqHashPrefix = req.body.hashPrefix.toLowerCase();
-  let breach = HIBP.getBreachByName(req.app.locals.breaches, reqBreachName);
-  if (!breach) {
->>>>>>> 2d642d8a
     // If breach isn't found, try to reload breaches from HIBP
     await HIBP.loadBreachesIntoApp(req.app);
     breachAlert = HIBP.getBreachByName(req.app.locals.breaches, reqBreachName);
