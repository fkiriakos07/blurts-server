--- conflicted
+++ resolved
@@ -218,8 +218,6 @@
   return experimentFlags
 }
 
-<<<<<<< HEAD
-=======
 function setAdUnitCookie(req, res) {
   const oldNum = parseInt(req.cookies?.adUnit) || Math.ceil(Math.random() * AppConstants.AD_UNIT_TOTAL);
   const newNum = oldNum % AppConstants.AD_UNIT_TOTAL + 1;
@@ -229,17 +227,11 @@
   return newNum;
 }
 
->>>>>>> 5af70034
 module.exports = {
   generatePageToken,
   hasUserSignedUpForWaitlist,
   getExperimentBranch,
   getExperimentFlags,
-<<<<<<< HEAD
-  getUTMContents
-}
-=======
   getUTMContents,
   setAdUnitCookie,
-};
->>>>>>> 5af70034
+};