"use strict";

const isemail = require("isemail");


const DB = require("../db/DB");
const EmailUtils = require("../email-utils");
const { FluentError } = require("../locale-utils");
const FXA = require("../lib/fxa");
const HIBP = require("../hibp");
const sha1 = require("../sha1-utils");


async function _requireSessionUser(req,res) {
  if (!req.session || !req.session.user) {
    // TODO: can we do a nice redirect to sign in instead of an error?
    throw new FluentError("error-must-be-signed-in");
  }
  // make sure the user object has all subscribers and email_addresses properties
  const sessionUser = await DB.getSubscriberById(req.session.user.id);
  return sessionUser;
}

async function removeEmail(req, res) {
  const emailId = req.body.emailId;
  const sessionUser = await _requireSessionUser(req);
  const existingEmail = await DB.getEmailById(emailId);
  if (existingEmail.subscriber_id !== sessionUser.id) {
    throw new FluentError("error-not-subscribed");
  }

  DB.removeOneSecondaryEmail(emailId);
  res.redirect("/user/preferences");
}

async function resendEmail(req, res) {
  const emailId = req.body.emailId;
  const sessionUser = await _requireSessionUser(req);
  const existingEmail = await DB.getEmailById(emailId);

  if (!existingEmail || !existingEmail.subscriber_id) {
    throw new FluentError("user-verify-token-error");
  }

  if (existingEmail.subscriber_id !== sessionUser.id) {
    // TODO: more specific error message?
    throw new FluentError("user-verify-token-error");
  }

  const unverifiedEmailAddressRecord = await DB.resetUnverifiedEmailAddress(emailId);

  const email = unverifiedEmailAddressRecord.email;
  await EmailUtils.sendEmail(
    email,
    req.fluentFormat("user-add-email-verify-subject"),
    "default_email",
    { recipientEmail: email,
      supportedLocales: req.supportedLocales,
      verificationHref: EmailUtils.getVerificationUrl(unverifiedEmailAddressRecord),
      unsubscribeUrl: EmailUtils.getUnsubscribeUrl(unverifiedEmailAddressRecord, "account-verification-email"),
      whichView: "email_partials/email_verify",
    }
  );

  // TODO: what should we return to the client?
  return res.json("Resent the email");
}

async function updateCommunicationOptions(req, res) {
  const sessionUser = await _requireSessionUser(req);
  // 0 = Send breach alerts to the email address found in brew breach.
  // 1 = Send all breach alerts to user's primary email address.
  const allEmailsToPrimary = (Number(req.body.communicationOption) === 1) ? true : false;
  const updatedSubscriber = await DB.setAllEmailsToPrimary(sessionUser, allEmailsToPrimary);
  req.session.user = updatedSubscriber;

  return res.json("Comm options updated");
}


function _checkForDuplicateEmail(sessionUser, email) {
  if (email === sessionUser.primary_email) {
    throw new FluentError("user-add-duplicate-email");
  }
  for (const secondaryEmail of sessionUser.email_addresses) {
    if (email === secondaryEmail.email) {
      throw new FluentError("user-add-duplicate-email");
    }
  }
}


async function add(req, res) {
  const sessionUser = await _requireSessionUser(req);
  const email = req.body.email;
  if (!email || !isemail.validate(email)) {
    throw new FluentError("user-add-invalid-email");
  }

  _checkForDuplicateEmail(sessionUser, email);

  const unverifiedSubscriber = await DB.addSubscriberUnverifiedEmailHash(
    req.session.user, email
  );


  await EmailUtils.sendEmail(
    email,
    req.fluentFormat("user-add-email-verify-subject"),
    "default_email",
    { breachedEmail: email,
      recipientEmail: email,
      supportedLocales: req.supportedLocales,
      verificationHref: EmailUtils.getVerificationUrl(unverifiedSubscriber),
      unsubscribeUrl: EmailUtils.getUnsubscribeUrl(unverifiedSubscriber, "account-verification-email"),
      whichView: "email_partials/email_verify",
    }
  );
<<<<<<< HEAD

  // send users coming from the dashboard back to the dashboard
  // and set req.session.lastAddedEmail to show a confirmation message.
  if (req.headers.referer.endsWith("/dashboard")) {
    req.session.lastAddedEmail = email;
    return res.redirect("/user/dashboard");
  }

=======
>>>>>>> c051cdf6
  res.redirect("/user/preferences");
}

async function bundleVerifiedEmails(email, emailSha1, ifPrimary, id, verificationStatus, allBreaches) {
  const foundBreaches = await HIBP.getBreachesForEmail(emailSha1, allBreaches, true);

  const emailEntry = {
    "email": email,
    "breaches": foundBreaches,
    "primary": ifPrimary,
    "id": id,
    "verified": verificationStatus,
  };

  return emailEntry;
}

async function getAllEmailsAndBreaches(user, allBreaches) {
  const monitoredEmails = await DB.getUserEmails(user.id);
  let verifiedEmails = [];
  const unverifiedEmails = [];
  verifiedEmails.push(await bundleVerifiedEmails(user.primary_email, user.primary_sha1, true, user.id, user.primary_verified, allBreaches));
  for (const email of monitoredEmails) {
    if (email.verified) {
      const formattedEmail = await bundleVerifiedEmails(email.email, email.sha1, false, email.id, email.verified, allBreaches);
      verifiedEmails.push(formattedEmail);
    } else {
      unverifiedEmails.push(email);
    }
  }
  verifiedEmails = getNewBreachesForEmailEntriesSinceDate(verifiedEmails, user.breaches_last_shown);
  return { verifiedEmails, unverifiedEmails };
}


function getNewBreachesForEmailEntriesSinceDate(emailEntries, date) {
  for (const emailEntry of emailEntries) {
    const newBreachesForEmail = emailEntry.breaches.filter(breach => breach.AddedDate >= date);

    for (const newBreachForEmail of newBreachesForEmail) {
      newBreachForEmail["NewBreach"] = true; // add "NewBreach" property to the new breach.
      emailEntry["hasNewBreaches"] = newBreachesForEmail.length; // add the number of new breaches to the email
    }
  }
  return emailEntries;
}


async function getDashboard(req, res) {
  const user = await _requireSessionUser(req);
  const allBreaches = req.app.locals.breaches;
  const { verifiedEmails, unverifiedEmails } = await getAllEmailsAndBreaches(user, allBreaches);
  let lastAddedEmail = null;

  req.session.user = await DB.setBreachesLastShownNow(user);
  if (req.session.lastAddedEmail) {
    lastAddedEmail = req.session.lastAddedEmail;
    req.session["lastAddedEmail"] = null;
  }

  res.render("dashboards", {
    title: req.fluentFormat("Firefox Monitor"),
    csrfToken: req.csrfToken(),
    lastAddedEmail,
    verifiedEmails,
    unverifiedEmails,
    whichPartial: "dashboards/breaches-dash",
  });
}


async function _verify(req) {
  const verifiedEmailHash = await DB.verifyEmailHash(req.query.token);
  let unsafeBreachesForEmail = [];
  unsafeBreachesForEmail = await HIBP.getBreachesForEmail(
    sha1(verifiedEmailHash.email),
    req.app.locals.breaches,
    true,
  );

  const utmID = "report";

  await EmailUtils.sendEmail(
    verifiedEmailHash.email,
    req.fluentFormat("user-verify-email-report-subject"),
    "default_email",
    {
      breachedEmail: verifiedEmailHash.email,
      recipientEmail: verifiedEmailHash.email,
      supportedLocales: req.supportedLocales,
      unsafeBreachesForEmail: unsafeBreachesForEmail,
      scanAnotherEmailHref: EmailUtils.getScanAnotherEmailUrl(utmID),
      unsubscribeUrl: EmailUtils.getUnsubscribeUrl(verifiedEmailHash, utmID),
      whichView: "email_partials/report",
    }
  );
}


async function verify(req, res) {
  const sessionUser = await _requireSessionUser(req);
  if (!req.query.token) {
    throw new FluentError("user-verify-token-error");
  }
  const existingEmail = await DB.getEmailByToken(req.query.token);

  if (!existingEmail) {
    throw new FluentError("error-not-subscribed");
  }

  if (existingEmail.subscriber_id !== sessionUser.id) {
    // TODO: more specific error message?
    throw new FluentError("user-verify-token-error");
  }

  if (!existingEmail.verified) {
    await _verify(req);
  }

  res.redirect("/user/dashboard");
}


// legacy /user/unsubscribe controller for pre-FxA unsubscribe links
async function getUnsubscribe(req, res) {
  if (!req.query.token) {
    throw new FluentError("user-unsubscribe-token-error");
  }

  const subscriber = await DB.getSubscriberByToken(req.query.token);
  if (subscriber && subscriber.fxa_profile_json !== null) {
    // Token is for a primary email address of an FxA subscriber:
    // redirect to preferences to remove Firefox Monitor
    return res.redirect("/user/preferences");
  }

  const emailAddress = await DB.getEmailByToken(req.query.token);
  if (!subscriber && !emailAddress) {
    // Unknown token:
    // throw error
    throw new FluentError("error-not-subscribed");
  }

  // Token is for an old pre-FxA subscriber, or a secondary email address:
  // render the unsubscribe page
  res.render("subpage", {
    title: req.fluentFormat("user-unsubscribe-title"),
    whichPartial: "subpages/unsubscribe",
    token: req.query.token,
    hash: req.query.hash,
  });
}


async function getRemoveFxm(req, res) {
  const sessionUser = await _requireSessionUser(req);

  res.render("subpage", {
    title: req.fluentFormat("remove-fxm"),
    subscriber: sessionUser,
    whichPartial: "subpages/remove_fxm",
    csrfToken: req.csrfToken(),
  });
}


async function postRemoveFxm(req, res) {
  const sessionUser = await _requireSessionUser(req);
  await DB.removeSubscriber(sessionUser);
  await FXA.revokeOAuthTokens(sessionUser);

  req.session.reset();
  res.redirect("/");
}


async function postUnsubscribe(req, res) {
  const { token, emailHash } = req.body;

  if (!token || !emailHash) {
    throw new FluentError("user-unsubscribe-token-email-error");
  }

  // legacy unsubscribe link page uses removeSubscriberByToken
  const unsubscribedUser = await DB.removeSubscriberByToken(token, emailHash);
  if (!unsubscribedUser) {
    const emailAddress = await DB.getEmailByToken(token);
    if (!emailAddress) {
      throw new FluentError("error-not-subscribed");
    }
    await DB.removeOneSecondaryEmail(emailAddress.id);
    return res.redirect("/user/preferences");
  }
  await FXA.revokeOAuthTokens(unsubscribedUser);
  req.session.reset();
  res.redirect("/");
}


async function getPreferences(req, res) {
  const user = await _requireSessionUser(req);
  const allBreaches = req.app.locals.breaches;
  const { verifiedEmails, unverifiedEmails } = await getAllEmailsAndBreaches(user, allBreaches);

  res.render("dashboards", {
    title: "Firefox Monitor",
    whichPartial: "dashboards/preferences",
    csrfToken: req.csrfToken(),
    verifiedEmails, unverifiedEmails,
  });
}


function logout(req, res) {
  req.session.reset();
  res.redirect("/");
}


module.exports = {
  getPreferences,
  getDashboard,
  add,
  verify,
  getUnsubscribe,
  postUnsubscribe,
  getRemoveFxm,
  postRemoveFxm,
  logout,
  removeEmail,
  resendEmail,
  updateCommunicationOptions,
};<|MERGE_RESOLUTION|>--- conflicted
+++ resolved
@@ -116,7 +116,6 @@
       whichView: "email_partials/email_verify",
     }
   );
-<<<<<<< HEAD
 
   // send users coming from the dashboard back to the dashboard
   // and set req.session.lastAddedEmail to show a confirmation message.
@@ -125,8 +124,6 @@
     return res.redirect("/user/dashboard");
   }
 
-=======
->>>>>>> c051cdf6
   res.redirect("/user/preferences");
 }
 
