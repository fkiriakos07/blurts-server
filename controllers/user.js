'use strict'

const AppConstants = require('../app-constants')
const isemail = require('isemail')

const DB = require('../db/DB')
const EmailUtils = require('../email-utils')
const { FluentError } = require('../locale-utils')
const { FXA } = require('../lib/fxa')
const HIBP = require('../hibp')
const { resultsSummary } = require('../scan-results')
const sha1 = require('../sha1-utils')

const EXPERIMENTS_ENABLED = (AppConstants.EXPERIMENT_ACTIVE === '1')
const {
  getExperimentFlags,
  getUTMContents,
<<<<<<< HEAD
  hasUserSignedUpForWaitlist
} = require('./utils')
=======
  hasUserSignedUpForWaitlist,
  setAdUnitCookie,
} = require("./utils");
>>>>>>> 5af70034

const FXA_MONITOR_SCOPE = 'https://identity.mozilla.com/apps/monitor'

async function removeEmail (req, res) {
  const emailId = req.body.emailId
  const sessionUser = req.user
  const existingEmail = await DB.getEmailById(emailId)
  if (existingEmail.subscriber_id !== sessionUser.id) {
    throw new FluentError('error-not-subscribed')
  }

  DB.removeOneSecondaryEmail(emailId)
  res.redirect('/user/preferences')
}

async function resendEmail (req, res) {
  const emailId = req.body.emailId
  const sessionUser = req.user
  const existingEmail = await DB.getEmailById(emailId)

  if (!existingEmail || !existingEmail.subscriber_id) {
    throw new FluentError('user-verify-token-error')
  }

  if (existingEmail.subscriber_id !== sessionUser.id) {
    // TODO: more specific error message?
    throw new FluentError('user-verify-token-error')
  }

  const unverifiedEmailAddressRecord = await DB.resetUnverifiedEmailAddress(emailId)

  const email = unverifiedEmailAddressRecord.email
  await EmailUtils.sendEmail(
    email,
    req.fluentFormat('email-subject-verify'),
    'default_email',
    {
      recipientEmail: email,
      supportedLocales: req.supportedLocales,
      ctaHref: EmailUtils.getVerificationUrl(unverifiedEmailAddressRecord),
      unsubscribeUrl: EmailUtils.getUnsubscribeUrl(unverifiedEmailAddressRecord, 'account-verification-email'),
      whichPartial: 'email_partials/email_verify'
    }
  )

  // TODO: what should we return to the client?
  return res.json('Resent the email')
}

async function updateCommunicationOptions (req, res) {
  const sessionUser = req.user
  // 0 = Send breach alerts to the email address found in brew breach.
  // 1 = Send all breach alerts to user's primary email address.
  const allEmailsToPrimary = (Number(req.body.communicationOption) === 1)
  const updatedSubscriber = await DB.setAllEmailsToPrimary(sessionUser, allEmailsToPrimary)
  req.session.user = updatedSubscriber

  return res.json('Comm options updated')
}

async function resolveBreach (req, res) {
  const sessionUser = req.user
  // TODO: verify that req.body.emailAddressId belongs to sessionUser
  const updatedSubscriber = await DB.setResolvedBreach({
    subscriber: sessionUser,
    emailAddresses: req.body.emailAddressId,
    recencyIndex: req.body.recencyIndex
  })
  req.session.user = updatedSubscriber
  return res.json('Breach marked as resolved.')
}

function _checkForDuplicateEmail (sessionUser, email) {
  email = email.toLowerCase()
  if (email === sessionUser.primary_email.toLowerCase()) {
    throw new FluentError('user-add-duplicate-email')
  }
  for (const secondaryEmail of sessionUser.email_addresses) {
    if (email === secondaryEmail.email.toLowerCase()) {
      throw new FluentError('user-add-duplicate-email')
    }
  }
}

async function add (req, res) {
  const sessionUser = await req.user
  const email = req.body.email
  if (!email || !isemail.validate(email)) {
    throw new FluentError('user-add-invalid-email')
  }

  if (sessionUser.email_addresses.length >= AppConstants.MAX_NUM_ADDRESSES) {
    throw new FluentError('user-add-too-many-emails')
  }
  _checkForDuplicateEmail(sessionUser, email)

  const unverifiedSubscriber = await DB.addSubscriberUnverifiedEmailHash(
    req.session.user, email
  )

  await EmailUtils.sendEmail(
    email,
    req.fluentFormat('email-subject-verify'),
    'default_email',
    {
      breachedEmail: email,
      recipientEmail: email,
      supportedLocales: req.supportedLocales,
      ctaHref: EmailUtils.getVerificationUrl(unverifiedSubscriber),
      unsubscribeUrl: EmailUtils.getUnsubscribeUrl(unverifiedSubscriber, 'account-verification-email'),
      whichPartial: 'email_partials/email_verify'
    }
  )

  // send users coming from the dashboard back to the dashboard
  // and set req.session.lastAddedEmail to show a confirmation message.
  if (req.headers.referer.endsWith('/dashboard')) {
    req.session.lastAddedEmail = email
    return res.redirect('/user/dashboard')
  }

  res.redirect('/user/preferences')
}

function getResolvedBreachesForEmail (user, email) {
  if (user.breaches_resolved === null) {
    return []
  }
  return user.breaches_resolved.hasOwnProperty(email) ? user.breaches_resolved[email] : []
}

function addResolvedOrNot (foundBreaches, resolvedBreaches) {
  const annotatedBreaches = []
  if (AppConstants.BREACH_RESOLUTION_ENABLED !== '1') {
    return foundBreaches
  }
  for (const breach of foundBreaches) {
    const IsResolved = !!resolvedBreaches.includes(breach.recencyIndex)
    annotatedBreaches.push(Object.assign({ IsResolved }, breach))
  }
  return annotatedBreaches
}

function addRecencyIndex (foundBreaches) {
  const annotatedBreaches = []
  // slice() the array to make a copy so before reversing so we don't
  // reverse foundBreaches in-place
  const oldestToNewestFoundBreaches = foundBreaches.slice().reverse()
  oldestToNewestFoundBreaches.forEach((annotatingBreach, index) => {
    const foundBreach = foundBreaches.find(foundBreach => foundBreach.Name === annotatingBreach.Name)
    annotatedBreaches.push(Object.assign({ recencyIndex: index }, foundBreach))
  })
  return annotatedBreaches.reverse()
}

async function bundleVerifiedEmails (options) {
  const { user, email, recordId, recordVerified, allBreaches } = options
  const lowerCaseEmailSha = sha1(email.toLowerCase())
  const foundBreaches = await HIBP.getBreachesForEmail(lowerCaseEmailSha, allBreaches, true, false)
  const foundBreachesWithRecency = addRecencyIndex(foundBreaches)
  const resolvedBreaches = getResolvedBreachesForEmail(user, email)
  const foundBreachesWithResolutions = addResolvedOrNot(foundBreachesWithRecency, resolvedBreaches)
  const filteredAnnotatedFoundBreaches = HIBP.filterBreaches(foundBreachesWithResolutions)

  const emailEntry = {
    email,
    breaches: filteredAnnotatedFoundBreaches,
    primary: email === user.primary_email,
    id: recordId,
    verified: recordVerified
  }

  return emailEntry
}

async function getAllEmailsAndBreaches (user, allBreaches) {
  const monitoredEmails = await DB.getUserEmails(user.id)
  let verifiedEmails = []
  const unverifiedEmails = []
  verifiedEmails.push(await bundleVerifiedEmails({ user, email: user.primary_email, recordId: user.id, recordVerified: user.primary_verified, allBreaches }))
  for (const email of monitoredEmails) {
    if (email.verified) {
      verifiedEmails.push(await bundleVerifiedEmails({ user, email: email.email, recordId: email.id, recordVerified: email.verified, allBreaches }))
    } else {
      unverifiedEmails.push(email)
    }
  }
  verifiedEmails = getNewBreachesForEmailEntriesSinceDate(verifiedEmails, user.breaches_last_shown)
  return { verifiedEmails, unverifiedEmails }
}

function getNewBreachesForEmailEntriesSinceDate (emailEntries, date) {
  for (const emailEntry of emailEntries) {
    const newBreachesForEmail = emailEntry.breaches.filter(breach => breach.AddedDate >= date)

    for (const newBreachForEmail of newBreachesForEmail) {
      newBreachForEmail.NewBreach = true // add "NewBreach" property to the new breach.
      emailEntry.hasNewBreaches = newBreachesForEmail.length // add the number of new breaches to the email
    }
  }
  return emailEntries
}

async function getDashboard (req, res) {
  const user = req.user
  const allBreaches = req.app.locals.breaches
  const { verifiedEmails, unverifiedEmails } = await getAllEmailsAndBreaches(user, allBreaches)
  const utmOverrides = getUTMContents(req)
  const supportedLocalesIncludesEnglish = req.supportedLocales.includes('en')
  const userHasSignedUpForRemoveData = hasUserSignedUpForWaitlist(user, 'remove_data')

  const experimentFlags = getExperimentFlags(req, EXPERIMENTS_ENABLED)

  let lastAddedEmail = null

  req.session.user = await DB.setBreachesLastShownNow(user)
  if (req.session.lastAddedEmail) {
    lastAddedEmail = req.session.lastAddedEmail
    req.session.lastAddedEmail = null
  }

<<<<<<< HEAD
  res.render('dashboards', {
    title: req.fluentFormat('Firefox Monitor'),
=======
  const adUnitNum = setAdUnitCookie(req, res);

  res.render("dashboards", {
    title: req.fluentFormat("Firefox Monitor"),
>>>>>>> 5af70034
    csrfToken: req.csrfToken(),
    lastAddedEmail,
    verifiedEmails,
    unverifiedEmails,
    userHasSignedUpForRemoveData,
    supportedLocalesIncludesEnglish,
    whichPartial: 'dashboards/breaches-dash',
    experimentFlags,
<<<<<<< HEAD
    utmOverrides
  })
=======
    utmOverrides,
    adUnit: `ad-units/ad-unit-${adUnitNum}`,
  });
>>>>>>> 5af70034
}

async function _verify (req) {
  const verifiedEmailHash = await DB.verifyEmailHash(req.query.token)
  let unsafeBreachesForEmail = []
  unsafeBreachesForEmail = await HIBP.getBreachesForEmail(
    sha1(verifiedEmailHash.email.toLowerCase()),
    req.app.locals.breaches,
    true
  )

  const utmID = 'report'
  const emailSubject = EmailUtils.getReportSubject(unsafeBreachesForEmail, req)

  await EmailUtils.sendEmail(
    verifiedEmailHash.email,
    emailSubject,
    'default_email',
    {
      breachedEmail: verifiedEmailHash.email,
      recipientEmail: verifiedEmailHash.email,
      supportedLocales: req.supportedLocales,
      unsafeBreachesForEmail,
      ctaHref: EmailUtils.getEmailCtaHref(utmID, 'go-to-dashboard-link'),
      unsubscribeUrl: EmailUtils.getUnsubscribeUrl(verifiedEmailHash, utmID),
      whichPartial: 'email_partials/report'
    }
  )
}

async function verify (req, res) {
  if (!req.query.token) {
    throw new FluentError('user-verify-token-error')
  }
  const existingEmail = await DB.getEmailByToken(req.query.token)

  if (!existingEmail) {
    throw new FluentError('error-not-subscribed')
  }

  const sessionUser = await req.user
  if (sessionUser && existingEmail.subscriber_id !== sessionUser.id) {
    // TODO: more specific error message?
    // e.g., "This email verification token is not valid for this account"
    throw new FluentError('user-verify-token-error')
  }

  if (!existingEmail.verified) {
    await _verify(req)
  }

  if (sessionUser) {
    res.redirect('/user/dashboard')
    return
  }
  res.render('subpage', {
    title: 'Email Verified',
    whichPartial: 'subpages/confirm',
    email: existingEmail.email
  })
}

// legacy /user/unsubscribe controller for pre-FxA unsubscribe links
async function getUnsubscribe (req, res) {
  if (!req.query.token) {
    throw new FluentError('user-unsubscribe-token-error')
  }

  const subscriber = await DB.getSubscriberByToken(req.query.token)
  if (subscriber && subscriber.fxa_profile_json !== null) {
    // Token is for a primary email address of an FxA subscriber:
    // redirect to preferences to remove Firefox Monitor
    return res.redirect('/user/preferences')
  }

  const emailAddress = await DB.getEmailByToken(req.query.token)
  if (!subscriber && !emailAddress) {
    // Unknown token:
    // throw error
    throw new FluentError('error-not-subscribed')
  }

  // Token is for an old pre-FxA subscriber, or a secondary email address:
  // render the unsubscribe page
  res.render('subpage', {
    title: req.fluentFormat('user-unsubscribe-title'),
    whichPartial: 'subpages/unsubscribe',
    token: req.query.token,
    hash: req.query.hash
  })
}

async function getRemoveFxm (req, res) {
  const sessionUser = req.user

  res.render('subpage', {
    title: req.fluentFormat('remove-fxm'),
    subscriber: sessionUser,
    whichPartial: 'subpages/remove_fxm',
    csrfToken: req.csrfToken()
  })
}

async function postRemoveFxm (req, res) {
  const sessionUser = req.user
  await DB.removeSubscriber(sessionUser)
  await FXA.revokeOAuthTokens(sessionUser)

  req.session.destroy()
  res.redirect('/')
}

function _updateResolvedBreaches (options) {
  const {
    user,
    affectedEmail,
    isResolved,
    recencyIndexNumber
  } = options
  // TODO: clarify the logic here. maybe change the endpoint to PUT /breach-resolution
  // with the new resolution value ?
  const userBreachesResolved = user.breaches_resolved === null ? {} : user.breaches_resolved
  if (isResolved === 'false') {
    if (Array.isArray(userBreachesResolved[affectedEmail])) {
      userBreachesResolved[affectedEmail].push(recencyIndexNumber)
      return userBreachesResolved
    }
    userBreachesResolved[affectedEmail] = [recencyIndexNumber]
    return userBreachesResolved
  }
  userBreachesResolved[affectedEmail] = userBreachesResolved[affectedEmail].filter(el => el !== recencyIndexNumber)
  return userBreachesResolved
}

async function postResolveBreach (req, res) {
  const sessionUser = req.user
  const { affectedEmail, recencyIndex, isResolved } = req.body
  const recencyIndexNumber = Number(recencyIndex)
  const affectedEmailIsSubscriberRecord = sessionUser.primary_email === affectedEmail
  const affectedEmailInEmailAddresses = sessionUser.email_addresses.filter(ea => ea.email === affectedEmail)

  if (!affectedEmailIsSubscriberRecord && !affectedEmailInEmailAddresses) {
    return res.json('Error: affectedEmail is not valid for this subscriber')
  }

  const updatedResolvedBreaches = _updateResolvedBreaches({
    user: sessionUser,
    affectedEmail,
    isResolved,
    recencyIndexNumber
  })

  const updatedSubscriber = await DB.setBreachesResolved(
    { user: sessionUser, updatedResolvedBreaches }
  )
  req.session.user = updatedSubscriber
  // return res.json("Breach marked as resolved.");
  // Currently we're sending { affectedEmail, recencyIndex, isResolved, passwordsExposed } in req.body
  // Not sure if we need all of these or need to send other/additional values?

  if (isResolved === 'true') {
    // the user clicked "Undo" so mark the breach as unresolved
    return res.redirect('/')
  }

  const allBreaches = req.app.locals.breaches
  const { verifiedEmails } = await getAllEmailsAndBreaches(req.session.user, allBreaches)

  const userBreachStats = resultsSummary(verifiedEmails)
  const numTotalBreaches = userBreachStats.numBreaches.count
  const numResolvedBreaches = userBreachStats.numBreaches.numResolved

  const localizedModalStrings = {
    headline: '',
    progressMessage: '',
    progressStatus: req.fluentFormat('progress-status', {
      numResolvedBreaches,
      numTotalBreaches
    }
    ),
    headlineClassName: ''
  }

  switch (numResolvedBreaches) {
    case 1:
      localizedModalStrings.headline = req.fluentFormat('confirmation-1-subhead')
      localizedModalStrings.progressMessage = req.fluentFormat('confirmation-1-body')
      localizedModalStrings.headlineClassName = 'overlay-resolved-first-breach'
      break

    case 2:
      localizedModalStrings.headline = req.fluentFormat('confirmation-2-subhead')
      localizedModalStrings.progressMessage = req.fluentFormat('confirmation-2-body')
      localizedModalStrings.headlineClassName = 'overlay-take-that-hackers'
      break

    case 3:
      localizedModalStrings.headline = req.fluentFormat('confirmation-3-subhead')
      // TO CONSIDER: The "confirmation-3-body" string contains nested markup.
      // We'll either have to remove it (requiring a string change), or we will have
      // to inject it into the template using innerHTML (scaryish).
      // Defaulting to the generic progressMessage for now.
      localizedModalStrings.progressMessage = req.fluentFormat('generic-confirmation-message', {
        numUnresolvedBreaches: numTotalBreaches - numResolvedBreaches
      })
      localizedModalStrings.headlineClassName = 'overlay-another-breach-resolved'
      break

    case numTotalBreaches:
      localizedModalStrings.headline = req.fluentFormat('confirmation-2-subhead')
      localizedModalStrings.progressMessage = req.fluentFormat('progress-complete')
      localizedModalStrings.headlineClassName = 'overlay-marked-as-resolved'
      break

    default:
      if (numResolvedBreaches > 3) {
        localizedModalStrings.headline = req.fluentFormat('confirmation-2-subhead')
        localizedModalStrings.progressMessage = req.fluentFormat('confirmation-2-body')
        localizedModalStrings.headlineClassName = 'overlay-marked-as-resolved'
      }
      break
  }

  res.json(localizedModalStrings)
}

async function postUnsubscribe (req, res) {
  const { token, emailHash } = req.body

  if (!token || !emailHash) {
    throw new FluentError('user-unsubscribe-token-email-error')
  }

  // legacy unsubscribe link page uses removeSubscriberByToken
  const unsubscribedUser = await DB.removeSubscriberByToken(token, emailHash)
  if (!unsubscribedUser) {
    const emailAddress = await DB.getEmailByToken(token)
    if (!emailAddress) {
      throw new FluentError('error-not-subscribed')
    }
    await DB.removeOneSecondaryEmail(emailAddress.id)
    return res.redirect('/user/preferences')
  }
  await FXA.revokeOAuthTokens(unsubscribedUser)
  req.session.destroy()
  res.redirect('/')
}

async function getPreferences (req, res) {
  const user = req.user
  const allBreaches = req.app.locals.breaches
  const { verifiedEmails, unverifiedEmails } = await getAllEmailsAndBreaches(user, allBreaches)

  res.render('dashboards', {
    title: 'Firefox Monitor',
    whichPartial: 'dashboards/preferences',
    csrfToken: req.csrfToken(),
    verifiedEmails,
    unverifiedEmails
  })
}

// This endpoint returns breach stats for Firefox clients to display
// in about:protections
//
// Firefox sends a signed JWT in the Authorization header. We verify this JWT
// with the FXA verification endpoint before we return breach stats.
//
// To test this endpoint, see the "Test Firefox Integration" section of the README.
async function getBreachStats (req, res) {
  if (!req.token) {
    return res.status(401).json({
      errorMessage: 'User breach stats requires an FXA OAuth token passed in the Authorization header.'
    })
  }
  const fxaResponse = await FXA.verifyOAuthToken(req.token)
  if (fxaResponse.name === 'HTTPError') {
    return res.status(fxaResponse.response.statusCode).json({
      errorMessage: 'Could not verify FXA OAuth token. FXA returned message: ' + fxaResponse.response.statusMessage
    })
  }
  if (!fxaResponse.body.scope.includes(FXA_MONITOR_SCOPE)) {
    return res.status(401).json({
      errorMessage: 'The provided token does not include Monitor scope.'
    })
  }
  const user = await DB.getSubscriberByFxaUid(fxaResponse.body.user)
  if (!user) {
    return res.status(404).json({
      errorMessage: 'Cannot find Monitor subscriber for that FXA.'
    })
  }
  const allBreaches = req.app.locals.breaches
  const { verifiedEmails } = await getAllEmailsAndBreaches(user, allBreaches)
  const breachStats = resultsSummary(verifiedEmails)
  const baseStats = {
    monitoredEmails: breachStats.monitoredEmails.count,
    numBreaches: breachStats.numBreaches.count,
    passwords: breachStats.passwords.count
  }
  const resolvedStats = {
    numBreachesResolved: breachStats.numBreaches.numResolved,
    passwordsResolved: breachStats.passwords.numResolved
  }
  const returnStats = (req.query.includeResolved === 'true') ? Object.assign(baseStats, resolvedStats) : baseStats
  return res.json(returnStats)
}

function logout (req, res) {
  // Growth Experiment
  if (EXPERIMENTS_ENABLED && req.session.experimentFlags) {
    // Persist experimentBranch across session reset
    const sessionExperimentFlags = req.session.experimentFlags
    req.session.destroy(() => {
      req.session = { experimentFlags: sessionExperimentFlags }
    })

    // Return
    res.redirect('/')
    return
  }

  req.session.destroy()
  res.redirect('/')
}

module.exports = {
  FXA_MONITOR_SCOPE,
  getPreferences,
  getDashboard,
  getBreachStats,
  getAllEmailsAndBreaches,
  add,
  verify,
  getUnsubscribe,
  postUnsubscribe,
  getRemoveFxm,
  postRemoveFxm,
  postResolveBreach,
  logout,
  removeEmail,
  resendEmail,
  updateCommunicationOptions,
  resolveBreach
}<|MERGE_RESOLUTION|>--- conflicted
+++ resolved
@@ -15,14 +15,9 @@
 const {
   getExperimentFlags,
   getUTMContents,
-<<<<<<< HEAD
-  hasUserSignedUpForWaitlist
-} = require('./utils')
-=======
   hasUserSignedUpForWaitlist,
   setAdUnitCookie,
 } = require("./utils");
->>>>>>> 5af70034
 
 const FXA_MONITOR_SCOPE = 'https://identity.mozilla.com/apps/monitor'
 
@@ -244,15 +239,10 @@
     req.session.lastAddedEmail = null
   }
 
-<<<<<<< HEAD
-  res.render('dashboards', {
-    title: req.fluentFormat('Firefox Monitor'),
-=======
   const adUnitNum = setAdUnitCookie(req, res);
 
   res.render("dashboards", {
     title: req.fluentFormat("Firefox Monitor"),
->>>>>>> 5af70034
     csrfToken: req.csrfToken(),
     lastAddedEmail,
     verifiedEmails,
@@ -261,14 +251,9 @@
     supportedLocalesIncludesEnglish,
     whichPartial: 'dashboards/breaches-dash',
     experimentFlags,
-<<<<<<< HEAD
-    utmOverrides
-  })
-=======
     utmOverrides,
     adUnit: `ad-units/ad-unit-${adUnitNum}`,
   });
->>>>>>> 5af70034
 }
 
 async function _verify (req) {
