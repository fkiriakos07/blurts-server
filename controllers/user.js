'use strict'

const AppConstants = require('../app-constants')
const isemail = require('isemail')

const DB = require('../db/DB')
const EmailUtils = require('../email-utils')
const { FluentError } = require('../locale-utils')
const { FXA } = require('../lib/fxa')
const HIBP = require('../hibp')
const { resultsSummary } = require('../scan-results')
const sha1 = require('../sha1-utils')

const EXPERIMENTS_ENABLED = (AppConstants.EXPERIMENT_ACTIVE === '1')
const {
  getExperimentFlags,
  getUTMContents,
<<<<<<< HEAD
  hasUserSignedUpForWaitlist,
  setAdUnitCookie
} = require('./utils')
=======
  setAdUnitCookie,
} = require("./utils");
>>>>>>> d8cb207a

const FXA_MONITOR_SCOPE = 'https://identity.mozilla.com/apps/monitor'

async function removeEmail (req, res) {
  const emailId = req.body.emailId
  const sessionUser = req.user
  const existingEmail = await DB.getEmailById(emailId)
  if (existingEmail.subscriber_id !== sessionUser.id) {
    throw new FluentError('error-not-subscribed')
  }

  DB.removeOneSecondaryEmail(emailId)
  res.redirect('/user/preferences')
}

async function resendEmail (req, res) {
  const emailId = req.body.emailId
  const sessionUser = req.user
  const existingEmail = await DB.getEmailById(emailId)

  if (!existingEmail || !existingEmail.subscriber_id) {
    throw new FluentError('user-verify-token-error')
  }

  if (existingEmail.subscriber_id !== sessionUser.id) {
    // TODO: more specific error message?
    throw new FluentError('user-verify-token-error')
  }

  const unverifiedEmailAddressRecord = await DB.resetUnverifiedEmailAddress(emailId)

  const email = unverifiedEmailAddressRecord.email
  await EmailUtils.sendEmail(
    email,
    req.fluentFormat('email-subject-verify'),
    'default_email',
    {
      recipientEmail: email,
      supportedLocales: req.supportedLocales,
      ctaHref: EmailUtils.getVerificationUrl(unverifiedEmailAddressRecord),
      unsubscribeUrl: EmailUtils.getUnsubscribeUrl(unverifiedEmailAddressRecord, 'account-verification-email'),
      whichPartial: 'email_partials/email_verify'
    }
  )

  // TODO: what should we return to the client?
  return res.json('Resent the email')
}

async function updateCommunicationOptions (req, res) {
  const sessionUser = req.user
  // 0 = Send breach alerts to the email address found in brew breach.
  // 1 = Send all breach alerts to user's primary email address.
  const allEmailsToPrimary = (Number(req.body.communicationOption) === 1)
  const updatedSubscriber = await DB.setAllEmailsToPrimary(sessionUser, allEmailsToPrimary)
  req.session.user = updatedSubscriber

  return res.json('Comm options updated')
}

async function resolveBreach (req, res) {
  const sessionUser = req.user
  // TODO: verify that req.body.emailAddressId belongs to sessionUser
  const updatedSubscriber = await DB.setResolvedBreach({
    subscriber: sessionUser,
    emailAddresses: req.body.emailAddressId,
    recencyIndex: req.body.recencyIndex
  })
  req.session.user = updatedSubscriber
  return res.json('Breach marked as resolved.')
}

function _checkForDuplicateEmail (sessionUser, email) {
  email = email.toLowerCase()
  if (email === sessionUser.primary_email.toLowerCase()) {
    throw new FluentError('user-add-duplicate-email')
  }
  for (const secondaryEmail of sessionUser.email_addresses) {
    if (email === secondaryEmail.email.toLowerCase()) {
      throw new FluentError('user-add-duplicate-email')
    }
  }
}

async function add (req, res) {
  const sessionUser = await req.user
  const email = req.body.email
  if (!email || !isemail.validate(email)) {
    throw new FluentError('user-add-invalid-email')
  }

  if (sessionUser.email_addresses.length >= AppConstants.MAX_NUM_ADDRESSES) {
    throw new FluentError('user-add-too-many-emails')
  }
  _checkForDuplicateEmail(sessionUser, email)

  const unverifiedSubscriber = await DB.addSubscriberUnverifiedEmailHash(
    req.session.user, email
  )

  await EmailUtils.sendEmail(
    email,
    req.fluentFormat('email-subject-verify'),
    'default_email',
    {
      breachedEmail: email,
      recipientEmail: email,
      supportedLocales: req.supportedLocales,
      ctaHref: EmailUtils.getVerificationUrl(unverifiedSubscriber),
      unsubscribeUrl: EmailUtils.getUnsubscribeUrl(unverifiedSubscriber, 'account-verification-email'),
      whichPartial: 'email_partials/email_verify'
    }
  )

  // send users coming from the dashboard back to the dashboard
  // and set req.session.lastAddedEmail to show a confirmation message.
  if (req.headers.referer.endsWith('/dashboard')) {
    req.session.lastAddedEmail = email
    return res.redirect('/user/dashboard')
  }

  res.redirect('/user/preferences')
}

function getResolvedBreachesForEmail (user, email) {
  if (user.breaches_resolved === null) {
    return []
  }
  return user.breaches_resolved.hasOwnProperty(email) ? user.breaches_resolved[email] : []
}

function addResolvedOrNot (foundBreaches, resolvedBreaches) {
  const annotatedBreaches = []
  if (AppConstants.BREACH_RESOLUTION_ENABLED !== '1') {
    return foundBreaches
  }
  for (const breach of foundBreaches) {
    const IsResolved = !!resolvedBreaches.includes(breach.recencyIndex)
    annotatedBreaches.push(Object.assign({ IsResolved }, breach))
  }
  return annotatedBreaches
}

function addRecencyIndex (foundBreaches) {
  const annotatedBreaches = []
  // slice() the array to make a copy so before reversing so we don't
  // reverse foundBreaches in-place
  const oldestToNewestFoundBreaches = foundBreaches.slice().reverse()
  oldestToNewestFoundBreaches.forEach((annotatingBreach, index) => {
    const foundBreach = foundBreaches.find(foundBreach => foundBreach.Name === annotatingBreach.Name)
    annotatedBreaches.push(Object.assign({ recencyIndex: index }, foundBreach))
  })
  return annotatedBreaches.reverse()
}

async function bundleVerifiedEmails (options) {
  const { user, email, recordId, recordVerified, allBreaches } = options
  const lowerCaseEmailSha = sha1(email.toLowerCase())
  const foundBreaches = await HIBP.getBreachesForEmail(lowerCaseEmailSha, allBreaches, true, false)
  const foundBreachesWithRecency = addRecencyIndex(foundBreaches)
  const resolvedBreaches = getResolvedBreachesForEmail(user, email)
  const foundBreachesWithResolutions = addResolvedOrNot(foundBreachesWithRecency, resolvedBreaches)
  const filteredAnnotatedFoundBreaches = HIBP.filterBreaches(foundBreachesWithResolutions)

  const emailEntry = {
    email,
    breaches: filteredAnnotatedFoundBreaches,
    primary: email === user.primary_email,
    id: recordId,
    verified: recordVerified
  }

  return emailEntry
}

async function getAllEmailsAndBreaches (user, allBreaches) {
  const monitoredEmails = await DB.getUserEmails(user.id)
  let verifiedEmails = []
  const unverifiedEmails = []
  verifiedEmails.push(await bundleVerifiedEmails({ user, email: user.primary_email, recordId: user.id, recordVerified: user.primary_verified, allBreaches }))
  for (const email of monitoredEmails) {
    if (email.verified) {
      verifiedEmails.push(await bundleVerifiedEmails({ user, email: email.email, recordId: email.id, recordVerified: email.verified, allBreaches }))
    } else {
      unverifiedEmails.push(email)
    }
  }
  verifiedEmails = getNewBreachesForEmailEntriesSinceDate(verifiedEmails, user.breaches_last_shown)
  return { verifiedEmails, unverifiedEmails }
}

function getNewBreachesForEmailEntriesSinceDate (emailEntries, date) {
  for (const emailEntry of emailEntries) {
    const newBreachesForEmail = emailEntry.breaches.filter(breach => breach.AddedDate >= date)

    for (const newBreachForEmail of newBreachesForEmail) {
      newBreachForEmail.NewBreach = true // add "NewBreach" property to the new breach.
      emailEntry.hasNewBreaches = newBreachesForEmail.length // add the number of new breaches to the email
    }
  }
  return emailEntries
}

async function getDashboard (req, res) {
  const user = req.user
  const allBreaches = req.app.locals.breaches
  const { verifiedEmails, unverifiedEmails } = await getAllEmailsAndBreaches(user, allBreaches)
  const utmOverrides = getUTMContents(req)
  const supportedLocalesIncludesEnglish = req.supportedLocales.includes('en')
  const userHasSignedUpForRemoveData = hasUserSignedUpForWaitlist(user, 'remove_data')

<<<<<<< HEAD
  const experimentFlags = getExperimentFlags(req, EXPERIMENTS_ENABLED)
=======
async function getDashboard(req, res) {
  const user = req.user;
  const allBreaches = req.app.locals.breaches;
  const { verifiedEmails, unverifiedEmails } = await getAllEmailsAndBreaches(user, allBreaches);
  const utmOverrides = getUTMContents(req);
  const supportedLocalesIncludesEnglish = req.supportedLocales.includes("en");
>>>>>>> d8cb207a

  let lastAddedEmail = null

  req.session.user = await DB.setBreachesLastShownNow(user)
  if (req.session.lastAddedEmail) {
    lastAddedEmail = req.session.lastAddedEmail
    req.session.lastAddedEmail = null
  }

  const adUnitNum = setAdUnitCookie(req, res)

  res.render('dashboards', {
    title: req.fluentFormat('Firefox Monitor'),
    csrfToken: req.csrfToken(),
    lastAddedEmail,
    verifiedEmails,
    unverifiedEmails,
    supportedLocalesIncludesEnglish,
    whichPartial: 'dashboards/breaches-dash',
    experimentFlags,
    utmOverrides,
    adUnit: `ad-units/ad-unit-${adUnitNum}`
  })
}

async function _verify (req) {
  const verifiedEmailHash = await DB.verifyEmailHash(req.query.token)
  let unsafeBreachesForEmail = []
  unsafeBreachesForEmail = await HIBP.getBreachesForEmail(
    sha1(verifiedEmailHash.email.toLowerCase()),
    req.app.locals.breaches,
    true
  )

  const utmID = 'report'
  const emailSubject = EmailUtils.getReportSubject(unsafeBreachesForEmail, req)

  await EmailUtils.sendEmail(
    verifiedEmailHash.email,
    emailSubject,
    'default_email',
    {
      breachedEmail: verifiedEmailHash.email,
      recipientEmail: verifiedEmailHash.email,
      supportedLocales: req.supportedLocales,
      unsafeBreachesForEmail,
      ctaHref: EmailUtils.getEmailCtaHref(utmID, 'go-to-dashboard-link'),
      unsubscribeUrl: EmailUtils.getUnsubscribeUrl(verifiedEmailHash, utmID),
      whichPartial: 'email_partials/report'
    }
  )
}

async function verify (req, res) {
  if (!req.query.token) {
    throw new FluentError('user-verify-token-error')
  }
  const existingEmail = await DB.getEmailByToken(req.query.token)

  if (!existingEmail) {
    throw new FluentError('error-not-subscribed')
  }

  const sessionUser = await req.user
  if (sessionUser && existingEmail.subscriber_id !== sessionUser.id) {
    // TODO: more specific error message?
    // e.g., "This email verification token is not valid for this account"
    throw new FluentError('user-verify-token-error')
  }

  if (!existingEmail.verified) {
    await _verify(req)
  }

  if (sessionUser) {
    res.redirect('/user/dashboard')
    return
  }
  res.render('subpage', {
    title: 'Email Verified',
    whichPartial: 'subpages/confirm',
    email: existingEmail.email
  })
}

// legacy /user/unsubscribe controller for pre-FxA unsubscribe links
async function getUnsubscribe (req, res) {
  if (!req.query.token) {
    throw new FluentError('user-unsubscribe-token-error')
  }

  const subscriber = await DB.getSubscriberByToken(req.query.token)
  if (subscriber && subscriber.fxa_profile_json !== null) {
    // Token is for a primary email address of an FxA subscriber:
    // redirect to preferences to remove Firefox Monitor
    return res.redirect('/user/preferences')
  }

  const emailAddress = await DB.getEmailByToken(req.query.token)
  if (!subscriber && !emailAddress) {
    // Unknown token:
    // throw error
    throw new FluentError('error-not-subscribed')
  }

  // Token is for an old pre-FxA subscriber, or a secondary email address:
  // render the unsubscribe page
  res.render('subpage', {
    title: req.fluentFormat('user-unsubscribe-title'),
    whichPartial: 'subpages/unsubscribe',
    token: req.query.token,
    hash: req.query.hash
  })
}

async function getRemoveFxm (req, res) {
  const sessionUser = req.user

  res.render('subpage', {
    title: req.fluentFormat('remove-fxm'),
    subscriber: sessionUser,
    whichPartial: 'subpages/remove_fxm',
    csrfToken: req.csrfToken()
  })
}

async function postRemoveFxm (req, res) {
  const sessionUser = req.user
  await DB.removeSubscriber(sessionUser)
  await FXA.revokeOAuthTokens(sessionUser)

  req.session.destroy()
  res.redirect('/')
}

function _updateResolvedBreaches (options) {
  const {
    user,
    affectedEmail,
    isResolved,
    recencyIndexNumber
  } = options
  // TODO: clarify the logic here. maybe change the endpoint to PUT /breach-resolution
  // with the new resolution value ?
  const userBreachesResolved = user.breaches_resolved === null ? {} : user.breaches_resolved
  if (isResolved === 'false') {
    if (Array.isArray(userBreachesResolved[affectedEmail])) {
      userBreachesResolved[affectedEmail].push(recencyIndexNumber)
      return userBreachesResolved
    }
    userBreachesResolved[affectedEmail] = [recencyIndexNumber]
    return userBreachesResolved
  }
  userBreachesResolved[affectedEmail] = userBreachesResolved[affectedEmail].filter(el => el !== recencyIndexNumber)
  return userBreachesResolved
}

async function postResolveBreach (req, res) {
  const sessionUser = req.user
  const { affectedEmail, recencyIndex, isResolved } = req.body
  const recencyIndexNumber = Number(recencyIndex)
  const affectedEmailIsSubscriberRecord = sessionUser.primary_email === affectedEmail
  const affectedEmailInEmailAddresses = sessionUser.email_addresses.filter(ea => ea.email === affectedEmail)

  if (!affectedEmailIsSubscriberRecord && !affectedEmailInEmailAddresses) {
    return res.json('Error: affectedEmail is not valid for this subscriber')
  }

  const updatedResolvedBreaches = _updateResolvedBreaches({
    user: sessionUser,
    affectedEmail,
    isResolved,
    recencyIndexNumber
  })

  const updatedSubscriber = await DB.setBreachesResolved(
    { user: sessionUser, updatedResolvedBreaches }
  )
  req.session.user = updatedSubscriber
  // return res.json("Breach marked as resolved.");
  // Currently we're sending { affectedEmail, recencyIndex, isResolved, passwordsExposed } in req.body
  // Not sure if we need all of these or need to send other/additional values?

  if (isResolved === 'true') {
    // the user clicked "Undo" so mark the breach as unresolved
    return res.redirect('/')
  }

  const allBreaches = req.app.locals.breaches
  const { verifiedEmails } = await getAllEmailsAndBreaches(req.session.user, allBreaches)

  const userBreachStats = resultsSummary(verifiedEmails)
  const numTotalBreaches = userBreachStats.numBreaches.count
  const numResolvedBreaches = userBreachStats.numBreaches.numResolved

  const localizedModalStrings = {
    headline: '',
    progressMessage: '',
    progressStatus: req.fluentFormat('progress-status', {
      numResolvedBreaches,
      numTotalBreaches
    }
    ),
    headlineClassName: ''
  }

  switch (numResolvedBreaches) {
    case 1:
      localizedModalStrings.headline = req.fluentFormat('confirmation-1-subhead')
      localizedModalStrings.progressMessage = req.fluentFormat('confirmation-1-body')
      localizedModalStrings.headlineClassName = 'overlay-resolved-first-breach'
      break

    case 2:
      localizedModalStrings.headline = req.fluentFormat('confirmation-2-subhead')
      localizedModalStrings.progressMessage = req.fluentFormat('confirmation-2-body')
      localizedModalStrings.headlineClassName = 'overlay-take-that-hackers'
      break

    case 3:
      localizedModalStrings.headline = req.fluentFormat('confirmation-3-subhead')
      // TO CONSIDER: The "confirmation-3-body" string contains nested markup.
      // We'll either have to remove it (requiring a string change), or we will have
      // to inject it into the template using innerHTML (scaryish).
      // Defaulting to the generic progressMessage for now.
      localizedModalStrings.progressMessage = req.fluentFormat('generic-confirmation-message', {
        numUnresolvedBreaches: numTotalBreaches - numResolvedBreaches
      })
      localizedModalStrings.headlineClassName = 'overlay-another-breach-resolved'
      break

    case numTotalBreaches:
      localizedModalStrings.headline = req.fluentFormat('confirmation-2-subhead')
      localizedModalStrings.progressMessage = req.fluentFormat('progress-complete')
      localizedModalStrings.headlineClassName = 'overlay-marked-as-resolved'
      break

    default:
      if (numResolvedBreaches > 3) {
        localizedModalStrings.headline = req.fluentFormat('confirmation-2-subhead')
        localizedModalStrings.progressMessage = req.fluentFormat('confirmation-2-body')
        localizedModalStrings.headlineClassName = 'overlay-marked-as-resolved'
      }
      break
  }

  res.json(localizedModalStrings)
}

async function postUnsubscribe (req, res) {
  const { token, emailHash } = req.body

  if (!token || !emailHash) {
    throw new FluentError('user-unsubscribe-token-email-error')
  }

  // legacy unsubscribe link page uses removeSubscriberByToken
  const unsubscribedUser = await DB.removeSubscriberByToken(token, emailHash)
  if (!unsubscribedUser) {
    const emailAddress = await DB.getEmailByToken(token)
    if (!emailAddress) {
      throw new FluentError('error-not-subscribed')
    }
    await DB.removeOneSecondaryEmail(emailAddress.id)
    return res.redirect('/user/preferences')
  }
  await FXA.revokeOAuthTokens(unsubscribedUser)
  req.session.destroy()
  res.redirect('/')
}

async function getPreferences (req, res) {
  const user = req.user
  const allBreaches = req.app.locals.breaches
  const { verifiedEmails, unverifiedEmails } = await getAllEmailsAndBreaches(user, allBreaches)

  res.render('dashboards', {
    title: 'Firefox Monitor',
    whichPartial: 'dashboards/preferences',
    csrfToken: req.csrfToken(),
    verifiedEmails,
    unverifiedEmails
  })
}

// This endpoint returns breach stats for Firefox clients to display
// in about:protections
//
// Firefox sends a signed JWT in the Authorization header. We verify this JWT
// with the FXA verification endpoint before we return breach stats.
//
// To test this endpoint, see the "Test Firefox Integration" section of the README.
async function getBreachStats (req, res) {
  if (!req.token) {
    return res.status(401).json({
      errorMessage: 'User breach stats requires an FXA OAuth token passed in the Authorization header.'
    })
  }
  const fxaResponse = await FXA.verifyOAuthToken(req.token)
  if (fxaResponse.name === 'HTTPError') {
    return res.status(fxaResponse.response.statusCode).json({
      errorMessage: 'Could not verify FXA OAuth token. FXA returned message: ' + fxaResponse.response.statusMessage
    })
  }
  if (!fxaResponse.body.scope.includes(FXA_MONITOR_SCOPE)) {
    return res.status(401).json({
      errorMessage: 'The provided token does not include Monitor scope.'
    })
  }
  const user = await DB.getSubscriberByFxaUid(fxaResponse.body.user)
  if (!user) {
    return res.status(404).json({
      errorMessage: 'Cannot find Monitor subscriber for that FXA.'
    })
  }
  const allBreaches = req.app.locals.breaches
  const { verifiedEmails } = await getAllEmailsAndBreaches(user, allBreaches)
  const breachStats = resultsSummary(verifiedEmails)
  const baseStats = {
    monitoredEmails: breachStats.monitoredEmails.count,
    numBreaches: breachStats.numBreaches.count,
    passwords: breachStats.passwords.count
  }
  const resolvedStats = {
    numBreachesResolved: breachStats.numBreaches.numResolved,
    passwordsResolved: breachStats.passwords.numResolved
  }
  const returnStats = (req.query.includeResolved === 'true') ? Object.assign(baseStats, resolvedStats) : baseStats
  return res.json(returnStats)
}

function logout (req, res) {
  // Growth Experiment
  if (EXPERIMENTS_ENABLED && req.session.experimentFlags) {
    // Persist experimentBranch across session reset
    const sessionExperimentFlags = req.session.experimentFlags
    req.session.destroy(() => {
      req.session = { experimentFlags: sessionExperimentFlags }
    })

    // Return
    res.redirect('/')
    return
  }

  req.session.destroy()
  res.redirect('/')
}

module.exports = {
  FXA_MONITOR_SCOPE,
  getPreferences,
  getDashboard,
  getBreachStats,
  getAllEmailsAndBreaches,
  add,
  verify,
  getUnsubscribe,
  postUnsubscribe,
  getRemoveFxm,
  postRemoveFxm,
  postResolveBreach,
  logout,
  removeEmail,
  resendEmail,
  updateCommunicationOptions,
  resolveBreach
}<|MERGE_RESOLUTION|>--- conflicted
+++ resolved
@@ -15,14 +15,8 @@
 const {
   getExperimentFlags,
   getUTMContents,
-<<<<<<< HEAD
-  hasUserSignedUpForWaitlist,
-  setAdUnitCookie
-} = require('./utils')
-=======
   setAdUnitCookie,
 } = require("./utils");
->>>>>>> d8cb207a
 
 const FXA_MONITOR_SCOPE = 'https://identity.mozilla.com/apps/monitor'
 
@@ -232,18 +226,7 @@
   const { verifiedEmails, unverifiedEmails } = await getAllEmailsAndBreaches(user, allBreaches)
   const utmOverrides = getUTMContents(req)
   const supportedLocalesIncludesEnglish = req.supportedLocales.includes('en')
-  const userHasSignedUpForRemoveData = hasUserSignedUpForWaitlist(user, 'remove_data')
-
-<<<<<<< HEAD
   const experimentFlags = getExperimentFlags(req, EXPERIMENTS_ENABLED)
-=======
-async function getDashboard(req, res) {
-  const user = req.user;
-  const allBreaches = req.app.locals.breaches;
-  const { verifiedEmails, unverifiedEmails } = await getAllEmailsAndBreaches(user, allBreaches);
-  const utmOverrides = getUTMContents(req);
-  const supportedLocalesIncludesEnglish = req.supportedLocales.includes("en");
->>>>>>> d8cb207a
 
   let lastAddedEmail = null
 
