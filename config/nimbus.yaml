--- conflicted
+++ resolved
@@ -101,11 +101,7 @@
         value: { "enabled": true }
       - channel: production
         value: { "enabled": true }
-<<<<<<< HEAD
-  landing-page-redesign:
-=======
   landing-page-redesign-plus-eligible-experiment:
->>>>>>> 8b97f7c6
     description: Landing page redesign
     variables:
       enabled:
