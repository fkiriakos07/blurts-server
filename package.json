{
  "name": "blurts-server",
  "description": "Firefox Monitor Server",
  "version": "1.0.0",
  "bugs": {
    "url": "https://github.com/mozilla/blurts-server/issues"
  },
  "dependencies": {
    "@fluent/bundle": "^0.17.1",
    "@fluent/langneg": "^0.6.2",
    "@maxmind/geoip2-node": "^3.1.0",
    "@sentry/node": "7.12.0",
    "body-parser": "1.19.0",
    "client-oauth2": "4.3.3",
    "connect-redis": "6.1.3",
    "cookie-parser": "^1.4.6",
    "csurf": "1.11.0",
    "dotenv": "16.0.2",
    "esbuild": "^0.14.39",
    "express": "4.17.1",
    "express-bearer-token": "2.4.0",
    "express-handlebars": "6.0.6",
    "express-session": "1.17.1",
<<<<<<< HEAD
=======
    "fluent": "0.13.0",
    "fluent-langneg": "0.2.0",
>>>>>>> 4d2117e6
    "git-rev-sync": "^3.0.2",
    "got": "11.8.5",
    "helmet": "4.2.0",
    "intl-pluralrules": "1.2.1",
    "isemail": "3.2.0",
    "knex": "^2.2.0",
    "mozlog": "3.0.2",
    "nodemailer": "^6.7.8",
    "nodemailer-express-handlebars": "5.0.0",
    "pg": "^8.7.1",
    "redis": "3.1.1",
    "sns-validator": "0.3.5",
    "uuid": "3.4.0"
  },
  "devDependencies": {
    "coveralls": "3.1.1",
    "eslint": "^8.15.0",
    "eslint-config-standard": "^17.0.0",
    "eslint-plugin-import": "^2.26.0",
    "eslint-plugin-n": "^15.2.1",
    "eslint-plugin-promise": "^6.0.1",
    "jest": "^27.2.5",
    "node-mocks-http": "1.11.0",
    "nodemon": "2.0.19",
    "redis-mock": "^0.56.3",
    "stylelint": "^14.9.1",
    "stylelint-config-standard": "^26.0.0"
  },
  "engines": {
    "node": "16.17.x",
    "npm": "8.x"
  },
  "homepage": "https://github.com/mozilla/blurts-server",
  "license": "MPL-2.0",
  "main": "server/app.js",
  "type": "module",
  "jest": {
    "collectCoverageFrom": [
      "**/*.js",
      "!coverage/**/**.js",
      "!db/seeds/**.js",
      "!db/migrations/**.js",
      "!public/**/**.js",
      "!scripts/*.js",
      "!loadtests/**/**.js",
      "!.eslintrc.js"
    ],
    "setupFilesAfterEnv": [
      "./tests/jest.setup.js"
    ]
  },
  "private": true,
  "repository": {
    "type": "git",
    "url": "git+https://github.com/mozilla/blurts-server.git"
  },
  "scripts": {
    "start": "npm run build & node server.js",
    "dev": "nodemon src/app.js",
    "build": "node esbuild.js",
    "db:migrate": "knex migrate:latest --knexfile db/knexfile.js",
    "docker:build": "docker build -t blurts-server .",
    "docker:run": "docker run -p 6060:6060 blurts-server",
    "lint": "npm run lint:css && npm run lint:js",
    "lint:js": "eslint .",
    "lint:css": "stylelint public/css/",
    "fix": "npm run fix:css && npm run fix:js",
    "fix:js": "eslint . --fix",
    "fix:css": "stylelint public/css/ --fix",
    "test:db:migrate": "NODE_ENV=tests knex migrate:latest --knexfile db/knexfile.js --env tests",
    "test:tests": "NODE_ENV=tests HIBP_THROTTLE_DELAY=1000 HIBP_THROTTLE_MAX_TRIES=3 jest --runInBand --coverage tests/",
    "test:coveralls": "cat ./coverage/lcov.info | coveralls",
    "test:integration": "wdio tests/integration/wdio.conf.js",
    "test:integration-headless": "MOZ_HEADLESS=1 wdio tests/integration/wdio.conf.js",
    "test:integration-headless-ci": "MOZ_HEADLESS=1 ERROR_SHOTS=1 wdio tests/integration/wdio.conf.js",
    "test:integration-docker": "MOZ_HEADLESS=1 wdio tests/integration/wdio.docker.js",
    "test": "npm run test:db:migrate && npm run test:tests && npm run test:coveralls"
  }
}<|MERGE_RESOLUTION|>--- conflicted
+++ resolved
@@ -21,11 +21,8 @@
     "express-bearer-token": "2.4.0",
     "express-handlebars": "6.0.6",
     "express-session": "1.17.1",
-<<<<<<< HEAD
-=======
     "fluent": "0.13.0",
     "fluent-langneg": "0.2.0",
->>>>>>> 4d2117e6
     "git-rev-sync": "^3.0.2",
     "got": "11.8.5",
     "helmet": "4.2.0",
