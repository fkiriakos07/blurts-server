"use strict";

const { URL } = require("url");

const { LocaleUtils } = require("./../locale-utils");

const { makeBreachCards } = require("./breaches");
const { prettyDate, vpnPromoBlocked } = require("./hbs-helpers");


function emailBreachStats(args) {
  const locales = args.data.root.supportedLocales;
  const userBreaches = args.data.root.unsafeBreachesForEmail;
  let numPasswordsExposed = 0;

  userBreaches.forEach(breach => {
    if (breach.DataClasses.includes("passwords")) {
      numPasswordsExposed ++;
    }
  });

  const emailBreachStats = {
    numBreaches: {
      statNumber: userBreaches.length,
      statTitle: LocaleUtils.fluentFormat(locales, "known-data-breaches-exposed", {breaches: userBreaches.length}),
    },
    numPasswords: {
      statNumber: numPasswordsExposed,
      statTitle: LocaleUtils.fluentFormat(locales, "passwords-exposed", {passwords: numPasswordsExposed}),
    },
  };
  return emailBreachStats;
}

function getPreFxaUtmParams(serverUrl, content, userEmail) {
  const url = new URL(`${serverUrl}/oauth/init`);
  const utmParams = {
    utm_source: "fx-monitor",
    utm_medium: "fx-monitor-email",
    utm_content: content,
    utm_campaign: "pre-fxa-subscribers",
    email: userEmail,
  };
  for (const param in utmParams) {
    url.searchParams.append(param, utmParams[param]);
  }
  return url;
}

function getPreFxaTouts(args) {
  const locales = args.data.root.supportedLocales;
  const serverUrl = args.data.root.SERVER_URL;
  const userEmail = args.data.root.email;

  const fxaTouts = [
    {
      imgSrc: `${serverUrl}/img/email_images/pictogram-alert.png`,
      headline: LocaleUtils.fluentFormat(locales, "pre-fxa-tout-1"),
      paragraph: LocaleUtils.fluentFormat(locales,"pre-fxa-p-1"),
    },
    {
      imgSrc: `${serverUrl}/img/email_images/pictogram-advice.png`,
      headline: LocaleUtils.fluentFormat(locales, "pre-fxa-tout-2"),
      paragraph: LocaleUtils.fluentFormat(locales,"pre-fxa-p-2"),
    },
    {
      imgSrc: `${serverUrl}/img/email_images/pictogram-email.png`,
      headline: LocaleUtils.fluentFormat(locales, "pre-fxa-tout-3"),
      paragraph: LocaleUtils.fluentFormat(locales,"pre-fxa-p-3"),
    },
  ];

  // replace placeholder anchor tag markup in first tout to make link
  // add UTM params which are passed to FxA for account creation
  const fxaTout1 = fxaTouts[0].paragraph;
  const url = getPreFxaUtmParams(serverUrl, "create-account-link", userEmail);
  if ((/<a>/).test(fxaTout1) && (/<\/a>/).test(fxaTout1)) {
    const openingAnchorTag = `<a class="pre-fxa-nested-link" href="${url}" style="color: #0060df; font-family: sans-serif; font-weight: 300; font-size: 15px; text-decoration: none;">`;
    fxaTouts[0].paragraph = fxaTout1.replace("<a>", openingAnchorTag);
  }

  return fxaTouts;
}

function getUnsafeBreachesForEmailReport(args) {
  const locales = args.data.root.supportedLocales;
  const foundBreaches = JSON.parse(JSON.stringify(args.data.root.unsafeBreachesForEmail));

  if (foundBreaches.length > 4) {
    foundBreaches.length = 4;
  }
  return makeBreachCards(foundBreaches, locales);
}


function boldVioletText(breachedEmail, addBlockDisplayToEmail=false) {
  let optionalDisplayProperty = "";

  if (addBlockDisplayToEmail) {
    optionalDisplayProperty = "display: block;";
  }

  // garble email address so that email clients won't turn it into a link
  breachedEmail = breachedEmail.replace(/([@.:])/g, "<span>$1</span>");
  return `<span class="rec-email text-bold" style=" ${optionalDisplayProperty} font-weight: 700; color: #9059ff; font-family: sans-serif; text-decoration: none;"> ${breachedEmail}</span>`;
}


function getEmailHeader(args) {
  const locales = args.data.root.supportedLocales;
  const emailType = args.data.root.whichPartial;
  const breachedEmail = args.data.root.breachedEmail;

  if (emailType === "email_partials/email_verify") {
    return LocaleUtils.fluentFormat(locales, "email-link-expires");
  }

  if (emailType ==="email_partials/pre-fxa") {
    return LocaleUtils.fluentFormat(locales, "pre-fxa-headline");
  }

  if (args.data.root.breachAlert) {
    return LocaleUtils.fluentFormat(locales, "email-alert-hl", { userEmail: boldVioletText(breachedEmail, true) });
  }

  const userBreaches = args.data.root.unsafeBreachesForEmail;

  if (userBreaches.length === 0) {
    return LocaleUtils.fluentFormat(locales, "email-no-breaches-hl", { userEmail: boldVioletText(breachedEmail, true)});
  }

  return LocaleUtils.fluentFormat(locales, "email-found-breaches-hl");
}


function makeFaqLink(target, campaign) {
  const url = new URL(`https://support.mozilla.org/kb/firefox-monitor-faq${target}`);
  const utmParameters = {
    utm_source: "fx-monitor",
    utm_medium: "email",
    utm_campaign: campaign,
  };

  for (const param in utmParameters) {
    url.searchParams.append(param, utmParameters[param]);
  }
  return url;
}

function makePreFxaSubscriberMessage(args) {
  const serverUrl = args.data.root.SERVER_URL;
  const locales = args.data.root.supportedLocales;
  const url = new URL(`${serverUrl}/#fx-account-features`);

  const utmParameters = {
    utm_source : "fx-monitor",
    utm_medium : "email",
    utm_content : "breach-alert",
    utm_campaign : "pre-fxa-subscribers",
  };
  for (const param in utmParameters) {
    url.searchParams.append(param, utmParameters[param]);
  }
  let preFxaMessage = LocaleUtils.fluentFormat(locales, "pre-fxa-message");
  if ((/<a>/).test(preFxaMessage) && (/<\/a>/).test(preFxaMessage)) {
      const openingAnchorTag = `<a class="pre-fxa-nested-link" href="${url}" style="color: #0060df; font-family: sans-serif; font-weight: 400; font-size: 16px; text-decoration: none;">`;
      preFxaMessage = preFxaMessage.replace("<a>", openingAnchorTag);
    }
  return preFxaMessage;
}


function getBreachAlertFaqs(args) {
  const supportedLocales = args.data.root.supportedLocales;
  const faqs = [
    {
      "linkTitle" : LocaleUtils.fluentFormat(supportedLocales, "faq-v2-1", args),
      "stringDescription": "I don’t recognize one of these companies or websites. Why am I in this breach?",
      "href": makeFaqLink("#w_i-donaot-recognize-this-company-or-website-why-am-i-receiving-notifications-about-this-breach", "faq1"),
    },
    {
      "linkTitle" : LocaleUtils.fluentFormat(supportedLocales, "faq-v2-2", args),
      "stringDescription": "Do I need to do anything if a breach happened years ago or this is an old account?",
      "href": makeFaqLink("#w_do-i-need-to-do-anything-if-a-breach-happened-years-ago-or-in-an-old-account", "faq2"),
    },
    {
      "linkTitle" : LocaleUtils.fluentFormat(supportedLocales, "faq-v2-3", args),
      "stringDescription": "I just found out I’m in a data breach. What do I do next?",
      "href": makeFaqLink("#w_i-just-found-out-im-in-a-data-breach-what-do-i-do-next", "faq3"),
    },
  ];

  if (args.data.root.breachAlert && args.data.root.breachAlert.IsSensitive) {
    faqs.push({
      "linkTitle" : LocaleUtils.fluentFormat(supportedLocales, "faq-v2-4", args),
      "stringDescription": "How does Firefox Monitor treat sensitive sites?",
      "href": makeFaqLink("#w_how-does-firefox-monitor-treat-sensitive-sites", "faq4"),
    });
  }

  const functionedFaqs = faqs.map(faq => args.fn(faq));
  return "".concat(...functionedFaqs);
}


function getReportHeader(args) {
  const locales = args.data.root.supportedLocales;
  const reportHeader = {
    date: prettyDate(new Date(), locales),
    strings: {
      "email": "email-address",
      "reportDate": "report-date",
      "fxmReport" : "firefox-monitor-report",
    },
  };
  for (const stringId in reportHeader.strings) {
    const newString = LocaleUtils.fluentFormat(locales, reportHeader.strings[stringId]);
    reportHeader.strings[stringId] = newString;
  }
  return args.fn(reportHeader);
}


function getEmailFooterCopy(args) {
  const locales = args.data.root.supportedLocales;

  let faqLink = LocaleUtils.fluentFormat(locales, "frequently-asked-questions");
  faqLink = `<a href="https://support.mozilla.org/kb/firefox-monitor-faq">${faqLink}</a>`;

  if (args.data.root.whichPartial === "email_partials/email_verify") {
    return LocaleUtils.fluentFormat(locales, "email-verify-footer-copy", { faqLink });
  }

  const unsubUrl = args.data.root.unsubscribeUrl;
  const unsubLinkText = LocaleUtils.fluentFormat(locales, "email-unsub-link");
  const unsubLink = `<a href="${unsubUrl}">${unsubLinkText}</a>`;

  const localizedFooterCopy = LocaleUtils.fluentFormat(locales, "email-footer-blurb", {
    unsubLink: unsubLink,
    faqLink: faqLink,
   });

  return localizedFooterCopy;
}


function getEmailCTA(args) {
  const locales = args.data.root.supportedLocales;
  const emailType = args.data.root.whichPartial;

  if (emailType === "email_partials/email_verify") {
    return LocaleUtils.fluentFormat(locales, "verify-email-cta");
  }
  return LocaleUtils.fluentFormat(locales, "go-to-dashboard-link");
}


function getBreachSummaryHeadline(args) {
  const locales = args.data.root.supportedLocales;
  const breachedEmail = args.data.root.breachedEmail;
  return LocaleUtils.fluentFormat(locales, "email-breach-summary-for-email", { userEmail: boldVioletText(breachedEmail) });
}


function getBreachAlert(args) {
  const locales = args.data.root.supportedLocales;
  const breachAlert = [args.data.root.breachAlert];
  const breachAlertCard = makeBreachCards(breachAlert, locales);
  return args.fn(breachAlertCard[0]);
}


// Show FAQs if the email type is a report with breaches, or a breach alert.
function showFaqs(args) {
  if (args.data.root.whichPartial === "email_partials/email_verify") {
    return;
  }

  if ( args.data.root.breachAlert || (args.data.root.unsafeBreachesForEmail && args.data.root.unsafeBreachesForEmail.length > 0)) {
    return args.fn();
  }
}

function ifPreFxaSubscriber(args) {
  if (args.data.root.preFxaSubscriber) {
    return args.fn();
  }
  return;
}

function getServerUrlForNestedEmailPartial(args) {
  return args.data.root.SERVER_URL;
}

function showProducts(args) {
  const { whichPartial, breachAlert } = args.data.root;

  switch (true) {
    case whichPartial === "email_partials/email_verify":
    case vpnPromoBlocked(args):
<<<<<<< HEAD
    case Boolean(breachAlert):
=======
>>>>>>> 99611af4
      return; // don't show products partial for the cases above
  }

  return args.fn({
    strings: {
      campaign: breachAlert ? `monitor-alert-emails&utm_content=${breachAlert.Name}` : "report",
    },
  });
}

module.exports = {
  emailBreachStats,
  getBreachAlert,
  getBreachAlertFaqs,
  getBreachSummaryHeadline,
  getEmailHeader,
  getEmailFooterCopy,
  getEmailCTA,
  getPreFxaTouts,
  getPreFxaUtmParams,
  getReportHeader,
  getServerUrlForNestedEmailPartial,
  getUnsafeBreachesForEmailReport,
  ifPreFxaSubscriber,
  makePreFxaSubscriberMessage,
  showFaqs,
  showProducts,
};<|MERGE_RESOLUTION|>--- conflicted
+++ resolved
@@ -15,18 +15,18 @@
 
   userBreaches.forEach(breach => {
     if (breach.DataClasses.includes("passwords")) {
-      numPasswordsExposed ++;
+      numPasswordsExposed++;
     }
   });
 
   const emailBreachStats = {
     numBreaches: {
       statNumber: userBreaches.length,
-      statTitle: LocaleUtils.fluentFormat(locales, "known-data-breaches-exposed", {breaches: userBreaches.length}),
+      statTitle: LocaleUtils.fluentFormat(locales, "known-data-breaches-exposed", { breaches: userBreaches.length }),
     },
     numPasswords: {
       statNumber: numPasswordsExposed,
-      statTitle: LocaleUtils.fluentFormat(locales, "passwords-exposed", {passwords: numPasswordsExposed}),
+      statTitle: LocaleUtils.fluentFormat(locales, "passwords-exposed", { passwords: numPasswordsExposed }),
     },
   };
   return emailBreachStats;
@@ -56,17 +56,17 @@
     {
       imgSrc: `${serverUrl}/img/email_images/pictogram-alert.png`,
       headline: LocaleUtils.fluentFormat(locales, "pre-fxa-tout-1"),
-      paragraph: LocaleUtils.fluentFormat(locales,"pre-fxa-p-1"),
+      paragraph: LocaleUtils.fluentFormat(locales, "pre-fxa-p-1"),
     },
     {
       imgSrc: `${serverUrl}/img/email_images/pictogram-advice.png`,
       headline: LocaleUtils.fluentFormat(locales, "pre-fxa-tout-2"),
-      paragraph: LocaleUtils.fluentFormat(locales,"pre-fxa-p-2"),
+      paragraph: LocaleUtils.fluentFormat(locales, "pre-fxa-p-2"),
     },
     {
       imgSrc: `${serverUrl}/img/email_images/pictogram-email.png`,
       headline: LocaleUtils.fluentFormat(locales, "pre-fxa-tout-3"),
-      paragraph: LocaleUtils.fluentFormat(locales,"pre-fxa-p-3"),
+      paragraph: LocaleUtils.fluentFormat(locales, "pre-fxa-p-3"),
     },
   ];
 
@@ -93,7 +93,7 @@
 }
 
 
-function boldVioletText(breachedEmail, addBlockDisplayToEmail=false) {
+function boldVioletText(breachedEmail, addBlockDisplayToEmail = false) {
   let optionalDisplayProperty = "";
 
   if (addBlockDisplayToEmail) {
@@ -115,7 +115,7 @@
     return LocaleUtils.fluentFormat(locales, "email-link-expires");
   }
 
-  if (emailType ==="email_partials/pre-fxa") {
+  if (emailType === "email_partials/pre-fxa") {
     return LocaleUtils.fluentFormat(locales, "pre-fxa-headline");
   }
 
@@ -126,7 +126,7 @@
   const userBreaches = args.data.root.unsafeBreachesForEmail;
 
   if (userBreaches.length === 0) {
-    return LocaleUtils.fluentFormat(locales, "email-no-breaches-hl", { userEmail: boldVioletText(breachedEmail, true)});
+    return LocaleUtils.fluentFormat(locales, "email-no-breaches-hl", { userEmail: boldVioletText(breachedEmail, true) });
   }
 
   return LocaleUtils.fluentFormat(locales, "email-found-breaches-hl");
@@ -153,19 +153,19 @@
   const url = new URL(`${serverUrl}/#fx-account-features`);
 
   const utmParameters = {
-    utm_source : "fx-monitor",
-    utm_medium : "email",
-    utm_content : "breach-alert",
-    utm_campaign : "pre-fxa-subscribers",
+    utm_source: "fx-monitor",
+    utm_medium: "email",
+    utm_content: "breach-alert",
+    utm_campaign: "pre-fxa-subscribers",
   };
   for (const param in utmParameters) {
     url.searchParams.append(param, utmParameters[param]);
   }
   let preFxaMessage = LocaleUtils.fluentFormat(locales, "pre-fxa-message");
   if ((/<a>/).test(preFxaMessage) && (/<\/a>/).test(preFxaMessage)) {
-      const openingAnchorTag = `<a class="pre-fxa-nested-link" href="${url}" style="color: #0060df; font-family: sans-serif; font-weight: 400; font-size: 16px; text-decoration: none;">`;
-      preFxaMessage = preFxaMessage.replace("<a>", openingAnchorTag);
-    }
+    const openingAnchorTag = `<a class="pre-fxa-nested-link" href="${url}" style="color: #0060df; font-family: sans-serif; font-weight: 400; font-size: 16px; text-decoration: none;">`;
+    preFxaMessage = preFxaMessage.replace("<a>", openingAnchorTag);
+  }
   return preFxaMessage;
 }
 
@@ -174,17 +174,17 @@
   const supportedLocales = args.data.root.supportedLocales;
   const faqs = [
     {
-      "linkTitle" : LocaleUtils.fluentFormat(supportedLocales, "faq-v2-1", args),
+      "linkTitle": LocaleUtils.fluentFormat(supportedLocales, "faq-v2-1", args),
       "stringDescription": "I don’t recognize one of these companies or websites. Why am I in this breach?",
       "href": makeFaqLink("#w_i-donaot-recognize-this-company-or-website-why-am-i-receiving-notifications-about-this-breach", "faq1"),
     },
     {
-      "linkTitle" : LocaleUtils.fluentFormat(supportedLocales, "faq-v2-2", args),
+      "linkTitle": LocaleUtils.fluentFormat(supportedLocales, "faq-v2-2", args),
       "stringDescription": "Do I need to do anything if a breach happened years ago or this is an old account?",
       "href": makeFaqLink("#w_do-i-need-to-do-anything-if-a-breach-happened-years-ago-or-in-an-old-account", "faq2"),
     },
     {
-      "linkTitle" : LocaleUtils.fluentFormat(supportedLocales, "faq-v2-3", args),
+      "linkTitle": LocaleUtils.fluentFormat(supportedLocales, "faq-v2-3", args),
       "stringDescription": "I just found out I’m in a data breach. What do I do next?",
       "href": makeFaqLink("#w_i-just-found-out-im-in-a-data-breach-what-do-i-do-next", "faq3"),
     },
@@ -192,7 +192,7 @@
 
   if (args.data.root.breachAlert && args.data.root.breachAlert.IsSensitive) {
     faqs.push({
-      "linkTitle" : LocaleUtils.fluentFormat(supportedLocales, "faq-v2-4", args),
+      "linkTitle": LocaleUtils.fluentFormat(supportedLocales, "faq-v2-4", args),
       "stringDescription": "How does Firefox Monitor treat sensitive sites?",
       "href": makeFaqLink("#w_how-does-firefox-monitor-treat-sensitive-sites", "faq4"),
     });
@@ -210,7 +210,7 @@
     strings: {
       "email": "email-address",
       "reportDate": "report-date",
-      "fxmReport" : "firefox-monitor-report",
+      "fxmReport": "firefox-monitor-report",
     },
   };
   for (const stringId in reportHeader.strings) {
@@ -238,7 +238,7 @@
   const localizedFooterCopy = LocaleUtils.fluentFormat(locales, "email-footer-blurb", {
     unsubLink: unsubLink,
     faqLink: faqLink,
-   });
+  });
 
   return localizedFooterCopy;
 }
@@ -276,7 +276,7 @@
     return;
   }
 
-  if ( args.data.root.breachAlert || (args.data.root.unsafeBreachesForEmail && args.data.root.unsafeBreachesForEmail.length > 0)) {
+  if (args.data.root.breachAlert || (args.data.root.unsafeBreachesForEmail && args.data.root.unsafeBreachesForEmail.length > 0)) {
     return args.fn();
   }
 }
@@ -298,10 +298,6 @@
   switch (true) {
     case whichPartial === "email_partials/email_verify":
     case vpnPromoBlocked(args):
-<<<<<<< HEAD
-    case Boolean(breachAlert):
-=======
->>>>>>> 99611af4
       return; // don't show products partial for the cases above
   }
 
