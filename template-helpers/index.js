'use strict'

<<<<<<< HEAD
const articles = require('./articles')
const breachDetail = require('./breach-detail')
const breaches = require('./breaches')
const breachStats = require('./breach-stats')
const dashboard = require('./dashboard')
const emails = require('./emails')
const footer = require('./footer')
const header = require('./header')
const homepage = require('./homepage')
const legacyHelpers = require('./hbs-helpers')
const scanResults = require('./scan-results')
const signUpBanners = require('./sign-up-banners')
const productEducationVideo = require('./product-education-video')
=======
const articles = require("./articles");
const breachDetail = require("./breach-detail");
const breaches = require("./breaches");
const breachStats = require("./breach-stats");
const dashboard = require("./dashboard");
const emails = require("./emails");
const footer = require("./footer");
const header = require("./header");
const homepage = require("./homepage");
const legacyHelpers = require("./hbs-helpers");
const scanResults = require("./scan-results");
const signUpBanners = require("./sign-up-banners");
>>>>>>> 5af70034

module.exports = {
  helpers: Object.assign(
    articles,
    breachDetail,
    breaches,
    breachStats,
    dashboard,
    emails,
    footer,
    header,
    homepage,
    legacyHelpers,
    scanResults,
<<<<<<< HEAD
    signUpBanners,
    productEducationVideo
  )
}
=======
    signUpBanners
  ),
};
>>>>>>> 5af70034
<|MERGE_RESOLUTION|>--- conflicted
+++ resolved
@@ -1,20 +1,5 @@
 'use strict'
 
-<<<<<<< HEAD
-const articles = require('./articles')
-const breachDetail = require('./breach-detail')
-const breaches = require('./breaches')
-const breachStats = require('./breach-stats')
-const dashboard = require('./dashboard')
-const emails = require('./emails')
-const footer = require('./footer')
-const header = require('./header')
-const homepage = require('./homepage')
-const legacyHelpers = require('./hbs-helpers')
-const scanResults = require('./scan-results')
-const signUpBanners = require('./sign-up-banners')
-const productEducationVideo = require('./product-education-video')
-=======
 const articles = require("./articles");
 const breachDetail = require("./breach-detail");
 const breaches = require("./breaches");
@@ -27,7 +12,6 @@
 const legacyHelpers = require("./hbs-helpers");
 const scanResults = require("./scan-results");
 const signUpBanners = require("./sign-up-banners");
->>>>>>> 5af70034
 
 module.exports = {
   helpers: Object.assign(
@@ -42,13 +26,6 @@
     homepage,
     legacyHelpers,
     scanResults,
-<<<<<<< HEAD
-    signUpBanners,
-    productEducationVideo
-  )
-}
-=======
     signUpBanners
   ),
-};
->>>>>>> 5af70034
+};