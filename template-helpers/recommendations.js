'use strict'

const { LocaleUtils } = require('./../locale-utils')

module.exports = {
  getAllGenericRecommendations () {
    return [
      {
        recommendationCopy: {
          subhead: 'rec-gen-1-subhead',
          body: 'rec-gen-1',
          cta: 'rec-gen-1-cta'
        },
        ctaHref: 'https://monitor.firefox.com/security-tips#strong-passwords',
        ctaShouldOpenNewTab: false,
        ctaAnalyticsId: 'How to create strong passwords',
        recIconClassName: 'rec-gen-1'
      },
      {
        recommendationCopy: {
          subhead: 'rec-gen-2-subhead',
          body: 'rec-gen-2',
          cta: 'rec-gen-2-cta'
        },
        ctaHref: 'https://monitor.firefox.com/security-tips#five-myths',
        ctaShouldOpenNewTab: false,
        ctaAnalyticsId: 'Myths about password managers',
        recIconClassName: 'rec-gen-2'
      },
      {
        recommendationCopy: {
          subhead: 'rec-gen-3-subhead',
          body: 'rec-gen-3',
          cta: 'rec-gen-3-cta'
        },
        ctaHref: 'https://monitor.firefox.com/security-tips#steps-to-protect',
        ctaShouldOpenNewTab: false,
        ctaAnalyticsId: 'Read more security tips',
        recIconClassName: 'rec-gen-3'
      },
      {
        recommendationCopy: {
          subhead: 'rec-gen-4-subhead',
          body: 'rec-gen-4'
        },
        recIconClassName: 'rec-gen-4'
      }
    ]
  },
  getAllPriorityDataClasses (isUserBrowserFirefox = false, isUserLocaleEnUs = false, isUserLocaleEn = false, changePWLink = null) {
    return {
      'government-issued-ids': {
        weight: 101,
        pathToGlyph: 'svg/glyphs/social-security-numbers'
      },
      'social-security-numbers': {
        weight: 101,
        pathToGlyph: 'svg/glyphs/social-security-numbers',
        recommendations: isUserLocaleEnUs
          ? [
              {
                recommendationCopy: {
                  subhead: 'rec-ssn-cta',
                  cta: 'rec-ssn-cta',
                  body: 'rec-ssn'
                },
                ctaHref: 'https://www.annualcreditreport.com/index.action',
                ctaShouldOpenNewTab: true,
                ctaAnalyticsId: 'Request credit reports',
                recIconClassName: 'rec-ssn'
              }
            ]
          : null
      },
      passwords: {
        weight: 100,
        pathToGlyph: 'svg/glyphs/passwords',
        recommendations: [
          {
            recommendationCopy: {
              subhead: 'rec-pw-1-subhead',
              cta: changePWLink ? 'rec-pw-1-cta' : '',
              body: 'rec-pw-1'
            },
            ctaHref: changePWLink,
            ctaShouldOpenNewTab: true,
            ctaAnalyticsId: 'Change password for this site',
            recIconClassName: 'rec-pw-1'
          },
          {
            recommendationCopy: {
              subhead: 'rec-pw-2-subhead',
              // Comment this CTA back in once monitor.firefox.com
              // has been added to the whitelist and is able to open about:logins
              // https://searchfox.org/mozilla-central/source/browser/app/permissions
              // cta: isUserBrowserFirefox ? "rec-pw-2-cta-fx" : "",
              body: 'rec-pw-2'
            },
            recIconClassName: 'rec-pw-2'
            // ctaHref: "", // Will open about:logins in the future or the lockwise website.
          }
        ]
      },
      'bank-account-numbers': {
        weight: 99,
        pathToGlyph: 'svg/glyphs/bank-account-numbers',
        recommendations: [
          {
            recommendationCopy: {
              subhead: 'rec-bank-acc-subhead',
              body: 'rec-bank-acc'
            },
            recIconClassName: 'rec-bank-acc'
          }
        ]
      },
      'credit-cards': {
        weight: 98,
        pathToGlyph: 'svg/glyphs/credit-cards',
        recommendations: [
          {
            recommendationCopy: {
              subhead: 'rec-cc-subhead',
              body: 'rec-cc'
            },
            recIconClassName: 'rec-cc'
          }
        ]
      },
      'credit-card-cvv': {
        weight: 97,
        pathToGlyph: 'svg/glyphs/credit-card-cvvs'
      },
      'partial-credit-card-data': {
        weight: 96,
        pathToGlyph: 'svg/glyphs/partial-credit-card-data',
        recommendations: [
          {
            recommendationCopy: {
              subhead: 'rec-cc-subhead',
              body: 'rec-cc'
            },
            recIconClassName: 'rec-cc'
          }
        ]
      },
      'ip-addresses': {
        weight: 95,
        pathToGlyph: 'svg/glyphs/ip-addresses',
        recommendations: [
          {
            recommendationCopy: {
              subhead: 'rec-ip-subhead',
              cta: isUserLocaleEnUs ? 'rec-moz-vpn-cta' : '',
              body: isUserLocaleEnUs ? 'rec-moz-vpn-update' : 'rec-ip-non-us'
            },
            ctaHref: 'https://vpn.mozilla.org?utm_source=monitor.firefox.com&utm_medium=referral&utm_campaign=monitor-recommendations',
            ctaShouldOpenNewTab: true,
            ctaAnalyticsId: 'Try Mozilla VPN',
            recIconClassName: isUserLocaleEnUs ? 'rec-ip-us' : 'rec-ip-non-us'
          }
        ]
      },
      'historical-passwords': {
        weight: 94,
        pathToGlyph: 'svg/glyphs/historical-passwords',
        recommendations: [
          {
            recommendationCopy: {
              subhead: 'rec-hist-pw-subhead'
              // Comment back in once Monitor is able to open about:logins
              // cta: isUserBrowserFirefox ? "rec-hist-pw-cta-fx" : "",
            },
            recIconClassName: 'rec-hist-pw'
            // Comment back in once Monitor is able to open about:logins
            // ctaHref: "about:logins",
          }
        ]
      },
      'security-questions-and-answers': {
        weight: 93,
        pathToGlyph: 'svg/glyphs/security-questions-and-answers',
        recommendations: [
          {
            recommendationCopy: {
              subhead: 'rec-sec-qa-subhead',
              body: 'rec-sec-qa'
            },
            recIconClassName: 'rec-sec-qa'
          }
        ]
      },
      'phone-numbers': {
        weight: 92,
        pathToGlyph: 'svg/glyphs/phone-numbers',
        recommendations: [
          {
            recommendationCopy: {
              subhead: 'rec-phone-num-subhead',
              body: 'rec-phone-num'
            },
            recIconClassName: 'rec-phone-num'
          }
        ]
      },
      'email-addresses': {
        weight: 91,
        pathToGlyph: 'svg/glyphs/email-addresses',
        recommendations: [
          {
            recommendationCopy: {
<<<<<<< HEAD
              subhead: 'rec-email-subhead',
              body: 'rec-email',
              cta: 'rec-email-cta'
=======
              subhead: "rec-email-mask-subhead",
              body: "rec-email",
              cta: "rec-email-cta",
>>>>>>> 5af70034
            },
            ctaHref: 'https://relay.firefox.com/',
            ctaShouldOpenNewTab: true,
            ctaAnalyticsId: 'Try Firefox Relay',
            recIconClassName: 'rec-email'
          }
        ]
      },
      'dates-of-birth': {
        weight: 90,
        pathToGlyph: 'svg/glyphs/dates-of-birth',
        recommendations: [
          {
            recommendationCopy: {
              subhead: 'rec-dob-subhead',
              body: 'rec-dob'
            },
            recIconClassName: 'rec-dob'
          }
        ]
      },
      pins: {
        weight: 89,
        pathToGlyph: 'svg/glyphs/pins',
        recommendations: [
          {
            recommendationCopy: {
              subhead: 'rec-pins-subhead',
              body: 'rec-pins'
            },
            recIconClassName: 'rec-pins'
          }
        ]
      },
      'physical-addresses': {
        weight: 88,
        pathToGlyph: 'svg/glyphs/physical-addresses',
        recommendations: [
          {
            recommendationCopy: {
              subhead: 'rec-address-subhead',
              body: 'rec-address'
            },
            recIconClassName: 'rec-address'
          }
        ]
      }
    }
  },
  getFourthPasswordRecommendation (locales) {
    return {
      recommendationCopy: {
        subhead: LocaleUtils.fluentFormat(locales, 'rec-pw-4-subhead'),
        body: LocaleUtils.fluentFormat(locales, 'rec-pw-4'),
        cta: LocaleUtils.fluentFormat(locales, 'rec-pw-4-cta')
      },
      ctaHref: 'https://2fa.directory/',
      ctaShouldOpenNewTab: true,
      ctaAnalyticsId: 'See sites that offer 2FA',
      recIconClassName: 'rec-pw-4'
    }
  }
}<|MERGE_RESOLUTION|>--- conflicted
+++ resolved
@@ -209,15 +209,9 @@
         recommendations: [
           {
             recommendationCopy: {
-<<<<<<< HEAD
-              subhead: 'rec-email-subhead',
-              body: 'rec-email',
-              cta: 'rec-email-cta'
-=======
               subhead: "rec-email-mask-subhead",
               body: "rec-email",
               cta: "rec-email-cta",
->>>>>>> 5af70034
             },
             ctaHref: 'https://relay.firefox.com/',
             ctaShouldOpenNewTab: true,
