--- conflicted
+++ resolved
@@ -1,33 +1,16 @@
 'use strict'
 
-<<<<<<< HEAD
-const { LocaleUtils } = require('./../locale-utils')
-const { makeBreachCards } = require('./breaches')
-const { hasUserSignedUpForRelay } = require('./../controllers/utils')
-=======
 const { LocaleUtils } = require("./../locale-utils");
 const { makeBreachCards } = require("./breaches");
->>>>>>> d8cb207a
 
 function enLocaleIsSupported (args) {
   return args.data.root.req.headers['accept-language'].includes('en')
 }
 
-<<<<<<< HEAD
-function userIsOnRelayWaitList (args) {
-  return hasUserSignedUpForRelay(args.data.root.req.user)
-}
-
-function getBreachesDashboard (args) {
-  const verifiedEmails = args.data.root.verifiedEmails
-  const locales = args.data.root.req.supportedLocales
-  let breachesFound = false
-=======
 function getBreachesDashboard(args) {
   const verifiedEmails = args.data.root.verifiedEmails;
   const locales = args.data.root.req.supportedLocales;
   let breachesFound = false;
->>>>>>> d8cb207a
 
   // move emails with 0 breaches to the bottom of the page
   verifiedEmails.sort((a, b) => {
@@ -195,9 +178,4 @@
   makeEmailVerifiedString,
   makeEmailAddedToSubscriptionString,
   enLocaleIsSupported,
-<<<<<<< HEAD
-  userIsOnRelayWaitList
-}
-=======
-};
->>>>>>> d8cb207a
+};