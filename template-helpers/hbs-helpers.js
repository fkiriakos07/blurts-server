--- conflicted
+++ resolved
@@ -30,11 +30,6 @@
   return AppConstants.VPN_PROMO_BLOCKED_LOCALES?.some(blockedLocale => userLocales[0].includes(blockedLocale))
 }
 
-<<<<<<< HEAD
-function englishInAcceptLanguages (args) {
-  const acceptedLanguages = args.data.root.req.acceptsLanguages()
-  return acceptedLanguages.some(locale => locale.startsWith('en'))
-=======
 function getAppConstant(constant) {
   return AppConstants[constant];
 }
@@ -42,7 +37,6 @@
 function englishInAcceptLanguages(args) {
   const acceptedLanguages = args.data.root.req.acceptsLanguages();
   return acceptedLanguages.some(locale => locale.startsWith("en"));
->>>>>>> 5af70034
 }
 
 function escapeHtmlAttributeChars (text) {
@@ -235,11 +229,6 @@
   breachMath,
   loop,
   showCsatBanner,
-<<<<<<< HEAD
-  vpnPromoBlocked
-}
-=======
   getAppConstant,
   vpnPromoBlocked,
-};
->>>>>>> 5af70034
+};