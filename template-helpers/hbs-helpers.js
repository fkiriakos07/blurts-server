"use strict";

const AppConstants = require("./../app-constants");
const { LocaleUtils } = require("./../locale-utils");
const mozlog = require("./../log");


const log = mozlog("template-helpers/hbs-helpers");

function getSupportedLocales(args) {
  if (args.data) {
    if (args.data.root.supportedLocales) {
      return args.data.root.supportedLocales;
    }
    return args.data.root.req.supportedLocales;
  }
  if (args.this) {
    return args.this.req.supportedLocales;
  }
  return null;
}

<<<<<<< HEAD
function vpnPromoBlocked(args) {
  const userLocale = args.data.root.req.supportedLocales[0];
  return AppConstants.VPN_PROMO_BLOCKED_LOCALES?.some(blockedLocale => userLocale.includes(blockedLocale));
=======
function getFirstItem(arr) {
  if (!arr) return;
  if (typeof arr === "string") return arr.split(",")[0];
  return arr[0];
}

function vpnPromoBlocked(args) {
  const userLocales = getSupportedLocales(args);
  return AppConstants.VPN_PROMO_BLOCKED_LOCALES?.some(blockedLocale => userLocales[0].includes(blockedLocale));
>>>>>>> 99611af4
}

function englishInAcceptLanguages(args) {
  const acceptedLanguages = args.data.root.req.acceptsLanguages();
  return acceptedLanguages.some(locale => locale.startsWith("en"));
}


function escapeHtmlAttributeChars(text) {
  return text.replace(/"/g, "&quot;").replace(/'/g, "&#039;");
}


function recruitmentBanner(args) {
  if (!AppConstants.RECRUITMENT_BANNER_LINK || !AppConstants.RECRUITMENT_BANNER_TEXT) {
    return;
  }

  if (!englishInAcceptLanguages(args)) {
    return;
  }

  return `<div class="recruitment-banner"><a id="recruitment-banner" href="${AppConstants.RECRUITMENT_BANNER_LINK}"  target="_blank" rel="noopener noreferrer" data-ga-link="" data-event-category="Recruitment" data-event-label="${escapeHtmlAttributeChars(AppConstants.RECRUITMENT_BANNER_TEXT)}">${AppConstants.RECRUITMENT_BANNER_TEXT}</a></div>`;
}

function microsurveyBanner(args) {
  // don't show micro survey if we're already showing a recruitment banner
  if (AppConstants.RECRUITMENT_BANNER_LINK && AppConstants.RECRUITMENT_BANNER_TEXT) {
    return;
  }

  // don't show micro survey if user is not signed in
  if (!args.data.root.req.session.user){
    return;
  }

  const microSurveyResponseIds = [
    "micro-survey-strongly-disagree-response",
    "micro-survey-disagree-response",
    "micro-survey-unsure-response",
    "micro-survey-agree-response",
    "micro-survey-strongly-agree-response",
    "micro-survey-very-disappointed-response",
    "micro-survey-somewhat-disappointed-response",
    "micro-survey-dont-care-response",
    "micro-survey-not-likely-response",
    "micro-survey-very-likely-response",
  ];
  const enLocaleArgs = {
    hash: args.hash, data: {root: {req: {supportedLocales: ["en"]} } },
  };
  let bannerOpeningDivDataset = "";
  microSurveyResponseIds.forEach(id => {
    bannerOpeningDivDataset += ` data-${id}-translated="${getString(id, args)}" `;
    bannerOpeningDivDataset += ` data-${id}-english="${getString(id, enLocaleArgs)}" `;
  });
  const bannerOpeningDiv = `<div id="micro-survey-banner" class="micro-survey-banner hidden" ${bannerOpeningDivDataset}>`;
  const nowSecond = new Date().getSeconds() % 10;
  let surveyElements;
  switch (nowSecond) {
    case 1:
    case 6: {
      const promptStr = getString("micro-survey-nps-prompt", args);
      surveyElements = `
        <span id="micro-survey-prompt" data-survey-type="nps">${promptStr}</span>
        <ul id="micro-survey-options" class="micro-survey-options micro-survey-options-numeric"></ul>
      `;
      break;
    }
    case 2:
    case 7: {
      const promptStr = getString("micro-survey-usability-prompt", args);
      surveyElements = `
        <span id="micro-survey-prompt" data-survey-type="usability">${promptStr}</span>
        <ul id="micro-survey-options" class="micro-survey-options micro-survey-options-likert"></ul>
      `;
      break;
    }
    case 3:
    case 8: {
      const promptStr = getString("micro-survey-credibility-prompt", args);
      surveyElements = `
        <span id="micro-survey-prompt" data-survey-type="credibility">${promptStr}</span>
        <ul id="micro-survey-options" class="micro-survey-options micro-survey-options-likert"></ul>
      `;
      break;
    }
    case 4:
    case 9: {
      const promptStr = getString("micro-survey-appearance-prompt", args);
      surveyElements = `
        <span id="micro-survey-prompt" data-survey-type="appearance">${promptStr}</span>
        <ul id="micro-survey-options" class="micro-survey-options micro-survey-options-likert"></ul>
      `;
      break;
    }
    default: {
      const promptStr = getString("micro-survey-pmf-prompt", args);
      surveyElements = `
        <span id="micro-survey-prompt" data-survey-type="pmf">${promptStr}</span>
        <ul id="micro-survey-options" class="micro-survey-options micro-survey-options-likert"></ul>
      `;
      break;
    }
  }
  const bannerClosingDev = "</div>";

  return [bannerOpeningDiv, surveyElements, bannerClosingDev].join("");
}

function getString (id, args) {
  const supportedLocales = getSupportedLocales(args);
  return LocaleUtils.fluentFormat(supportedLocales, id, args.hash);
}

function getStringWithFallback (id, fallbackId, args) {
  const supportedLocales = getSupportedLocales(args);
  return LocaleUtils.fluentFormatWithFallback(supportedLocales, id, fallbackId, args.hash);
}

function getStrings(stringArr, locales) {
  stringArr.forEach(string => {
    const stringId = string.stringId;
    string.stringId = LocaleUtils.fluentFormat(locales, stringId);
  });
  return stringArr;
}


function fluentFxa (id, args) {
  const supportedLocales = args.data.root.req.supportedLocales;
  if (AppConstants.FXA_ENABLED) {
    id = `fxa-${id}`;
  }
  return LocaleUtils.fluentFormat(supportedLocales, id, args.hash);
}


function getStringID (id, number, args) {
  // const supportedLocales = args.data.root.req.supportedLocales;
  // id = `${id}${number}`;
  // if (modifiedStringMap[id]) {
  //   id = modifiedStringMap[id];
  // }
  // return LocaleUtils.fluentFormat(supportedLocales, id);
}


function localizedBreachDataClasses(dataClasses, locales) {
  const localizedDataClasses = [];
  for (const dataClass of dataClasses) {
    localizedDataClasses.push(LocaleUtils.fluentFormat(locales, dataClass));
  }
  return localizedDataClasses.join(", ");
}


function fluentNestedBold(id, args) {
  const supportedLocales = args.data.root.req.supportedLocales;

  const addMarkup = (word) => {
    return ` <span class="bold">${word}</span> `;
  };

  let localizedStrings = LocaleUtils.fluentFormat(supportedLocales, id, args.hash);
  if (args.hash.breachCount || args.hash.breachCount === 0) {
    localizedStrings = localizedStrings.replace(/(\s[\d]+\s)/, addMarkup(args.hash.breachCount));
  }
  return localizedStrings;
}


function prettyDate(date, locales) {
  const jsDate = new Date(date);
  const options = {year: "numeric", month: "long", day: "numeric"};
  const intlDateTimeFormatter = new Intl.DateTimeFormat(locales, options);
  return intlDateTimeFormatter.format(jsDate);
}


function localeString(numericInput, locales) {
  const intlNumberFormatter = new Intl.NumberFormat(locales);
  return intlNumberFormatter.format(numericInput);
}

function getFxaUrl() {
  return AppConstants.FXA_SETTINGS_URL;
}


function eachFromTo(ary, min, max, options) {
  if(!ary || ary.length === 0)
      return options.inverse(this);

  let result = "";

  for (let i = min; i < max && i < ary.length; i++) {
    result = result + options.fn(ary[i]);
  }
  return result;
}


function localize(locales, stringId, args) {
  return LocaleUtils.fluentFormat(locales, stringId, args);
}


function loop(from, to, inc, block) {
  block = block || {fn: function () { return arguments[0]; }};
  const data = block.data || {index: null};
  let output = "";
  for (let i = from; i <= to; i += inc) {
      data["index"] = i;
      output += block.fn(i, {data: data});
  }
  return output;
}


function ifCompare(v1, operator, v2, options) {
  //https://stackoverflow.com/questions/28978759/length-check-in-a-handlebars-js-if-conditional
  const operators = {
    ">": v1 > v2 ? true : false,
    ">=": v1 >= v2 ? true : false,
    "<": v1 < v2 ? true : false,
    "<=": v1 <= v2 ? true : false,
    "===": v1 === v2 ? true : false,
    "&&" : v1 && v2 ? true : false,
    "||" : v1 || v2 ? true : false,
    "!|" : !v1 || !v2 ? true : false,
    "!!" : !v1 && !v2  ? true : false,
  };
  if (operators.hasOwnProperty(operator)) {
    if (operators[operator]) {
      return options.fn(this);
    }
    return options.inverse(this);
  }
  log.error("ifCompare", {message: `${operator} not found`});
  return;
}


function breachMath(lValue, operator = null, rValue = null) {
  lValue = parseFloat(lValue);
  let returnValue = lValue;
  if (operator) {
      rValue = parseFloat(rValue);
    returnValue = {
      "+": lValue + rValue,
      "-": lValue - rValue,
      "*": lValue * rValue,
      "/": lValue / rValue,
      "%": lValue % rValue,
    }[operator];
  }
  return returnValue;
}


module.exports = {
  recruitmentBanner,
  microsurveyBanner,
  englishInAcceptLanguages,
  getString,
  getStringWithFallback,
  getStrings,
  fluentFxa,
  getStringID,
  getSupportedLocales,
  getFirstItem,
  fluentNestedBold,
  localizedBreachDataClasses,
  localize,
  prettyDate,
  localeString,
  getFxaUrl,
  eachFromTo,
  ifCompare,
  breachMath,
  loop,
  vpnPromoBlocked,
};<|MERGE_RESOLUTION|>--- conflicted
+++ resolved
@@ -20,11 +20,6 @@
   return null;
 }
 
-<<<<<<< HEAD
-function vpnPromoBlocked(args) {
-  const userLocale = args.data.root.req.supportedLocales[0];
-  return AppConstants.VPN_PROMO_BLOCKED_LOCALES?.some(blockedLocale => userLocale.includes(blockedLocale));
-=======
 function getFirstItem(arr) {
   if (!arr) return;
   if (typeof arr === "string") return arr.split(",")[0];
@@ -34,7 +29,6 @@
 function vpnPromoBlocked(args) {
   const userLocales = getSupportedLocales(args);
   return AppConstants.VPN_PROMO_BLOCKED_LOCALES?.some(blockedLocale => userLocales[0].includes(blockedLocale));
->>>>>>> 99611af4
 }
 
 function englishInAcceptLanguages(args) {
@@ -67,7 +61,7 @@
   }
 
   // don't show micro survey if user is not signed in
-  if (!args.data.root.req.session.user){
+  if (!args.data.root.req.session.user) {
     return;
   }
 
@@ -84,7 +78,7 @@
     "micro-survey-very-likely-response",
   ];
   const enLocaleArgs = {
-    hash: args.hash, data: {root: {req: {supportedLocales: ["en"]} } },
+    hash: args.hash, data: { root: { req: { supportedLocales: ["en"] } } },
   };
   let bannerOpeningDivDataset = "";
   microSurveyResponseIds.forEach(id => {
@@ -145,12 +139,12 @@
   return [bannerOpeningDiv, surveyElements, bannerClosingDev].join("");
 }
 
-function getString (id, args) {
+function getString(id, args) {
   const supportedLocales = getSupportedLocales(args);
   return LocaleUtils.fluentFormat(supportedLocales, id, args.hash);
 }
 
-function getStringWithFallback (id, fallbackId, args) {
+function getStringWithFallback(id, fallbackId, args) {
   const supportedLocales = getSupportedLocales(args);
   return LocaleUtils.fluentFormatWithFallback(supportedLocales, id, fallbackId, args.hash);
 }
@@ -164,7 +158,7 @@
 }
 
 
-function fluentFxa (id, args) {
+function fluentFxa(id, args) {
   const supportedLocales = args.data.root.req.supportedLocales;
   if (AppConstants.FXA_ENABLED) {
     id = `fxa-${id}`;
@@ -173,7 +167,7 @@
 }
 
 
-function getStringID (id, number, args) {
+function getStringID(id, number, args) {
   // const supportedLocales = args.data.root.req.supportedLocales;
   // id = `${id}${number}`;
   // if (modifiedStringMap[id]) {
@@ -209,7 +203,7 @@
 
 function prettyDate(date, locales) {
   const jsDate = new Date(date);
-  const options = {year: "numeric", month: "long", day: "numeric"};
+  const options = { year: "numeric", month: "long", day: "numeric" };
   const intlDateTimeFormatter = new Intl.DateTimeFormat(locales, options);
   return intlDateTimeFormatter.format(jsDate);
 }
@@ -226,8 +220,8 @@
 
 
 function eachFromTo(ary, min, max, options) {
-  if(!ary || ary.length === 0)
-      return options.inverse(this);
+  if (!ary || ary.length === 0)
+    return options.inverse(this);
 
   let result = "";
 
@@ -244,12 +238,12 @@
 
 
 function loop(from, to, inc, block) {
-  block = block || {fn: function () { return arguments[0]; }};
-  const data = block.data || {index: null};
+  block = block || { fn: function () { return arguments[0]; } };
+  const data = block.data || { index: null };
   let output = "";
   for (let i = from; i <= to; i += inc) {
-      data["index"] = i;
-      output += block.fn(i, {data: data});
+    data["index"] = i;
+    output += block.fn(i, { data: data });
   }
   return output;
 }
@@ -263,10 +257,10 @@
     "<": v1 < v2 ? true : false,
     "<=": v1 <= v2 ? true : false,
     "===": v1 === v2 ? true : false,
-    "&&" : v1 && v2 ? true : false,
-    "||" : v1 || v2 ? true : false,
-    "!|" : !v1 || !v2 ? true : false,
-    "!!" : !v1 && !v2  ? true : false,
+    "&&": v1 && v2 ? true : false,
+    "||": v1 || v2 ? true : false,
+    "!|": !v1 || !v2 ? true : false,
+    "!!": !v1 && !v2 ? true : false,
   };
   if (operators.hasOwnProperty(operator)) {
     if (operators[operator]) {
@@ -274,7 +268,7 @@
     }
     return options.inverse(this);
   }
-  log.error("ifCompare", {message: `${operator} not found`});
+  log.error("ifCompare", { message: `${operator} not found` });
   return;
 }
 
@@ -283,7 +277,7 @@
   lValue = parseFloat(lValue);
   let returnValue = lValue;
   if (operator) {
-      rValue = parseFloat(rValue);
+    rValue = parseFloat(rValue);
     returnValue = {
       "+": lValue + rValue,
       "-": lValue - rValue,
