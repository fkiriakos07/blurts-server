# Feature Flags

* Status: proposed
* Deciders: Monitor Team
* Date: 2023-04-12

Technical Story: https://mozilla-hub.atlassian.net/browse/MNTOR-24

## Context and Problem Statement

As Monitor becomes a more mature product, we need to support gradual feature rollouts, faster production bug fixes and rollbacks, and streamline our development cycles.

The main function of feature flags is that they facilitate the decoupling of code deployment from feature
release. Feature flags can be used in a few scenarios:
* Operational control: create “kill switches” that can dynamically reconfigure a live production system in response to high load, mission critical bugs, or third-party outages (dependencies).
* CICI: simpler merges into the main branch
* Environment-dependent configurations
* Experimentations: A/B testing and different experiences for different users based on context (user, device, geolocation data etc)

## Decision Drivers <!-- optional -->

When applying feature flagging, we often have a choice between making that toggle on the frontend or the backend. Here are a few factors that we should keep in mind while making that decision

### UI Performance
By moving flagging decisions to the server side, we are reducing code bloat on the frontend, gaining performance that's immediately noticeable by the user. If we decide to move Monitor frontend to SPA in the future, Single-page applications are already making a API call to render the data needed for the UI. With the same payload, we can make a call to a feature-flag service, so one network call can contain all feature-flag configs with the server-side data.

### Config Cache Lag 
There are two general approaches:

1. An app can proactively request flagging decisions based on runtime-context

> This approach consumes a lot more bandwidth (every context changes = new feature flag decision being made by the backend). It's a lot more flexible and prevents cache lag
2. An app can request general config and use client-side router

> With this approach, we essentially cache the config. In the case of a kill switch, the frontend may not be able to react quickly to the changes from the backend.

### Security
One key consideration when deciding where to implement a feature flag is security. If a feature is highly sensitive or critical to the security of the application, it may be safer to implement the toggle on the backend. This can help ensure that the feature is properly secured and that user data is protected.

### Sync Complexity
Implementing feature flagging on the server side reduces the complexity of synchronizing feature toggle logic between the frontend and backend, as there is a single central location to manage the toggle settings. This simplifies development and ensures that the system runs smoothly, as dependencies flow in one direction.
## Maintenance & Best Practices
### Naming Flags
Defining a pattern or naming convention is generally a good practice for keeping things organized. Engineers can quickly identify from the name what the feature is about and be able to recognize what areas of the application for which the feature is being used. I'll list a few useful examples of naming structures and demonstrate the practical benefits.

A good naming **convention** I found is as follows:
```
section_purpose_service
```

The feature name example that follows has three parts:
1. section (optional): we present the name of the section of the app the feature is gating (free/premium). 
2. purpose: indicates what the feature does (can be tied to an epic name)
3. service: where in the stack the feature is located (subsection of an epic)

An **example** of such names would be:
```
settings_subplat_email
```

In this example, the feature is gating functionality in the "settings" section. It is a part of the "premium" feature. The main area of concern is the "email"
service.

### Retiring Flags / Zombies
One of the worst problems when an org adopts feature flags is that the number of flags within a product can grow to become overwhelming. No one is entirely sure who’s responsible for which flags or which flags are no longer being used.

We need to have a process in place where flags are retired after they serve their purpose. This can be done as a part of our agile process (grooming /planning) where we always have a task in the working backlog to clean up the feature flags that were created for the current feature. It's important to not mark this task as tech debt though, since tech debts can have a nasty tendency of being perpetually deprioritized.

For more drastic measure, there are teams that opt to place a limit on the number of active flags they have under management. This incentivizes the removal of old flags to make room for a new flag.

It's much easier to spot the zombie flags if our code is being maintained properly after feature complete. The if/elses that usually associate with feature flags should be deleted upon completition of a feature, and with a simple search, we should be able to quickly spot stale feature flags

### Ownership
Looking ahead, there may come a time when we need a system that enables the ability to assign ownership of a flag

Feature flags offer a powerful way to directly modify the behavior of production systems, acting as a kill switch. The configuration of flags should undergo the same level of change control as the deployment of production code. Associating explicit ownership with a flag allows for the application of change control policies. For instance, individuals can be restricted from modifying flags they do not own, or approval can be required before making feature-flag configuration changes in the production environment.

### Flag Tagging
Attaching information like expiration dates and ownership to a flag are specific examples of a more general capability: the ability to tag flags.

Tagging refers to the ability to attach arbitrary key:value pairs to a feature flag. This concept is employed in infrastructure systems like Kubernetes and AWS. It provides a highly adaptable method for users to associate semantic metadata with entities within the system. Tags can be used to track various aspects of a flag, such as its creation date, expiration date, life-cycle status, flag type, ownership, authorized modifier etc.

## Considered Options

### Environment Variables
<<<<<<< HEAD
```
ENABLED_FEATURE_FLAGS = "premium_subplat_email, free_breaches_hibp"

function isFlagEnabled(flag: string): boolean {
  return (process.env.ENABLED_FEATURE_FLAGS ?? '').split(',').includes(flag);
}

const confettiScript = isFlagEnabled('party-mode')
  ? '<script src="confetti.js"></script>'
  : "";
```
=======
>>>>>>> 2d53a934

### Unleashed Open Source Feature Flag (self host)

### Unleased (managed cloud)

## Decision Outcome

TBD


## Pros and Cons of the Options <!-- optional -->

### Environment Variable

```
ENABLED_FEATURE_FLAGS = "premium,party-mode,feature-x"

function isFlagEnabled(flag: string): boolean {
  return (process.env.ENABLED_FEATURE_FLAGS ?? '').split(',').includes(flag);
}

const confettiScript = isFlagEnabled('party-mode')
  ? '<script src="confetti.js"></script>'
  : "";
```

* Good, because it's the easiest/quickest way to implement feature flags
* Good, because the changes can be easily tested in separate environments, programmatically
* Good, because the changes can be scalable (by simply adding and subtracting from the env var array)
* Good, because it's easy to maintain and it's centralized
* Good, because it's easy to learn and understand
* Bad, because we will become dependent on SRE to make any changes in stage and production environment. However, it's not too bad because we will likely have to involve SRE when releasing to production anyways, and during release is when we will be deciding and modifying the environment variables. 
* Bad, because the "implementation" is limited to the current repo. In a world where we have multiple repos serving different parts of the app, there's no easy way to share

### Unleash (Cloud)


* Good, because set up is minimized
* Good, because it is manged so we have support when things fall apart, relatively worry-free
* Good, because new features get added without costing us valuable engineering time
* Bad, because we have to pay and probably sign a contract
* Bad, because we adds an additonal dependency


### Unleash (self-hosted)



* Good, because we have visibility into the entire stack
* Good, because it is more flexible, we can pick and choose what we need
* Good, because it's open source and we can fork / modify features
* Bad, because we need more support from SRE
* Bad, because we have to keep up with open source development
* Bad, because we won't have the support that a paying customer would get, have to rely on Github issues mainly for support

## Links <!-- optional -->

* [Unleash: Open source](https://github.com/Unleash/unleash)
* [Unleash: Hosted](https://www.getunleash.io/)
* [Feature Flags in Next.js with iron-session](https://doist.dev/posts/feature-flags-iron-session-nextjs)<|MERGE_RESOLUTION|>--- conflicted
+++ resolved
@@ -83,20 +83,6 @@
 ## Considered Options
 
 ### Environment Variables
-<<<<<<< HEAD
-```
-ENABLED_FEATURE_FLAGS = "premium_subplat_email, free_breaches_hibp"
-
-function isFlagEnabled(flag: string): boolean {
-  return (process.env.ENABLED_FEATURE_FLAGS ?? '').split(',').includes(flag);
-}
-
-const confettiScript = isFlagEnabled('party-mode')
-  ? '<script src="confetti.js"></script>'
-  : "";
-```
-=======
->>>>>>> 2d53a934
 
 ### Unleashed Open Source Feature Flag (self host)
 
@@ -112,7 +98,7 @@
 ### Environment Variable
 
 ```
-ENABLED_FEATURE_FLAGS = "premium,party-mode,feature-x"
+ENABLED_FEATURE_FLAGS = "premium_subplat_email, free_breaches_hibp"
 
 function isFlagEnabled(flag: string): boolean {
   return (process.env.ENABLED_FEATURE_FLAGS ?? '').split(',').includes(flag);
