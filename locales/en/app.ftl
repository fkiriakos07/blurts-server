--- conflicted
+++ resolved
@@ -598,10 +598,6 @@
 
 # This string contains nested markup that becomes a link later in the code.
 # Please do not modify or remove "<a>" and "</a>".
-<<<<<<< HEAD
-
-=======
->>>>>>> e73a32a1
 confirmation-3-body = Is your new password unique, strong, and hard to guess? <a>Find out</a>
 
 generic-confirmation-subhead = This breach has been marked as resolved
@@ -660,11 +656,6 @@
 hide-resolved-button = Hide Resolved
 show-resolved-button = Show Resolved
 
-<<<<<<< HEAD
-new-breach = New
-
-=======
->>>>>>> e73a32a1
 unresolved-passwords-exposed =
   { $numPasswords ->
     [one] Password exposed in unresolved breaches
@@ -675,11 +666,7 @@
   { $numResolvedBreaches ->
     [one] Known data breach marked as resolved
    *[other] Known data breaches marked as resolved
-<<<<<<< HEAD
-  }
-=======
   }
 
 # A status indicator that appears in the top right corner of new breach cards
-new-breach = New
->>>>>>> e73a32a1
+new-breach = New