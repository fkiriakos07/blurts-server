# String IDs beginning with "-product" and "-brand" should remain in English.
# They should not be:
# - Declined to adapt to grammatical case.
# - Transliterated.
# - Translated.
-product-name = Firefox Monitor
-product-name-nowrap = <span class="nowrap">{-product-name}</span>
-brand-name = Firefox
-brand-Quantum = Firefox Quantum
-brand-Mozilla = Mozilla
-brand-HIBP = Have I Been Pwned

layout-Firefox = {-brand-name}
# Descriptive headline for a column of links where users can give feedback, or get additional information about, Firefox Monitor.
layout-support = Support
# Link that takes the user to a Firefox Monitor survey. 
give-feedback = Give Feedback
terms-and-privacy = Terms and Privacy

error-not-subscribed = This email address is not subscribed to {-product-name}.
error-hibp-throttled = Too many connections to {-brand-HIBP}.
error-hibp-connect = Error connecting to {-brand-HIBP}.
error-hibp-load-breaches = Could not load breaches.

hibp-notify-email-subject = {-product-name} Alert: Your account was involved in a breach.

home-title = {-product-name}
home-not-found = Page not found.

oauth-invalid-session = Invalid session
oauth-confirmed-title = {-product-name} : Subscribed

scan-title = {-product-name} : Scan Results

user-add-invalid-email = Invalid Email
user-add-email-verify-subject = Verify your subscription to {-product-name}.
user-add-title = {-product-name} : Confirm Email

user-verify-token-error = Verification token is required.
user-verify-email-report-subject = Your {-product-name} report
user-verify-title = {-product-name} : Subscribed

user-unsubscribe-token-error = Unsubscribing requires a token.
user-unsubscribe-token-email-error = Unsubscribing requires a token and emailHash.
user-unsubscribe-title = {-product-name} : Unsubscribe
user-unsubscribe-survey-title = {-product-name} : Unsubscribe Survey
user-unsubscribed-title = {-product-name} : Unsubscribed

## Password Tips

pwt-section-headline = Stronger Passwords = Better Protection
pwt-section-subhead = Your private information is only as safe as your passwords.
pwt-section-blurb =
  Your passwords protect more than your accounts. They protect every bit of personal information that resides in them. 
  And hackers rely on bad habits, like using the same password everywhere or using common phrases (p@ssw0rd, anyone?) so 
  that if they hack one account, they can hack many. Here’s how to better protect your accounts.

pwt-headline-1 = Use a different password for every account
pwt-summary-1 = 
  Reusing the same password everywhere leaves the door wide open for identity theft. 
  Anyone with that password can log in to all your accounts. 

pwt-headline-2 = Create strong, hard-to-guess passwords
pwt-summary-2 = 
  Hackers use thousands of common passwords to try to guess yours. 
  The longer and more random your password is, the harder it will be to guess.

pwt-headline-3 = Treat security questions like extra passwords
pwt-summary-3 = 
  Websites don’t check that your answers are accurate, just that they match every time. 
  Create long, random answers and store them somewhere safe.

pwt-headline-4 = Get help remembering your passwords
pwt-summary-4 =
  Password managers like 1Password, LastPass, Dashlane, and Bitwarden generate strong, unique passwords. 
  They also store passwords securely and fill them into websites for you

pwt-headline-5 = Add extra security with two-factor authentication
pwt-summary-5 =
  2FA requires an additional piece of information (like a one-time code sent via text message) to log in to your account. 
  Even if someone has your password, they can’t get in. 

pwt-headline-6 = Sign up for {-product-name-nowrap} alerts
pwt-summary-6 = 
  Website data breaches are on the rise. As soon as a new breach gets added to our database, 
  {-product-name-nowrap} sends you an alert — so you can take action and protect your account.

landing-headline = Your right to be safe from hackers starts here.
landing-blurb = 
  {-product-name-nowrap} arms you with tools to keep your personal information safe. 
  Find out what hackers already know about you, and learn how to stay a step ahead of them.

scan-label = See if you’ve been involved in a data breach.
scan-placeholder = Enter Email Address
scan-privacy = Your email will not be stored.
scan-submit = Search Your Email
scan-another-email = Scan Another Email Address
scan-featuredbreach-label = Find out if your <span class="bold"> { $featuredBreach } </span> account was compromised.
scan-error = Must be a valid email.

signup-banner-headline = {-product-name-nowrap} detects threats against your online accounts.
signup-banner-blurb = 
  Your detailed {-product-name-nowrap} report shows if information from your online accounts has been leaked or stolen. 
  We’ll also alert you if your accounts appear in new website breaches.

download-firefox-bar-blurb = {-product-name-nowrap} is brought to you by the <span class="nowrap">all-new {-brand-name}</span>.
download-firefox-bar-link = Download {-brand-name} now

download-firefox-banner-blurb = Take control of your browser
download-firefox-banner-button = Download {-brand-name}

signup-modal-headline = Sign Up for {-product-name-nowrap}
signup-modal-blurb = Sign up for your full report, alerts when new breaches happen, and safety tips from {-product-name-nowrap}.
signup-modal-close = Close

get-your-report = Get Your Report

signup-modal-verify-headline = Verify Your subscription
signup-modal-verify-blurb = We sent a verification link to <span id="submitted-email" class="medium"></span>.
signup-modal-verify-expiration = This link expires in 24 hours.
signup-modal-verify-resend = Not in inbox or spam folder? Resend.

signup-with-fxa = Sign Up with {-brand-name} Account

form-signup-placeholder = Enter email
form-signup-checkbox = Get the latest from {-brand-Mozilla} and {-brand-name}.
sign-up = Sign Up
form-signup-error = Must be a valid email

no-breaches-headline = So far, so good.
found-breaches-headline = Your information was part of a data breach.

no-breaches = 
  Your email address did not appear in our basic scan.
  That’s good news, but data breaches can happen any time and there is still more you can do. 
  Subscribe to {-product-name-nowrap} for a full report, alerts when new breaches happen, and tips on protecting your passwords.

featured-breach-results =  
  { $breachCount ->
      [0] Your account appears in the <span class="bold">{ $featuredBreach }</span> breach, but does not appear in any other known data breaches.
      [one] Your account appeared in the <span class="bold"> { $featuredBreach } </span> breach, as well as one other breach.
     *[other] Your account appeared in the <span class="bold"> { $featuredBreach } </span> breach, as well as { $breachCount } other breaches.
  }

featured-breach-not-compromised = 
  { $breachCount ->
      [0] { no-breaches }
      [one] Your account did not appear in the <span class="bold">{ $featuredBreach }</span> breach, but did appear in one other breach.
     *[other] Your account did not appear in the <span class="bold">{ $featuredBreach }</span> breach, but did appear in { $breachCount } other breaches.
  }

scan-results = 
  { $breachCount ->
      [0] { no-breaches }
      [one] Your account appeared in { $breachCount } breach.
     *[other] Accounts associated with your email address appeared in the following { $breachCount } breaches.
  }

show-more-breaches = Show More

<<<<<<< HEAD
=======
what-to-do-headline = What To Do When Your Information is Exposed in a Data Breach

>>>>>>> 8105f7a0
what-to-do-subhead-1 = Change your passwords, even for old accounts
what-to-do-blurb-1 =
  If you can’t log in, contact the website to ask how you can recover or shut down the account. 
  See an account you don’t recognize? The site may have changed names or someone may have created an account for you.

what-to-do-subhead-2 = If you reuse an exposed password, change it
what-to-do-blurb-2 =
  Hackers may try to reuse your exposed password to get into other accounts. 
  Create a different password for each website, especially for your bank account, 
  email and other websites where you save personal information.

what-to-do-subhead-3 = Take extra steps to secure your financial accounts
what-to-do-blurb-3 = 
  Most breaches only expose emails and passwords, but some do include sensitive financial information. 
<<<<<<< HEAD
  If your bank account or credit card numbers were included in a breach, alert your bank to possible fraud, 
=======
  If your bank account or credit card numbers were included in a breach, alert your your bank to possible fraud, 
>>>>>>> 8105f7a0
  and monitor statements for charges you don’t recognize.

what-to-do-subhead-4 = Get help creating good passwords and keeping them safe.
what-to-do-blurb-4 = 
  Password managers like 1Password, LastPass, Dashlane, and Bitwarden generate strong passwords, 
  store them securely, and fill them into websites for you.

# breach-date = the calendar date a particular data theft occurred. 
breach-date = Breach date

# compromised accounts = the total number of user accounts exposed in data breach
compromised-accounts = Compromised accounts

# compromised-data = the kind of user data exposed to hackers in data breach.
compromised-data = Compromised data 

confirmed = Confirmed!<br />You’re Subscribed!
confirmed-blurb = {-product-name-nowrap} will email you a full report shortly, and will send an email alert if your account appears in a new reported breach.
confirmed-social-blurb = If you’ve been breached, chances are your friends, family, or online connections have been too. Let them know about {-product-name-nowrap}.

unsub-headline = Unsubscribe from {-product-name-nowrap}
unsub-blurb = This will remove your email from the {-product-name-nowrap} list and you will no longer receive alerts when new breaches are announced. 
unsub-button = Unsubscribe

unsub-survey-headline = You are no longer subscribed.
unsub-survey-blurb = 
  Your email is unsubscribed from {-product-name-nowrap}. Thank you for using this service. 
  Will you take a moment to answer one question about your experience?

unsub-survey-form-label = Why are you unsubscribing from {-product-name-nowrap} alerts?

unsub-reason-1 = I think that alerts don’t make my data safer
unsub-reason-2 = I get too many emails from {-product-name-nowrap}
unsub-reason-3 = I don’t find the service valuable
unsub-reason-4 = I’ve already taken steps to protect my accounts
unsub-reason-5 = I am using another service to monitor my accounts
unsub-reason-6 = None of the above

unsub-survey-thankyou = Thank you for your feedback.
unsub-survey-error = Please select one.

# Link to share Firefox Monitor on Facebook. Positioned next to Facebook logo.
share = Share

# Link to share Firefox Monitor on Twitter. Positioned next to Twitter logo.
tweet = Tweet

download-firefox-quantum = Download {-brand-Quantum}
download-firefox-mobile = Download {-brand-name} Mobile

# Features here refers to Firefox browser features. 
features = Features

# beta-nightly-developer-edition refers to additional versions of Firefox Browser
beta-nightly-developer-edition = Beta, Nightly, Developer Edition

# The following string contains HTML markup which should not be translated. 
# Without HTML markup: copyright-info = Portions of this content are 1998-2018 by individual mozilla.org contributors. Content available under a Creative Commons license.
copyright-info = 
  Portions of this content are &#x24B8; 1998-2018 by individual mozilla.org contributors. <br />
  Content available under a  <a href="https://www.mozilla.org/foundation/licensing/website-content/" target="_blank" rel="noopener">Creative Commons license</a>.

<<<<<<< HEAD
# the following string contains HTML markup and should not be translated.
hibp-link = <a id="hibp-link" href="https://www.haveibeenpwned.com" target="_blank" rel="noopener noreferrer">{-brand-HIBP}</a>

# Breach data provided by Have I Been Pwned.
hibp-attribution = Breach data provided by { hibp-link }.
=======
# This string is followed by a link to Have I Been Pwned, the code for which is created elsewhere.
# The final string reads: Breach data provided by Have I Been Pwned. 
hibp-attribution = Breach data provided by
>>>>>>> 8105f7a0
<|MERGE_RESOLUTION|>--- conflicted
+++ resolved
@@ -158,11 +158,8 @@
 
 show-more-breaches = Show More
 
-<<<<<<< HEAD
-=======
 what-to-do-headline = What To Do When Your Information is Exposed in a Data Breach
 
->>>>>>> 8105f7a0
 what-to-do-subhead-1 = Change your passwords, even for old accounts
 what-to-do-blurb-1 =
   If you can’t log in, contact the website to ask how you can recover or shut down the account. 
@@ -177,11 +174,7 @@
 what-to-do-subhead-3 = Take extra steps to secure your financial accounts
 what-to-do-blurb-3 = 
   Most breaches only expose emails and passwords, but some do include sensitive financial information. 
-<<<<<<< HEAD
   If your bank account or credit card numbers were included in a breach, alert your bank to possible fraud, 
-=======
-  If your bank account or credit card numbers were included in a breach, alert your your bank to possible fraud, 
->>>>>>> 8105f7a0
   and monitor statements for charges you don’t recognize.
 
 what-to-do-subhead-4 = Get help creating good passwords and keeping them safe.
@@ -244,14 +237,8 @@
   Portions of this content are &#x24B8; 1998-2018 by individual mozilla.org contributors. <br />
   Content available under a  <a href="https://www.mozilla.org/foundation/licensing/website-content/" target="_blank" rel="noopener">Creative Commons license</a>.
 
-<<<<<<< HEAD
 # the following string contains HTML markup and should not be translated.
 hibp-link = <a id="hibp-link" href="https://www.haveibeenpwned.com" target="_blank" rel="noopener noreferrer">{-brand-HIBP}</a>
 
 # Breach data provided by Have I Been Pwned.
-hibp-attribution = Breach data provided by { hibp-link }.
-=======
-# This string is followed by a link to Have I Been Pwned, the code for which is created elsewhere.
-# The final string reads: Breach data provided by Have I Been Pwned. 
-hibp-attribution = Breach data provided by
->>>>>>> 8105f7a0
+hibp-attribution = Breach data provided by { hibp-link }.